"""Checks for consistency of jobs between different GitHub workflows.

Any job with a specific `sync-tag` must match all other jobs with the same `sync-tag`.
"""

from __future__ import annotations

import argparse
import itertools
import json
from collections import defaultdict
from enum import Enum
from pathlib import Path
<<<<<<< HEAD
from typing import Any, Iterable, NamedTuple
from yaml import dump, load
=======
from typing import Any, Dict, Iterable, NamedTuple, Optional
>>>>>>> 64187670

from yaml import dump, load

# Safely load fast C Yaml loader/dumper if they are available
try:
    from yaml import CSafeLoader as Loader
except ImportError:
    from yaml import SafeLoader as Loader  # type: ignore[assignment, misc]


class LintSeverity(str, Enum):
    ERROR = "error"
    WARNING = "warning"
    ADVICE = "advice"
    DISABLED = "disabled"


class LintMessage(NamedTuple):
    path: str | None
    line: int | None
    char: int | None
    code: str
    severity: LintSeverity
    name: str
    original: str | None
    replacement: str | None
    description: str | None


def glob_yamls(path: Path) -> Iterable[Path]:
    return itertools.chain(path.glob("**/*.yml"), path.glob("**/*.yaml"))


def load_yaml(path: Path) -> Any:
    with open(path) as f:
        return load(f, Loader)


def is_workflow(yaml: Any) -> bool:
    return yaml.get("jobs") is not None


def print_lint_message(path: Path, job: dict[str, Any], sync_tag: str) -> None:
    job_id = next(iter(job.keys()))
    with open(path) as f:
        lines = f.readlines()
    for i, line in enumerate(lines):
        if f"{job_id}:" in line:
            line_number = i + 1

    lint_message = LintMessage(
        path=str(path),
        line=line_number,
        char=None,
        code="WORKFLOWSYNC",
        severity=LintSeverity.ERROR,
        name="workflow-inconsistency",
        original=None,
        replacement=None,
        description=f"Job doesn't match other jobs with sync-tag: '{sync_tag}'",
    )
    print(json.dumps(lint_message._asdict()), flush=True)


if __name__ == "__main__":
    parser = argparse.ArgumentParser(
        description="workflow consistency linter.",
        fromfile_prefix_chars="@",
    )
    parser.add_argument(
        "filenames",
        nargs="+",
        help="paths to lint",
    )
    args = parser.parse_args()

    # Go through the provided files, aggregating jobs with the same sync tag
    tag_to_jobs = defaultdict(list)
    for path in args.filenames:
        workflow = load_yaml(Path(path))
        jobs = workflow["jobs"]
        for job_id, job in jobs.items():
            try:
                sync_tag = job["with"]["sync-tag"]
            except KeyError:
                continue

            # remove the "if" field, which we allow to be different between jobs
            # (since you might have different triggering conditions on pull vs.
            # trunk, say.)
            if "if" in job:
                del job["if"]

            # same is true for ['with']['test-matrix']
            if "test-matrix" in job.get("with", {}):
                del job["with"]["test-matrix"]

            tag_to_jobs[sync_tag].append((path, {job_id: job}))

    # For each sync tag, check that all the jobs have the same code.
    for sync_tag, path_and_jobs in tag_to_jobs.items():
        baseline_path, baseline_dict = path_and_jobs.pop()
        baseline_str = dump(baseline_dict)

        printed_baseline = False

        for path, job_dict in path_and_jobs:
            job_str = dump(job_dict)
            if baseline_str != job_str:
                print_lint_message(path, job_dict, sync_tag)

                if not printed_baseline:
                    print_lint_message(baseline_path, baseline_dict, sync_tag)
                    printed_baseline = True<|MERGE_RESOLUTION|>--- conflicted
+++ resolved
@@ -11,14 +11,10 @@
 from collections import defaultdict
 from enum import Enum
 from pathlib import Path
-<<<<<<< HEAD
 from typing import Any, Iterable, NamedTuple
-from yaml import dump, load
-=======
-from typing import Any, Dict, Iterable, NamedTuple, Optional
->>>>>>> 64187670
 
 from yaml import dump, load
+
 
 # Safely load fast C Yaml loader/dumper if they are available
 try:
