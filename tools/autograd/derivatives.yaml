--- conflicted
+++ resolved
@@ -2816,13 +2816,9 @@
   output_differentiability: [True, False]
   query, key, value: _scaled_dot_product_flash_attention_for_cpu_backward(grad, query, key, value, output, logsumexp, dropout_p, is_causal, attn_mask, scale)
 
-<<<<<<< HEAD
-- name: _flash_attention_forward(Tensor query, Tensor key, Tensor value, Tensor? cum_seq_q, Tensor? cum_seq_k, SymInt max_q, SymInt max_k, float dropout_p, bool is_causal, bool return_debug_mask, *, float? scale=None) -> (Tensor output, Tensor softmax_logsumexp, Tensor philox_seed, Tensor philox_offset, Tensor debug_attn_mask)
-=======
 - name: _flash_attention_forward(Tensor query, Tensor key, Tensor value, Tensor? cum_seq_q, Tensor? cum_seq_k, SymInt max_q, SymInt max_k, float dropout_p, bool is_causal, bool return_debug_mask, *, float? scale=None, SymInt? window_size_left=None, SymInt? window_size_right=None, Tensor? seqused_k=None, Tensor? alibi_slopes=None) -> (Tensor output, Tensor softmax_logsumexp, Tensor philox_seed, Tensor philox_offset, Tensor debug_attn_mask)
->>>>>>> 0910429d
   output_differentiability: [True, False, False, False, False]
-  query, key, value: _flash_attention_backward_symint(grad, query, key, value, output, softmax_logsumexp, cum_seq_q, cum_seq_k, max_q, max_k, dropout_p, is_causal, philox_seed, philox_offset, scale)
+  query, key, value: _flash_attention_backward_symint(grad, query, key, value, output, softmax_logsumexp, cum_seq_q, cum_seq_k, max_q, max_k, dropout_p, is_causal, philox_seed, philox_offset, scale, window_size_left, window_size_right)
 
 - name: _efficient_attention_forward(Tensor query, Tensor key, Tensor value, Tensor? bias, Tensor? cu_seqlens_q, Tensor? cu_seqlens_k, SymInt? max_seqlen_q, SymInt? max_seqlen_k, float dropout_p, int custom_mask_type, bool compute_log_sumexp=False, *, float? scale=None, Tensor? causal_diagonal=None, Tensor? seqlen_k=None, int? window_size=None) -> (Tensor output, Tensor logsumexp, Tensor philox_seed, Tensor philox_offset, SymInt max_seqlen_batch_q, SymInt max_seqlen_batch_k)
   output_differentiability: [True, False, False, False, False, False]
