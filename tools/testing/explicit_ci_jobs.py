#!/usr/bin/env python3

from __future__ import annotations

import argparse
import fnmatch
import pathlib
import subprocess
import textwrap
<<<<<<< HEAD
import yaml
from typing import Any
=======
from typing import Any, Dict, List
>>>>>>> 64187670

import yaml


REPO_ROOT = pathlib.Path(__file__).parents[3 - 1]
CONFIG_YML = REPO_ROOT / ".circleci" / "config.yml"
WORKFLOWS_DIR = REPO_ROOT / ".github" / "workflows"


WORKFLOWS_TO_CHECK = [
    "binary_builds",
    "build",
    "master_build",
    # These are formatted slightly differently, skip them
    # "scheduled-ci",
    # "debuggable-scheduled-ci",
    # "slow-gradcheck-scheduled-ci",
    # "promote",
]


def add_job(
    workflows: dict[str, Any],
    workflow_name: str,
    type: str,
    job: dict[str, Any],
    past_jobs: dict[str, Any],
) -> None:
    """
    Add job 'job' under 'type' and 'workflow_name' to 'workflow' in place. Also
    add any dependencies (they must already be in 'past_jobs')
    """
    if workflow_name not in workflows:
        workflows[workflow_name] = {"when": "always", "jobs": []}

    requires = job.get("requires", None)
    if requires is not None:
        for requirement in requires:
            dependency = past_jobs[requirement]
            add_job(
                workflows,
                dependency["workflow_name"],
                dependency["type"],
                dependency["job"],
                past_jobs,
            )

    workflows[workflow_name]["jobs"].append({type: job})


def get_filtered_circleci_config(
    workflows: dict[str, Any], relevant_jobs: list[str]
) -> dict[str, Any]:
    """
    Given an existing CircleCI config, remove every job that's not listed in
    'relevant_jobs'
    """
    new_workflows: dict[str, Any] = {}
    past_jobs: dict[str, Any] = {}
    for workflow_name, workflow in workflows.items():
        if workflow_name not in WORKFLOWS_TO_CHECK:
            # Don't care about this workflow, skip it entirely
            continue

        for job_dict in workflow["jobs"]:
            for type, job in job_dict.items():
                if "name" not in job:
                    # Job doesn't have a name so it can't be handled
                    print("Skipping", type)
                else:
                    if job["name"] in relevant_jobs:
                        # Found a job that was specified at the CLI, add it to
                        # the new result
                        add_job(new_workflows, workflow_name, type, job, past_jobs)

                    # Record the job in case it's needed as a dependency later
                    past_jobs[job["name"]] = {
                        "workflow_name": workflow_name,
                        "type": type,
                        "job": job,
                    }

    return new_workflows


def commit_ci(files: list[str], message: str) -> None:
    # Check that there are no other modified files than the ones edited by this
    # tool
    stdout = subprocess.run(
        ["git", "status", "--porcelain"], stdout=subprocess.PIPE
    ).stdout.decode()
    for line in stdout.split("\n"):
        if line == "":
            continue
        if line[0] != " ":
            raise RuntimeError(
                f"Refusing to commit while other changes are already staged: {line}"
            )

    # Make the commit
    subprocess.run(["git", "add"] + files)
    subprocess.run(["git", "commit", "-m", message])


if __name__ == "__main__":
    parser = argparse.ArgumentParser(
        description="make .circleci/config.yml only have a specific set of jobs and delete GitHub actions"
    )
    parser.add_argument("--job", action="append", help="job name", default=[])
    parser.add_argument(
        "--filter-gha", help="keep only these github actions (glob match)", default=""
    )
    parser.add_argument(
        "--make-commit",
        action="store_true",
        help="add change to git with to a do-not-merge commit",
    )
    args = parser.parse_args()

    touched_files = [CONFIG_YML]
    with open(CONFIG_YML) as f:
        config_yml = yaml.safe_load(f.read())

    config_yml["workflows"] = get_filtered_circleci_config(
        config_yml["workflows"], args.job
    )

    with open(CONFIG_YML, "w") as f:
        yaml.dump(config_yml, f)

    if args.filter_gha:
        for relative_file in WORKFLOWS_DIR.iterdir():
            path = REPO_ROOT.joinpath(relative_file)
            if not fnmatch.fnmatch(path.name, args.filter_gha):
                touched_files.append(path)
                path.resolve().unlink()

    if args.make_commit:
        jobs_str = "\n".join([f" * {job}" for job in args.job])
        message = textwrap.dedent(
            f"""
        [skip ci][do not merge] Edit config.yml to filter specific jobs

        Filter CircleCI to only run:
        {jobs_str}

        See [Run Specific CI Jobs](https://github.com/pytorch/pytorch/blob/master/CONTRIBUTING.md#run-specific-ci-jobs) for details.
        """
        ).strip()
        commit_ci([str(f.relative_to(REPO_ROOT)) for f in touched_files], message)<|MERGE_RESOLUTION|>--- conflicted
+++ resolved
@@ -7,12 +7,7 @@
 import pathlib
 import subprocess
 import textwrap
-<<<<<<< HEAD
-import yaml
 from typing import Any
-=======
-from typing import Any, Dict, List
->>>>>>> 64187670
 
 import yaml
 
