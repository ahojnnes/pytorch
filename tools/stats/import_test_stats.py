--- conflicted
+++ resolved
@@ -37,11 +37,7 @@
 
 
 def fetch_and_cache(
-<<<<<<< HEAD
-    dirpath: str | pathlib.Path,
-=======
-    dirpath: Union[str, Path],
->>>>>>> d79a2378
+    dirpath: str | Path,
     name: str,
     url: str,
     process_fn: Callable[[dict[str, Any]], dict[str, Any]],
