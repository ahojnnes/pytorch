import argparse
import csv
import dataclasses
import os

from generate import run_llama2_7b_bf16, run_llama2_7b_int8, run_mixtral_8x7b_int8
from triton.testing import do_bench

import torch
import torch.nn as nn
from torch.utils.flop_counter import FlopCounterMode

WARMUP_ITER = 5

A100_80G_BF16_TFLOPS = 312


@dataclasses.dataclass
class Experiment:
    name: str
    metric: str
    target: float
    actual: float
    dtype: str
    device: str


class SimpleMLP(nn.Module):
    def __init__(self, input_dim, hidden_dim, output_dim, dtype):
        super().__init__()
        self.layers = nn.ModuleList(
            [
                nn.Linear(input_dim, hidden_dim, dtype=dtype),
                nn.LayerNorm(hidden_dim, dtype=dtype),
                nn.Linear(hidden_dim, output_dim, dtype=dtype),
                nn.LayerNorm(output_dim, dtype=dtype),
            ]
        )

    def forward(self, x):
        for layer in self.layers:
            x = layer(x)
        return x


def run_mlp_layer_norm_gelu(device: str = "cuda"):
    dtype_flops_utilization_map = {
        torch.bfloat16: "0.71",
    }
    input_shapes = [1024, 4096, 8192, 16384]
    intermediate_size = 14336
    results = []
    for dtype, expected_flops_utilization in dtype_flops_utilization_map.items():
        flops_utilization = 0
        for D in input_shapes:
            mod = SimpleMLP(
                input_dim=D, hidden_dim=intermediate_size, output_dim=D, dtype=dtype
            ).to(device)

            x = torch.randn(D, device=device, dtype=torch.bfloat16)

            with FlopCounterMode(display=False) as mode:
                mod(x)

            flops = mode.get_total_flops()

            compiled_mod = torch.compile(mod, dynamic=False)

            for _ in range(WARMUP_ITER):
                compiled_mod(x)

            us_per_iter = do_bench(lambda: compiled_mod(x)) * 1000
            flops_utilization += us_per_iter * flops / 1e9 / A100_80G_BF16_TFLOPS

        flops_utilization = flops_utilization / len(input_shapes)
        dtype_str = str(dtype).replace("torch.", "")
        results.append(
            Experiment(
<<<<<<< HEAD
                f"mlp_layer_norm_gelu_{dtype_str}",
=======
                "mlp_layer_norm_gelu",
>>>>>>> d21f311a
                "flops_utilization",
                expected_flops_utilization,
                f"{flops_utilization:.02f}",
                dtype_str,
                device,
            )
        )
    return results


def run_layer_norm(device: str = "cuda"):
    dtype_memory_bandwidth_map = {
        torch.bfloat16: "1017",
    }
    input_shapes = [1024, 4096, 8192, 16384]
    BS = 4096
    results = []
    for dtype, expected_memory_bandwidth in dtype_memory_bandwidth_map.items():
        memory_bandwidth = 0
        for D in input_shapes:
            mod = nn.LayerNorm(D).to(device)

            x = torch.randn(BS, D, device=device, dtype=dtype)

            compiled_mod = torch.compile(mod, dynamic=False)

            for _ in range(WARMUP_ITER):
                compiled_mod(x)

            us_per_iter = do_bench(lambda: compiled_mod(x)) * 1000
            memory_bandwidth += (1e6 / us_per_iter) * 2 * BS * D * dtype.itemsize / 1e9

        memory_bandwidth = memory_bandwidth / len(input_shapes)
        dtype_str = str(dtype).replace("torch.", "")
        results.append(
            Experiment(
<<<<<<< HEAD
                f"layer_norm_{dtype_str}",
=======
                "layer_norm",
>>>>>>> d21f311a
                "memory_bandwidth(GB/s)",
                expected_memory_bandwidth,
                f"{memory_bandwidth:.02f}",
                dtype_str,
                device,
            )
        )
    return results


@torch._inductor.config.patch(coordinate_descent_tuning=True)
def run_gather_gemv(device: str = "cuda"):
    E = 8
    dtype_memory_bandwidth_map = {
        torch.int8: "1113",
        torch.bfloat16: "1249",
    }
    input_shapes = [1024, 4096, 8192, 16384]
    results = []
    for dtype, expected_memory_bandwidth in dtype_memory_bandwidth_map.items():
        memory_bandwidth = 0
        for D in input_shapes:

            def gather_gemv(W, score_idxs, x):
                return W[score_idxs].to(x.dtype) @ x

            W = torch.randn(E, D, D, device=device).to(dtype=dtype)
            x = torch.randn(D, device=device, dtype=torch.bfloat16)
            score_idxs = torch.tensor([3, 5], device=device)

            compiled_fn = torch.compile(gather_gemv, dynamic=False)

            for _ in range(WARMUP_ITER):
                compiled_fn(W, score_idxs, x)

            us_per_iter = do_bench(lambda: compiled_fn(W, score_idxs, x)) * 1000
            memory_bandwidth += (1e6 / us_per_iter) * 2 * D * D * dtype.itemsize / 1e9

        memory_bandwidth = memory_bandwidth / len(input_shapes)
        dtype_str = str(dtype).replace("torch.", "")
        results.append(
            Experiment(
<<<<<<< HEAD
                f"gather_gemv_{dtype_str}",
=======
                "gather_gemv",
>>>>>>> d21f311a
                "memory_bandwidth(GB/s)",
                expected_memory_bandwidth,
                f"{memory_bandwidth:.02f}",
                dtype_str,
                device,
            )
        )
    return results


@torch._inductor.config.patch(coordinate_descent_tuning=True)
def run_gemv(device: str = "cuda"):
    dtype_memory_bandwidth_map = {
        torch.int8: "990",
        torch.bfloat16: "1137",
    }
    input_shapes = [1024, 4096, 8192, 16384]
    results = []
    for dtype, expected_memory_bandwidth in dtype_memory_bandwidth_map.items():
        memory_bandwidth = 0
        for D in input_shapes:

            def gemv(W, x):
                return W.to(x.dtype) @ x

            W = torch.randn(D, D, device="cuda").to(dtype=dtype)
            x = torch.randn(D, device="cuda", dtype=torch.bfloat16)

            compiled_fn = torch.compile(gemv, dynamic=False)

            for _ in range(WARMUP_ITER):
                compiled_fn(W, x)

            us_per_iter = do_bench(lambda: compiled_fn(W, x)) * 1000
            memory_bandwidth += (1e6 / us_per_iter) * D * D * dtype.itemsize / 1e9

        memory_bandwidth = memory_bandwidth / len(input_shapes)
        dtype_str = str(dtype).replace("torch.", "")
        results.append(
            Experiment(
<<<<<<< HEAD
                f"gemv_{dtype_str}",
=======
                "gemv",
>>>>>>> d21f311a
                "memory_bandwidth(GB/s)",
                expected_memory_bandwidth,
                f"{memory_bandwidth:.02f}",
                dtype_str,
                device,
            )
        )
    return results


def output_csv(output_file, headers, row):
    if os.path.exists(output_file):
        with open(output_file) as fd:
            lines = list(csv.reader(fd)) or [[]]
            if headers and len(headers) > len(lines[0]):
                # if prior results failed the header might not be filled in yet
                lines[0] = headers
            else:
                headers = lines[0]
    else:
        lines = [headers]

    if output_file != DEFAULT_OUTPUT_FILE:
        os.makedirs(os.path.dirname(output_file), exist_ok=True)
    lines.append([(f"{x:.6f}" if isinstance(x, float) else x) for x in row])
    with open(output_file, "w") as fd:
        writer = csv.writer(fd, lineterminator="\n")
        for line in lines:
            writer.writerow(list(line) + ["0"] * (len(headers) - len(line)))


DEFAULT_OUTPUT_FILE = "gpt_fast_benchmark.csv"

all_experiments = {
    # A list of GPT models: LlaMa, Mixtral, etc.
    run_llama2_7b_bf16,
    run_llama2_7b_int8,
    run_mixtral_8x7b_int8,
    # A list of micro-benchmarks.
    run_mlp_layer_norm_gelu,
    run_layer_norm,
    run_gather_gemv,
    run_gemv,
}


def main(output_file=DEFAULT_OUTPUT_FILE):
    results = []

    for func in all_experiments:
        lst = func()
        for x in lst:
            results.append(dataclasses.astuple(x))

    headers = [field.name for field in dataclasses.fields(Experiment)]

    for row in results:
        output_csv(output_file, headers, row)


if __name__ == "__main__":
    parser = argparse.ArgumentParser(description="Run experiments.")
    parser.add_argument(
        "--output",
        default=DEFAULT_OUTPUT_FILE,
        help="Set the output CSV file to save the benchmark results",
    )
    args = parser.parse_args()

    main(output_file=args.output)<|MERGE_RESOLUTION|>--- conflicted
+++ resolved
@@ -76,11 +76,7 @@
         dtype_str = str(dtype).replace("torch.", "")
         results.append(
             Experiment(
-<<<<<<< HEAD
-                f"mlp_layer_norm_gelu_{dtype_str}",
-=======
                 "mlp_layer_norm_gelu",
->>>>>>> d21f311a
                 "flops_utilization",
                 expected_flops_utilization,
                 f"{flops_utilization:.02f}",
@@ -117,11 +113,7 @@
         dtype_str = str(dtype).replace("torch.", "")
         results.append(
             Experiment(
-<<<<<<< HEAD
-                f"layer_norm_{dtype_str}",
-=======
                 "layer_norm",
->>>>>>> d21f311a
                 "memory_bandwidth(GB/s)",
                 expected_memory_bandwidth,
                 f"{memory_bandwidth:.02f}",
@@ -164,11 +156,7 @@
         dtype_str = str(dtype).replace("torch.", "")
         results.append(
             Experiment(
-<<<<<<< HEAD
-                f"gather_gemv_{dtype_str}",
-=======
                 "gather_gemv",
->>>>>>> d21f311a
                 "memory_bandwidth(GB/s)",
                 expected_memory_bandwidth,
                 f"{memory_bandwidth:.02f}",
@@ -209,11 +197,7 @@
         dtype_str = str(dtype).replace("torch.", "")
         results.append(
             Experiment(
-<<<<<<< HEAD
-                f"gemv_{dtype_str}",
-=======
                 "gemv",
->>>>>>> d21f311a
                 "memory_bandwidth(GB/s)",
                 expected_memory_bandwidth,
                 f"{memory_bandwidth:.02f}",
