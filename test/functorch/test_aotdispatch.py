# Owner(s): ["oncall: pt2"]

# Copyright (c) Facebook, Inc. and its affiliates.
# All rights reserved.
#
# This source code is licensed under the BSD-style license found in the
# LICENSE file in the root directory of this source tree.

from typing import Union, Callable, List, Any, Optional, Dict
from unittest.mock import patch
from torch.testing._internal.common_utils import (
    TestCase,
    run_tests,
    IS_ARM64,
    IS_MACOS,
    IS_X86,
    compare_equal_outs_and_grads,
    outs_and_grads,
    skipIfRocm,
)
from torch.testing._internal.two_tensor import TwoTensor, TwoTensorMode
import copy
import torch
import torch.nn as nn
import torch.utils._pytree as pytree
import unittest
import warnings
import itertools
from contextlib import nullcontext
from functools import partial
from torch.nn.utils.rnn import PackedSequence
from torch.testing._internal.common_device_type import instantiate_device_type_tests, toleranceOverride, tol
from torch.testing._internal.common_methods_invocations import op_db
from torch.testing._internal.common_modules import module_db, modules
from torch.testing._internal.common_utils import parametrize, instantiate_parametrized_tests
from torch.testing._internal.control_flow_opinfo_db import control_flow_opinfo_db
from torch.testing._internal.optests import _test_aot_autograd_forwards_backwards_helper, aot_autograd_check
from functorch import (
    grad, vjp, vmap, jacrev,
    make_fx
)
from torch._functorch.aot_autograd import aot_module_simplified, aot_export_module, aot_export_joint_simple
from functorch.compile import (
    nnc_jit, compiled_function, compiled_module,
    min_cut_rematerialization_partition, aot_function, aot_module,
    nop, default_partition, default_decompositions,
    memory_efficient_fusion, get_aot_compilation_context, make_boxed_compiler
)
from torch._decomp import decomposition_table

from torch.testing._internal.common_device_type import ops
from common_utils import (
    decorate,
    xfail,
    skip,
    skipOps,
    decorateForModules,
)
from torch._subclasses.fake_tensor import DynamicOutputShapeException, FakeTensorMode
from torch.fx.experimental.proxy_tensor import is_sym_node
from torch.fx.experimental.symbolic_shapes import ShapeEnv, GuardOnDataDependentSymNode

USE_TORCHVISION = False
try:
    import torchvision
    USE_TORCHVISION = True
except ImportError:
    warnings.warn("Couldn't import torchvision. Some of our tests use it, try "
                  "to install it with commands from pytorch.org, post-fixed with "
                  "`--no-deps` to avoid overwriting the pytorch installation",
                  UserWarning)

USE_NETWORKX = False
try:
    import networkx  # noqa: F401
    USE_NETWORKX = True
except ImportError:
    warnings.warn("Some tests use networkx but it was not installed",
                  UserWarning)

# NB: numpy is a testing dependency!

class AOTTestCase(TestCase):
    def setUp(self):
        super().setUp()

class TestPythonKey(AOTTestCase):
    def test_make_fx(self, device):
        def f(x):
            return torch.sin(x)
        inp = torch.randn(3)
        fx_f = make_fx(f)(inp)

        new_inp = torch.randn(3)
        self.assertEqual(fx_f(new_inp), f(new_inp))

    def test_make_fx_grad(self, device):
        def f(x):
            return torch.sin(x).sum()
        inp = torch.randn(3)
        f = grad(f)
        fx_f = make_fx(f)(inp)

        new_inp = torch.randn(3)
        self.assertEqual(fx_f(new_inp), f(new_inp))

    def test_scalar_device(self, device):
        def f(a, b):
            return a + b
        inps = [torch.randn(3, device=device), torch.tensor(5)]
        fx_f = make_fx(f)(*inps)
        self.assertEqual(fx_f(*inps), f(*inps))

    def test_make_fx_vmap(self, device):
        def f(x):
            return torch.sin(x)
        inp = torch.randn(5, 3)
        f = vmap(f)
        fx_f = make_fx(f)(inp)
        new_inp = torch.randn(5, 3)
        self.assertEqual(fx_f(new_inp), f(new_inp))

    def test_make_fx_jacrev(self, device):
        def f(x):
            return x.sin().sum()
        inp = torch.randn(3)
        f = jacrev(jacrev(f))
        fx_f = make_fx(f)(inp)
        new_inp = torch.randn(3)
        self.assertEqual(fx_f(new_inp), f(new_inp))

    def test_make_fx_vjp(self, device):
        def f(x):
            return torch.sin(x).sum()

        primals = torch.randn(3)
        _, vjp_fn = vjp(f, primals)
        cotangent = torch.randn(())
        fx_f = make_fx(vjp_fn)(cotangent, True, True)
        new_cotangent = torch.randn(())
        self.assertEqual(fx_f(new_cotangent, True, True), vjp_fn(new_cotangent))

    def test_make_fx_functionalize(self, device):
        from functorch.experimental import functionalize

        def fn(a):
            a = a * 2
            a.relu_()
            return a

        a = torch.randn(3, device=device)
        symbolic_gm = torch.fx.symbolic_trace(fn)
        includes_method_relu_ = any(
            str(n.target) == "relu_" for n in symbolic_gm.graph.nodes
        )
        self.assertTrue(includes_method_relu_)
        # Also verifies fix for https://github.com/pytorch/pytorch/issues/84570
        gm = make_fx(functionalize(symbolic_gm))(a)
        includes_aten_relu = any(
            n.target == torch.ops.aten.relu.default for n in gm.graph.nodes
        )
        self.assertTrue(includes_aten_relu)

    def test_make_fx_no_decompose(self, device):
        # FIXME
        return self.skipTest("error: maximum recursion reached")

        def f(x):
            return torch.tanh(x).sum()

        fx_f = make_fx(grad(f))(torch.randn(5))
        ops = {i.target for i in fx_f.graph.nodes}

        self.assertEqual(torch.ops.aten.tanh_backward in ops, True)

        fx_f = make_fx(grad(f), decomposition_table)(torch.randn(5))
        ops = {i.target for i in fx_f.graph.nodes}
        self.assertEqual(torch.ops.aten.tanh_backward in ops, False)

    def test_nnc_jit(self, device):
        def f(x):
            return torch.sin(x)

        jit_f = nnc_jit(f)

        inp = torch.randn(3)
        self.assertEqual(jit_f(inp), f(inp))

    def test_nnc_scalar(self, device):
        def f(x):
            return torch.sin(x)

        jit_f = nnc_jit(f)

        inp = torch.randn(())
        self.assertEqual(jit_f(inp), f(inp))

    def test_nnc_pytrees(self, device):
        def f(x):
            return [torch.sin(x[0])]

        jit_f = nnc_jit(f)

        inp = [torch.randn(3)]
        self.assertEqual(jit_f(inp), f(inp))

    def test_external_calls(self, device):
        def f(a, b):
            return torch.mv(a, b)
        jit_f = nnc_jit(f)
        inp = [torch.randn(3, 3), torch.randn(3)]
        self.assertEqual(jit_f(*inp), f(*inp))

    def test_nnc_passthrough(self, device):
        def f(x, y):
            return x + y, y
        inp = (torch.randn(3), torch.randn(3))
        jit_f = nnc_jit(f)
        self.assertEqual(jit_f(*inp), f(*inp))

        def f(x):
            x['a'] = x['a'] * 2
            return x
        inp = ({'a': torch.randn(3), 'b': torch.randn(3)},)
        jit_f = nnc_jit(f)
        self.assertEqual(jit_f(*inp), f(*inp))

    @unittest.skipIf(not USE_TORCHVISION, "test requires torchvision")
    def test_resnet18_backward_trace(self, device):
        mod = torchvision.models.resnet18()

        def f(x):
            out = mod(x)
            out.sum().backward()
            return [a.grad for a in mod.parameters()]

        inp = torch.randn(3, 3, 250, 250, requires_grad=True)
        grads = f(inp)

        mod.zero_grad()
        mod(inp).sum().backward()
        grads2 = [a.grad for a in mod.parameters()]
        self.assertEqual(grads, grads2)

def get_base(t):
    return t._base if t._is_view() else t

def is_in_base(t, maybe_tensors):
    t_base = get_base(t)
    for maybe_tensor in maybe_tensors:
        if isinstance(maybe_tensor, torch.Tensor):
            if t_base is get_base(maybe_tensor):
                return True
    return False

class TestAOTAutograd(AOTTestCase):
    # test_mutation will:
    # - Ensure that inputs are non-leaves, so our graphs can mutate them
    # - try to mutate outputs of the graph (to ensure that autograd meta is set properly on outputs)
    @patch("functorch.compile.config.debug_assert", True)
    def verify_aot_autograd(
        self,
        f,
        inp_: Union[Callable, List[Any]],
        *,
        test_mutation: bool = False,
        only_keep_inference_mutations: bool = False,
        decompositions: Optional[Dict] = None,
        dynamic: bool = False,
        # Only active when inp_ is Callable.
        # TODO: probably consolidate all tests to make inp a Callable.
        make_inputs_subclasses: bool = False,
    ):
        for keep_input_mutations in [True] if only_keep_inference_mutations else [True, False]:
            # Some tests pass in a callable for inp, to generate the inputs
            # (useful if we want to generate complicated aliasing inputs)
            if isinstance(inp_, Callable):
                inp_callable = inp_
                # The callable should return a tuple of f_inputs, f_graph_inputs
                # (The idea is that we might want to compile a function with the graph inputs,
                # but test autograd backprop all the way through the actual inputs)
                with TwoTensorMode() if make_inputs_subclasses else nullcontext():
                    inp_copy, graph_inps_copy = inp_callable()
                    inp, graph_inps = inp_callable()
            else:
                inp_copy = []
                inp = []
                # Our input clones need to mimic when inputs are duplicates of one another
                dupes_map = {}
                for i, x in enumerate(inp_):
                    if x in dupes_map:
                        x_dupe_idx = dupes_map[x]
                        inp_copy.append(inp_copy[x_dupe_idx])
                        inp.append(inp[x_dupe_idx])
                    else:
                        dupes_map[x] = i
                        if not isinstance(x, torch.Tensor):
                            x_copy = x
                            x_copy2 = x
                        else:
                            x_copy = x.clone().detach().requires_grad_(x.requires_grad)
                            x_copy2 = x.clone().detach().requires_grad_(x.requires_grad)
                            if x.requires_grad and not x.is_leaf:
                                x_copy = x_copy.clone()
                                x_copy2 = x_copy2.clone()
                        inp_copy.append(x_copy)
                        inp.append(x_copy2)

                if test_mutation:
                    # For graphs where we mutate inputs, need our test to make sure inputs aren't leaves
                    graph_inps = [x.add(1) for x in inp]
                    graph_inps_copy = [x.add(1) for x in inp_copy]
                else:
                    graph_inps = inp
                    graph_inps_copy = inp_copy
            fw_graph_cell = [None]
            if isinstance(f, nn.Module):
                compiled_f = aot_module(
                    f,
                    fw_compiler=make_boxed_compiler(partial(extract_graph, graph_cell=fw_graph_cell)),
                    bw_compiler=nop,
                    decompositions=decompositions,
                    keep_inference_input_mutations=keep_input_mutations,
                    dynamic=dynamic
                )
            else:
                compiled_f = aot_function(
                    f,
                    fw_compiler=make_boxed_compiler(partial(extract_graph, graph_cell=fw_graph_cell)),
                    bw_compiler=nop,
                    decompositions=decompositions,
                    keep_inference_input_mutations=keep_input_mutations,
                    dynamic=dynamic
                )
            ref_out, ref_grad = outs_and_grads(f, graph_inps, inp)
            test_out, test_grad = outs_and_grads(compiled_f, graph_inps_copy, inp_copy)
            self.assertEqual(ref_grad, test_grad)

            if isinstance(ref_out, torch.Tensor):
                self.assertTrue(isinstance(test_out, torch.Tensor))
                ref_out, test_out = [ref_out], [test_out]
            for ref_o, test_o in zip(ref_out, test_out):
                if isinstance(ref_o, torch.Tensor):
                    self.assertEqual(ref_o.requires_grad, test_o.requires_grad)
                    self.assertEqual(ref_o.is_leaf, test_o.is_leaf)
                    ref_is_view_of_non_interm = is_in_base(ref_o, graph_inps) or is_in_base(ref_o, ref_out)
                    test_is_view_of_non_interm = is_in_base(test_o, graph_inps_copy) or is_in_base(test_o, test_out)
                    self.assertEqual(ref_is_view_of_non_interm, test_is_view_of_non_interm)
                    self.assertEqual(ref_o, test_o)
                    if test_mutation:
                        # This tests that autograd meta is set properly on the output we can
                        # mutate it.
                        ref_o.mul_(2)
                        test_o.mul_(2)
                        self.assertEqual(ref_o, test_o)
            for ref_i, test_i in zip(inp, inp_copy):
                if isinstance(ref_i, torch.Tensor):
                    self.assertEqual(ref_i.requires_grad, test_i.requires_grad)
                self.assertEqual(ref_i, test_i)
        return fw_graph_cell[0]

    def test_non_tensor_and_none_inputs(self):
        # int, None, Tensor
        def f(a, b, c):
            return a * c
        inp = [2, None, torch.ones(3, 3, dtype=torch.float32, requires_grad=True)]
        self.verify_aot_autograd(f, inp)
        inp = [2, None, torch.ones(3, 3, dtype=torch.float32, requires_grad=False)]
        self.verify_aot_autograd(f, inp)

    def test_single_output(self):
        def f(a, b):
            return a + b
        inp = [torch.randn(3, 3, requires_grad=True), torch.randn(3, 3)]
        self.verify_aot_autograd(f, inp)
        inp = [torch.randn(3, 3, requires_grad=False), torch.randn(3, 3)]
        self.verify_aot_autograd(f, inp)

    def test_multi_output(self):
        def f(a, b):
            return a + b, a - b
        inp = [torch.randn(3, 3, requires_grad=True), torch.randn(3, 3)]
        self.verify_aot_autograd(f, inp)
        inp = [torch.randn(3, 3, requires_grad=False), torch.randn(3, 3)]
        self.verify_aot_autograd(f, inp)

    def test_multi_output_list(self):
        def f(a, b):
            return [a + b, a - b]
        inp = [torch.randn(3, 3, requires_grad=True), torch.randn(3, 3)]
        self.verify_aot_autograd(f, inp)
        inp = [torch.randn(3, 3, requires_grad=False), torch.randn(3, 3)]
        self.verify_aot_autograd(f, inp)

    # Test for bug occurring at the intersection of fake tensors & functionalization.
    def test_squeeze_mutation(self):
        def f(a):
            b = a.clone().squeeze(-1)
            b.add_(1.)
            return a + b

        inp = [torch.randn(3, 1, requires_grad=True)]
        self.verify_aot_autograd(f, inp, dynamic=True)
        inp = [torch.randn(3, 1, requires_grad=False)]
        self.verify_aot_autograd(f, inp, dynamic=True)

    def test_complex_linear(self):
        # https://github.com/pytorch/pytorch/issues/93424
        inp = [torch.randn(1, 10, 10, dtype=torch.complex64)]

        class F(torch.nn.Module):
            def __init__(self):
                super().__init__()
                self.linear = nn.Linear(10, 10, dtype=torch.complex64)

            def forward(self, x):
                return self.linear(x).sum().abs()

        self.verify_aot_autograd(F(), inp)

    def test_embedding_bag_view_dynamic(self):
        # Backwards pass tries to wrap a sparse tensor in a FunctionalTensorWrapper;
        # test that this works even though the sparse tensor has no storage.

        class F(torch.nn.Module):
            def __init__(self):
                super().__init__()
                self.emb = torch.nn.EmbeddingBag(100, 8, sparse=True)

            def forward(self, x, y):
                return self.emb(x, y).view(-1)

        x = torch.arange(3)
        y = torch.arange(3)
        self.verify_aot_autograd(F(), [x, y], dynamic=False)
        self.verify_aot_autograd(F(), [x, y], dynamic=True)



    def test_input_mutation_simple(self):
        def f(a):
            a.mul_(2)
            return a * 3
        inp = [torch.ones(3, 3, requires_grad=True)]
        fw_graph = self.verify_aot_autograd(f, inp, test_mutation=True)
        inp = [torch.ones(3, 3, requires_grad=False)]
        self.verify_aot_autograd(f, inp, test_mutation=True)
        # Things to note:
        # - the extra clone is because we need to pass the pre-mutated input to grad(),
        #   but autograd operates above functionalization so we need to manually clone.
        #   Hopefully backends can optimize this easily.
        # - The extra return arg is because the compiled forward returns (mutated inputs + outputs)
        self.assertExpectedInline(fw_graph.code.strip(), """\
def forward(self, primals_1):
    clone = torch.ops.aten.clone.default(primals_1);  primals_1 = None
    mul = torch.ops.aten.mul.Tensor(clone, 2);  clone = None
    mul_1 = torch.ops.aten.mul.Tensor(mul, 3)
    return [mul, mul_1]""")

    def test_input_mutation_set__input_mutation(self):
        def f(a):
            b = torch.arange(9, dtype=a.dtype).reshape(3, 3)
            with torch.no_grad():
                a.set_(b)
            return a * b
        inp = [torch.ones(3, 3, requires_grad=True)]
        self.verify_aot_autograd(f, inp, test_mutation=True)
        inp = [torch.ones(3, 3, requires_grad=False)]
        self.verify_aot_autograd(f, inp, test_mutation=True)

    def test_set__steals_view_chain(self):
        def f(a, b):
            a_ = a.mul(2)
            b_ = b.mul(2)
            b_slice = b_[1].view(3, 3)
            # a_clone should inherit the view chain from b_slice
            a_.set_(b_slice)
            # Also mutates b_,
            a_.view(-1).mul_(2)
            return a_ * b_slice
        inp = [torch.ones(3, 3, requires_grad=False), torch.zeros(3, 9, requires_grad=False)]
        self.verify_aot_autograd(f, inp)

    def test_set__and_data_mutation_good(self):
        def f(a, b):
            # The data mutation happens *after* the set_(). This is ok (see the graph below)
            with torch.no_grad():
                a.set_(b)
            b.mul_(2)
            return a + b
        inp = [torch.ones(3, 3, requires_grad=True), torch.ones(3, 3, requires_grad=True)]
        fw_graph = self.verify_aot_autograd(f, inp, test_mutation=True)
        inp = [torch.ones(3, 3, requires_grad=False), torch.zeros(3, 3, requires_grad=False)]
        self.verify_aot_autograd(f, inp, test_mutation=True)
        # Important things to note:
        # - "return a.set_(b)" desugars into "return b"
        # - Both a and b are recorded as experiencing mutations,
        #   which is why we see "b_updated" (output of the mul) twice in the graph outputs.
        #   a is recorded as both a data mutation and a metadata mutation (due to set_ swapping its storage).
        # - the runtime epilogue for a is "a.set_(mul)"
        # - the runtime epilogue for b is "b.copy_(mul)"
        self.assertExpectedInline(fw_graph.code.strip(), """\
def forward(self, primals_1, primals_2):
    clone = torch.ops.aten.clone.default(primals_2);  primals_2 = None
    mul = torch.ops.aten.mul.Tensor(clone, 2);  clone = None
    add = torch.ops.aten.add.Tensor(mul, mul)
    return [mul, mul, add]""")

    # This is a (hopefully) extremely rare case that is difficult to handle,
    # so we ban it.
    def test_set__and_data_mutation_bad(self):
        def f(a):
            a_view = a.view(-1)
            tmp = torch.ones(3, 3, requires_grad=True)
            # Now, any mutations on either tmp
            # will be tracked as graph input mutations.
            with torch.no_grad():
                a.set_(tmp)
            # BAD: a_view is now detached from every graph input,
            # so we won't recognize that this caused an input mutation!
            a_view.mul_(2)
            return a + tmp
        inp = [torch.ones(3, 3, requires_grad=True)]
        with self.assertRaisesRegex(RuntimeError, "cannot mutate tensors with frozen storage"):
            self.verify_aot_autograd(f, inp, test_mutation=True)

    def test_input_mutation_set__nop(self):
        def f(a):
            b = torch.arange(9, dtype=a.dtype)
            a_old = torch.ops.aten.alias.default(a)
            with torch.no_grad():
                a.set_(b)
                a.set_(a_old)
            return a + b.reshape(3, 3)
        inp = [torch.ones(3, 3, requires_grad=True)]
        fw_graph = self.verify_aot_autograd(f, inp, test_mutation=True)
        inp = [torch.ones(3, 3, requires_grad=False)]
        self.verify_aot_autograd(f, inp, test_mutation=True)
        # Things to note:
        # - There are no set_() calls in the graph (we functionalize a.set_(b) into "b")
        # - There is only **1** graph output. We properly realized that the two set_() calls
        #   undo each other, and so effectively no inputs are mutated.
        self.assertExpectedInline(fw_graph.code.strip(), """\
def forward(self, primals_1):
    arange = torch.ops.aten.arange.default(9, dtype = torch.float32, device = device(type='cpu'), pin_memory = False)
    alias = torch.ops.aten.alias.default(primals_1);  primals_1 = None
    view = torch.ops.aten.view.default(arange, [3, 3]);  arange = None
    add = torch.ops.aten.add.Tensor(alias, view);  alias = view = None
    return [add]""")

    def test_input_mutation_simple_with_none_and_nontensor(self):
        # Tensor, None, int
        def f(a, b, c):
            return a * c
        f_compiled = aot_function(f, nop)
        for req_grad in [True, False]:
            inp = [torch.ones(3, 3, requires_grad=req_grad), None, 3]
            out_ref = f(*inp)
            out_test = f_compiled(*inp)
            self.assertEqual(out_ref, out_test)

    # https://github.com/pytorch/pytorch/issues/93363
    def test_mutates_input_noncontiguous(self):
        def f(a):
            a.add_(1)
            return ()

        f_compiled = aot_function(f, nop)
        ref = torch.ones(4, requires_grad=True) + 0
        ref_view = ref[0::2]

        test = torch.ones(4, requires_grad=True) + 0
        test_view = test[0::2]

        out_ref = f(ref_view)
        out_test = f_compiled(test_view)
        print(ref)
        print(test)
        self.assertEqual(ref, test)

    def test_input_mutation_modifies_autograd_meta_of_aliases(self):
        def f(a):
            a.mul_(2)
            out = a + 1
            return out.detach()

        x_ref = torch.ones(3, 3, requires_grad=True).clone()
        x_ref_view = x_ref.view(3, 3)

        x_test = torch.ones(3, 3, requires_grad=True).clone()
        x_test_view = x_test.view(3, 3)

        f_compiled = aot_function(f, nop, keep_inference_input_mutations=True)
        f(x_ref)
        f_compiled(x_test)
        # f will mutate aliases of the input, including its autograd metadata!
        # y.grad_fn is AsStridedBackward
        self.assertEqual(x_ref_view, x_test_view)
        self.assertEqual(x_ref_view._version, x_test_view._version)
        self.assertEqual(x_ref_view.grad_fn.__class__, x_test_view.grad_fn.__class__)
        # Test the actual gradients are correct
        (x_ref * x_ref_view).sum().backward()
        (x_test * x_test_view).sum().backward()
        self.assertEqual(x_ref.grad, x_test.grad)
        self.assertEqual(x_ref_view.grad, x_test_view.grad)


    def test_outputs_are_aliased(self):
        # Tensor, None, int
        def f(a):
            b = a.mul(2)
            c = b.view(-1)
            return b, c
        f_compiled = aot_function(f, nop)
        for req_grad in [True, False]:
            inp = torch.ones(3, requires_grad=req_grad)
            out_ref = f(inp)
            out_test = f_compiled(inp)
            self.assertEqual(out_ref[0], out_test[0])
            self.assertEqual(out_ref[1], out_test[1])
            # Try mutating one of the outputs, which is aliased.
            out_ref[0].mul_(3)
            out_test[0].mul_(3)
            # Assert that the aliasing relationship was preserved
            self.assertEqual(out_ref[0], out_test[0])
            self.assertEqual(out_ref[1], out_test[1])

    def test_input_mutation_is_output(self):
        def f(a):
            a.mul_(2)
            return a
        inp = [torch.ones(3, 3, requires_grad=True)]
        fw_graph = self.verify_aot_autograd(f, inp, test_mutation=True)
        inp = [torch.ones(3, 3, requires_grad=False)]
        self.verify_aot_autograd(f, inp, test_mutation=True)
        self.assertExpectedInline(fw_graph.code.strip(), """\
def forward(self, primals_1):
    clone = torch.ops.aten.clone.default(primals_1);  primals_1 = None
    mul = torch.ops.aten.mul.Tensor(clone, 2);  clone = None
    return [mul, mul]""")

    def test_input_mutation_multiple(self):
        def f(a, b, c):
            a.mul_(2)
            c.mul_(2)
            return a + b + c

        def create_inp(req_grad):
            return [
                torch.ones(3, 3, requires_grad=req_grad),
                torch.ones(3, 3, requires_grad=req_grad),
                torch.ones(3, 3, requires_grad=req_grad),
            ]

        self.verify_aot_autograd(f, create_inp(False), test_mutation=True)

        fw_graph = self.verify_aot_autograd(f, create_inp(True), test_mutation=True)
        self.assertExpectedInline(fw_graph.code.strip(), """\
def forward(self, primals_1, primals_2, primals_3):
    clone = torch.ops.aten.clone.default(primals_1);  primals_1 = None
    clone_1 = torch.ops.aten.clone.default(primals_3);  primals_3 = None
    mul = torch.ops.aten.mul.Tensor(clone, 2);  clone = None
    mul_1 = torch.ops.aten.mul.Tensor(clone_1, 2);  clone_1 = None
    add = torch.ops.aten.add.Tensor(mul, primals_2);  primals_2 = None
    add_1 = torch.ops.aten.add.Tensor(add, mul_1);  add = None
    return [mul, mul_1, add_1]""")

    def test_input_mutation_metadata(self):
        def f(a, b):
            a.transpose_(1, 0)
            return a + b

        def create_inp(req_grad):
            return [
                torch.ones(3, 3, requires_grad=req_grad),
                torch.ones(3, 3, requires_grad=req_grad),
            ]

        self.verify_aot_autograd(f, create_inp(True), test_mutation=True)
        self.verify_aot_autograd(f, create_inp(False), test_mutation=True)

    def test_input_output_aliase_custom_autograd_function(self):

        class Foo(torch.autograd.Function):
            @staticmethod
            def forward(ctx, x):
                return x

            @staticmethod
            def backward(ctx, gx):
                return gx * 0.5

        def f(x):
            return Foo.apply(x)

        inp = [torch.ones(2, 2, requires_grad=True)]
        self.verify_aot_autograd(f, inp, test_mutation=False)

    def test_input_mutation_requires_grad_detach(self):
        # Here, "a" requires grad, and gets mutated, so we append a copy_() to the end of the graph.
        # Its mutation doesn't take part in autograd though, because we mutated a detach'd view.
        # Need to make sure that this copy_() doesn't error, and doesn't participate in autograd either.
        def f(a):
            a.detach().mul_(2)
            return a + 3
        inp = [torch.ones(4, requires_grad=True)]
        self.verify_aot_autograd(f, inp, test_mutation=False)
        inp = [torch.ones(4, requires_grad=True)]
        # test_mutation=True will first do some compute on inp, so it is no longer an autograd leaf
        # by the time it becomes a graph input. Good to test both cases.
        self.verify_aot_autograd(f, inp, test_mutation=True)

    def test_input_mutation_requires_grad_no_grad(self):
        def f(a):
            with torch.no_grad():
                a.mul_(2)
            return a + 3
        inp = [torch.ones(4, requires_grad=True)]
        fw_graph = self.verify_aot_autograd(f, inp, test_mutation=True, only_keep_inference_mutations=True)
        # Even though the input requires_grad, we expect the keep the input mutation in the graph
        # (Even though this is a training graph!)
        self.assertExpectedInline(fw_graph.code.strip(), """\
def forward(self, primals_1):
    mul = torch.ops.aten.mul.Tensor(primals_1, 2)
    add = torch.ops.aten.add.Tensor(mul, 3)
    copy_ = torch.ops.aten.copy_.default(primals_1, mul);  primals_1 = mul = None
    return [add]""")

    def test_input_mutation_requires_grad_no_grad_inference_graph(self):
        def f(a):
            with torch.no_grad():
                a.mul_(2)
                return a + 3
        inp = [torch.ones(4, requires_grad=True)]
        # Even though the input requires_grad, we expect the keep the input mutation in the graph
        fw_graph = self.verify_aot_autograd(f, inp, test_mutation=True, only_keep_inference_mutations=True)

        self.assertExpectedInline(fw_graph.code.strip(), """\
def forward(self, arg0_1):
    mul = torch.ops.aten.mul.Tensor(arg0_1, 2)
    add = torch.ops.aten.add.Tensor(mul, 3)
    copy_ = torch.ops.aten.copy_.default(arg0_1, mul);  arg0_1 = mul = None
    return (add,)""")

    def test_input_mutation_requires_grad_no_grad_detach_mixed(self):
        # Perform a mix of mutations on a:
        # 1 normal, 1 in no_grad, 1 on a detach'd tensor.
        # Only the first should participate in gradient computation.
        def f(a):
            a.detach().mul_(2)
            a.mul_(3)
            with torch.no_grad():
                a.mul_(4)
            return a + 5
        inp = [torch.ones(4, requires_grad=True)]
        fw_graph = self.verify_aot_autograd(f, inp, test_mutation=True)

    def test_input_mutation_metadata2(self):
        def f(a):
            a.transpose_(1, 0)
            a.mul_(2)
            return a + 1
        inp = [torch.ones(3, 3, requires_grad=True)]
        self.verify_aot_autograd(f, inp, test_mutation=True)
        inp = [torch.ones(3, 3, requires_grad=False)]
        self.verify_aot_autograd(f, inp, test_mutation=True)

    def test_input_mutation_batchnorm(self):
        def f(inpt, weight, bias, running_mean, running_var):
            # This is additionally a good test, because the input tensors that we mutate
            # are *also* saved for backwards.
            # This tests that what we save for the backward is actually cloned inputs,
            # and not the original inputs that got mutated.
            return torch._native_batch_norm_legit(inpt, weight, bias, running_mean, running_var, True, 0.5, 1e-5)

        def create_inp(req_grad):
            return [
                torch.ones(2, 5, 5, 5, requires_grad=req_grad),
                torch.ones(5, requires_grad=req_grad),
                torch.ones(5, requires_grad=req_grad),
                torch.ones(5),
                torch.ones(5),
            ]

        from torch._decomp import get_decompositions
        # This simulates what inductor does (running the fw + bw decompositions)
        decompositions = get_decompositions([
            torch.ops.aten._native_batch_norm_legit_functional,
            torch.ops.aten.native_batch_norm_backward,
        ])
        self.verify_aot_autograd(f, create_inp(True), test_mutation=True, decompositions=decompositions)
        self.verify_aot_autograd(f, create_inp(False), test_mutation=True, decompositions=decompositions)

    def test_batchnorm_inference(self):
        inp = [
            torch.ones(2, 5, 5, 5, requires_grad=True),
            torch.ones(5, requires_grad=True),
            torch.ones(5, requires_grad=True),
            torch.ones(5),
            torch.ones(5),
        ]

        m = torch.nn.BatchNorm2d(4, 4)
        m.eval()
        fw_graph_cell = [None]
        inp = torch.ones(4, 4, 4, 4)
        fw_graph_cell = [None]
        compiled_m = aot_module(
            m,
            fw_compiler=partial(extract_graph, graph_cell=fw_graph_cell),
            bw_compiler=nop,
            keep_inference_input_mutations=True,
        )
        inp = torch.ones(4, 4, 4, 4)
        with torch.no_grad():
            out = compiled_m(inp)
        # expectation: there are no copy_() calls in the decomposed batch norm when running under training=False (eval mode)
        code = fw_graph_cell[0].code.strip()
        self.assertTrue("copy_" not in str(code))

    def test_input_output_view_simple(self):
        def f(a):
            return a.view(-1)
        inp = [torch.ones(2, 2, requires_grad=False).add(1)]
        self.verify_aot_autograd(f, inp, test_mutation=True)
        inp = [torch.ones(2, 2, requires_grad=True).add(1)]
        fw_graph = self.verify_aot_autograd(f, inp, test_mutation=True)
        # Outputs that alias inputs are pulled out of the graph entirely, so we don't compile anything here
        self.assertExpectedInline(fw_graph.code.strip(), """\
def forward(self, primals_1):
    view = torch.ops.aten.view.default(primals_1, [-1]);  primals_1 = None
    return [view]""")

    def test_input_output_view_mutate_multiple(self):
        def f(a, b, c):
            a.mul_(2)
            c.mul_(3)
            return b.view(2, 2), c.view(2, 2)

        def create_inp(req_grad):
            return [
                torch.ones(2, 2, requires_grad=req_grad).add(1),
                torch.ones(2, 2, requires_grad=req_grad).add(1),
                torch.ones(2, 2, requires_grad=req_grad).add(1),
            ]

        self.verify_aot_autograd(f, create_inp(False), test_mutation=True)
        fw_graph = self.verify_aot_autograd(f, create_inp(True), test_mutation=True)
        # The original function returned two outputs, both of which aliased inputs.
        # We expect two outputs in the functional graph, a_updated and c_updated.
        # The actual aliased outputs themselves aren't in the compiled forward graph;
        # Instead, they're generated outside of  the graph.
        self.assertExpectedInline(fw_graph.code.strip(), """\
def forward(self, primals_1, primals_2, primals_3):
    clone = torch.ops.aten.clone.default(primals_1);  primals_1 = None
    clone_1 = torch.ops.aten.clone.default(primals_3);  primals_3 = None
    mul = torch.ops.aten.mul.Tensor(clone, 2);  clone = None
    mul_1 = torch.ops.aten.mul.Tensor(clone_1, 3);  clone_1 = None
    view = torch.ops.aten.view.default(primals_2, [2, 2]);  primals_2 = None
    view_2 = torch.ops.aten.view.default(mul_1, [2, 2])
    return [mul, mul_1, view, view_2]""")

    def test_input_output_view_metadata_mutate_multiple(self):
        def f(a, b, c):
            b.mul_(3)
            c.t_()
            return a.view(2, 2), b.view(2, 2), c.view(2, 2)

        def create_inp(req_grad):
            return [
                torch.ones(2, 2, requires_grad=req_grad).add(1),
                torch.ones(2, 2, requires_grad=req_grad).add(1),
                torch.ones(2, 2, requires_grad=req_grad).add(1),
            ]

        self.verify_aot_autograd(f, create_inp(False), test_mutation=True)
        fw_graph = self.verify_aot_autograd(f, create_inp(True), test_mutation=True)
        # Important thing to check here: of the three inputs:
        # Only the b.mul_(3) should show up in the graph (we functionalize it and return it).
        # Everything else that does not show up in the graph includes:
        # - The metadata mutation on c (we do it outside the graph)
        # - All 3 original fw outputs, which are aliases of inputs (we regenerate them outside of the graph)
        self.assertExpectedInline(fw_graph.code.strip(), """\
def forward(self, primals_1, primals_2, primals_3):
    clone = torch.ops.aten.clone.default(primals_2);  primals_2 = None
    view = torch.ops.aten.view.default(primals_3, [2, 2]);  primals_3 = None
    mul = torch.ops.aten.mul.Tensor(clone, 3);  clone = None
    t = torch.ops.aten.t.default(view);  view = None
    view_1 = torch.ops.aten.view.default(primals_1, [2, 2]);  primals_1 = None
    view_3 = torch.ops.aten.view.default(t, [2, 2])
    view_4 = torch.ops.aten.view.default(mul, [2, 2])
    return [mul, t, view_1, view_4, view_3]""")

    def test_input_mutation_and_output_view(self):
        def f(a):
            a.add_(1)
            return a.view(-1)
        inp = [torch.ones(2, 2, requires_grad=False).add(1)]
        self.verify_aot_autograd(f, inp, test_mutation=True)
        inp = [torch.ones(2, 2, requires_grad=True).add(1)]
        fw_graph = self.verify_aot_autograd(f, inp, test_mutation=True)
        # Here, total # of outputs is 1 because:
        # - num_mutated_inps = 1 (a_updated)
        # - num_fw_outputs = 0 (the output is an alias of the input, so we move it outside the compiled fw)
        self.assertExpectedInline(fw_graph.code.strip(), """\
def forward(self, primals_1):
    clone = torch.ops.aten.clone.default(primals_1);  primals_1 = None
    add = torch.ops.aten.add.Tensor(clone, 1);  clone = None
    view_1 = torch.ops.aten.view.default(add, [-1])
    return [add, view_1]""")


    def test_input_mutation_output_view_multiple(self):
        def f(a, b, c, d):
            b.transpose_(1, 0)
            c.add_(1)
            return d + 1, b.diagonal(), a + c

        def create_inp(req_grad):
            return [
                torch.arange(4, requires_grad=req_grad, dtype=torch.float32).view(2, 2).add(1),
                torch.arange(4, requires_grad=req_grad, dtype=torch.float32).view(2, 2).add(1),
                torch.ones(2, 2, requires_grad=req_grad).add(1),
                torch.ones(2, 2, requires_grad=req_grad).add(1),
            ]

        self.verify_aot_autograd(f, create_inp(False), test_mutation=True)
        fw_graph = self.verify_aot_autograd(f, create_inp(True), test_mutation=True)
        self.assertExpectedInline(fw_graph.code.strip(), """\
def forward(self, primals_1, primals_2, primals_3, primals_4):
    view = torch.ops.aten.view.default(primals_2, [2, 2]);  primals_2 = None
    clone = torch.ops.aten.clone.default(primals_3);  primals_3 = None
    transpose = torch.ops.aten.transpose.int(view, 1, 0);  view = None
    add = torch.ops.aten.add.Tensor(clone, 1);  clone = None
    add_1 = torch.ops.aten.add.Tensor(primals_4, 1);  primals_4 = None
    diagonal = torch.ops.aten.diagonal.default(transpose)
    add_2 = torch.ops.aten.add.Tensor(primals_1, add);  primals_1 = None
    return [transpose, add, add_1, diagonal, add_2]""")

    def test_output_aliases_intermediate_single(self):
        def f(a):
            out = torch.mul(a, 3)
            return out.view(-1)
        inp = [torch.ones(3, 3, requires_grad=False)]
        self.verify_aot_autograd(f, inp, test_mutation=True)
        inp = [torch.ones(3, 3, requires_grad=True)]
        fw_graph = self.verify_aot_autograd(f, inp, test_mutation=True)
        # In AOTAutograd, we are obligated to make the compiled forward directly return `out`,
        # and reconstruct `out.view(-1)` as a fresh output.
        self.assertExpectedInline(fw_graph.code.strip(), """\
def forward(self, primals_1):
    mul = torch.ops.aten.mul.Tensor(primals_1, 3);  primals_1 = None
    view = torch.ops.aten.view.default(mul, [-1]);  mul = None
    return [view]""")

    def test_output_aliases_input_multi_output_view_should_raise_autograd_error(self):
        def f1(a):
            return list(a.unbind(0))

        f1_compiled = aot_function(f1, nop)

        inp1 = torch.ones(3, 3, requires_grad=True).clone()
        inp2 = torch.ones(3, 3, requires_grad=True).clone()
        inp3 = torch.ones(3, 3, requires_grad=True).clone()

        with self.assertRaisesRegex(RuntimeError, "Such functions do not allow the output views"):
            out_test1 = f1_compiled(inp1)
            # This raises a runtime error from autograd in eager mode
            out_test1[0].mul_(2)

        with self.assertRaisesRegex(RuntimeError, "Such functions do not allow the output views"):
            out_test2 = f1_compiled(inp2)
            inp2.mul_(2)
            # In eager mode, if we mutate a tensor, any multi-output-view aliases
            # get their grad_fn replaced with error nodes, so accessing grad_fn should error
            grad_fn = out_test2[0].grad_fn

        with self.assertRaisesRegex(RuntimeError, "Such functions do not allow the output views"):
            out_test3 = f1_compiled(inp3)
            out_test1[0].detach().mul_(2)
            # The above case also applies to detached aliases (they turn the multi-output-view
            # alias's grad_fns into error nodes)
            grad_fn = out_test2[0].grad_fn


    def test_output_aliases_input_multi_output_view(self):
        # All aliased outs are from multi-output views, so AOTAutograd will hide the aliasing from autograd.
        def f1(a):
            return list(a.unbind(0))

        inp = torch.ones(3, 3, requires_grad=True)
        inp_ref = torch.ones(3, 3, requires_grad=True)
        f1_compiled = aot_function(f1, nop)

        out_ref = f1(inp_ref)
        out_test = f1_compiled(inp)
        # Assert that we get CompiledFunctionBackward in the backward graph,
        # and not AsStridedBackward. No view-regeneration necessary for this mult-output view case.
        # See Note: [AOTAutograd: differentiable outputs that alias each other from a multi-output view call]
        self.assertTrue(all('CompiledFunctionBackward' in str(o.grad_fn) for o in out_test))

        sum(out_ref).sum().backward()
        sum(out_test).sum().backward()
        self.assertEqual(inp_ref.grad, inp.grad)

        # Several of the outputs are from multi-output views.
        # However: they are part of the same alias set as "a", and "a.view(out.shape)",
        # which are both user-visible.
        # AOTAutograd will not try to be smart here and hide the aliasing relationships from autograd.
        # Instead, it will perform its "output aliases input" logic, and regenerate all aliases.
        def f3(a):
            return *list(a.unbind(0)), a.view(a.shape)

        inp = torch.ones(3, 3, requires_grad=True)
        inp_ref = torch.ones(3, 3, requires_grad=True)
        f3_compiled = aot_function(f3, nop)

        inp_ref_clone = inp_ref.clone()
        inp_clone = inp.clone()
        out_ref = f3(inp_ref_clone)
        out_test = f3_compiled(inp_clone)
        # We rely on autograd's view-replay here, and view-replay gives up and uses as_strided
        # for multi-output views
        self.assertTrue(all('AsStridedBackward' in str(o.grad_fn) for o in out_test[:3]))

        # The last output is not from a multi-output view, so autograd will let us mutate it.
        out_ref[-1].mul_(2)
        out_test[-1].mul_(2)
        # Also mutate the input, which should affect the aliased output.
        inp_ref_clone.view(-1).mul_(3)
        inp_clone.view(-1).mul_(3)
        # Do backward
        (inp_ref + out_ref[-1]).sum().backward()
        (inp + out_test[-1]).sum().backward()
        self.assertEqual(inp_ref.grad, inp.grad)


    def test_output_aliases_intermediate_multi_output_view(self):
        # All aliased outs are from multi-output views, so AOTAutograd will hide the aliasing from autograd.
        def f1(a):
            out = torch.mul(a, 3)
            return list(out.unbind(0))

        inp = torch.ones(3, 3, requires_grad=True)
        inp_ref = torch.ones(3, 3, requires_grad=True)
        f1_compiled = aot_function(f1, nop)

        out_ref = f1(inp_ref)
        out_test = f1_compiled(inp)
        # Assert that we get CompiledFunctionBackward in the backward graph,
        # and not AsStridedBackward. No view-regeneration necessary for this mult-output view case.
        # See Note: [AOTAutograd: differentiable outputs that alias each other from a multi-output view call]
        self.assertTrue(all('CompiledFunctionBackward' in str(o.grad_fn) for o in out_test))

        sum(out_ref).sum().backward()
        sum(out_test).sum().backward()
        self.assertEqual(inp_ref.grad, inp.grad)

        # All aliased outs but one are from multi-output views, so AOTAutograd will hide the aliasing from autograd.
        def f2(a):
            out = torch.mul(a, 3)
            return *list(out.unbind(0)), out

        inp = torch.ones(3, 3, requires_grad=True)
        inp_ref = torch.ones(3, 3, requires_grad=True)
        f2_compiled = aot_function(f2, nop)

        out_ref = f2(inp_ref)
        out_test = f2_compiled(inp)
        # Assert that we get CompiledFunctionBackward in the backward graph,
        # and not AsStridedBackward. No view-regeneration necessary for this mult-output view case.
        # See Note: [AOTAutograd: differentiable outputs that alias each other from a multi-output view call]
        self.assertTrue(all('CompiledFunctionBackward' in str(o.grad_fn) for o in out_test))

        # The last output is not from a multi-output view, so autograd will let us mutate it.
        out_ref[-1].mul_(2)
        out_test[-1].mul_(2)
        out_ref[-1].sum().backward()
        out_test[-1].sum().backward()
        self.assertEqual(inp_ref.grad, inp.grad)

        # All aliased outs but one are from multi-output views, so AOTAutograd will hide the aliasing from autograd.
        def f3(a):
            out = torch.mul(a, 3)
            return *list(out.unbind(0)), out.view(out.shape)

        inp = torch.ones(3, 3, requires_grad=True)
        inp_ref = torch.ones(3, 3, requires_grad=True)
        f3_compiled = aot_function(f3, nop)

        out_ref = f3(inp_ref)
        out_test = f3_compiled(inp)
        # Assert that we get CompiledFunctionBackward in the backward graph,
        # and not AsStridedBackward. No view-regeneration necessary for this mult-output view case.
        # See Note: [AOTAutograd: differentiable outputs that alias each other from a multi-output view call]
        self.assertTrue(all('CompiledFunctionBackward' in str(o.grad_fn) for o in out_test))

        # The last output is not from a multi-output view, so autograd will let us mutate it.
        out_ref[-1].mul_(2)
        out_test[-1].mul_(2)
        out_ref[-1].sum().backward()
        out_test[-1].sum().backward()
        self.assertEqual(inp_ref.grad, inp.grad)

        # There are 5 outputs that all alias each other.
        # 3 of them come from multi-output views, but the other 3 are "ordinary" aliases.
        # Therefore, AOTAutograd will not attempt the multi-output-view optimization,
        # and apply the intermediate_base logic to all aliases.
        # (In theory we could probably get AOTAutograd to only apply the intermediate base
        # logic to the last 2 outputs and not the first 3. We should probably
        # just do the graph partitioning defined in this doc instead though).
        # https://docs.google.com/document/d/1DlfFq8TKbuAn2zyJxLfoW-X1qkkm5PLdHFtySo03QAk/edit
        def f4(a):
            out = torch.mul(a, 3)
            # also return the graph intermediate directly,
            # which will force AOTAutograd to do the "intermediate base" logic.
            # (Why? The user can mutate "out", which should change the autograd metadata
            #  of the other aliased outputs)
            return *list(out.unbind(0)), out, out.view(out.shape)

        inp = torch.ones(3, 3, requires_grad=True)
        inp_ref = torch.ones(3, 3, requires_grad=True)
        f4_compiled = aot_function(f4, nop)

        out_ref = f4(inp_ref)
        out_test = f4_compiled(inp)
        # Mutate the last output of f4 (autograd will allow this, since it is not a multi-output view,
        # as long as *only* the non-multi-output views participate in the backward)
        # Note: We could probably try to hide **only** the multi-output views from autograd here
        # and only do the intermediate base logic for the last two aliases.
        # Longer term solution of graph partitioning is probably cleaner though (see the note).
        out_ref[-1].mul_(2)
        out_test[-1].mul_(2)

        out_ref_sum = out_ref[-1] + out_ref[-2]
        out_test_sum = out_test[-1] + out_test[-2]
        out_ref_sum.sum().backward()
        out_test_sum.sum().backward()
        self.assertEqual(inp_ref.grad, inp.grad)


    def test_output_aliases_intermediate_mutation_linear(self):
        def f(x):
            return (x + 1).view(-1)

        inp = [torch.ones(3, 3, requires_grad=True)]
        # use inductor's decomps (which will e.g. turn _unsafe_view() into view())
        from torch._inductor.decomposition import decompositions
        f_compiled = aot_function(f, nop, decompositions=decompositions)

        out_ref = f(*inp)
        out_test = f_compiled(*inp)

        out_ref.mul_(2)
        out_test.mul_(2)
        self.assertEqual(out_ref, out_test)

    def test_output_aliases_intermediate_no_grad(self):
        def f(a, b):
            out = torch.mul(a, 3)
            # First output is an alias of an intermediate that doesn't require grad
            return out.view(-1), b.add(1)
        inp = [torch.ones(3, 3), torch.ones(3, 3, requires_grad=False)]
        self.verify_aot_autograd(f, inp, test_mutation=True)
        inp = [torch.ones(3, 3), torch.ones(3, 3, requires_grad=True)]
        fw_graph = self.verify_aot_autograd(f, inp, test_mutation=True)
        # important bit: we don't bother generating an intermediate base as an output in the graph,
        # because the intermediate base itself didn't require gradients.
        # (the only problematic case is when both the base and the aliasesed output require gradients).
        self.assertExpectedInline(fw_graph.code.strip(), """\
def forward(self, primals_1, primals_2):
    mul = torch.ops.aten.mul.Tensor(primals_1, 3);  primals_1 = None
    view = torch.ops.aten.view.default(mul, [-1]);  mul = None
    add = torch.ops.aten.add.Tensor(primals_2, 1);  primals_2 = None
    return [view, add]""")

    def test_output_aliases_intermediate_returned_multiple_times(self):
        def f(a):
            out = torch.mul(a, 3)
            out_view = out.view(-1)
            return out, out_view, out
        inp = [torch.ones(3, 3, requires_grad=False)]
        self.verify_aot_autograd(f, inp, test_mutation=True)
        inp = [torch.ones(3, 3, requires_grad=True)]
        fw_graph = self.verify_aot_autograd(f, inp, test_mutation=True)

    def test_output_aliases_intermediate_multiple(self):
        def f(a):
            out = torch.mul(a, 3)
            # AOTAutograd should manually generate these two output views in the epilogue.
            return out.view(-1), out.view(-1)
        inp = [torch.ones(3, 3, requires_grad=False)]
        self.verify_aot_autograd(f, inp, test_mutation=True)
        inp = [torch.ones(3, 3, requires_grad=True)]
        fw_graph = self.verify_aot_autograd(f, inp, test_mutation=True)
        self.assertExpectedInline(fw_graph.code.strip(), """\
def forward(self, primals_1):
    mul = torch.ops.aten.mul.Tensor(primals_1, 3);  primals_1 = None
    view = torch.ops.aten.view.default(mul, [-1])
    view_1 = torch.ops.aten.view.default(mul, [-1])
    return [view, view_1, mul]""")

    def test_output_aliases_intermediate_and_returned(self):
        def f(a):
            out = torch.mul(a, 3)
            # AOTAutograd should manually generate the first output (a view of an intermediate)
            # but not the second (which is itself the intermediate for the first)
            return out.view(-1), out
        inp = [torch.ones(3, 3, requires_grad=False)]
        self.verify_aot_autograd(f, inp, test_mutation=True)
        inp = [torch.ones(3, 3, requires_grad=True)]
        fw_graph = self.verify_aot_autograd(f, inp, test_mutation=True)
        self.assertExpectedInline(fw_graph.code.strip(), """\
def forward(self, primals_1):
    mul = torch.ops.aten.mul.Tensor(primals_1, 3);  primals_1 = None
    view = torch.ops.aten.view.default(mul, [-1])
    return [view, mul]""")

    def test_output_aliases_intermediate_and_returned_flipped(self):
        def f(a):
            out = torch.mul(a, 3)
            # AOTAutograd should manually generate the first output (a view of an intermediate)
            # but not the second (which is itself the intermediate for the first)
            return out, out.view(-1)
        inp = [torch.ones(3, 3, requires_grad=False)]
        self.verify_aot_autograd(f, inp, test_mutation=True)
        inp = [torch.ones(3, 3, requires_grad=True)]
        fw_graph = self.verify_aot_autograd(f, inp, test_mutation=True)
        self.assertExpectedInline(fw_graph.code.strip(), """\
def forward(self, primals_1):
    mul = torch.ops.aten.mul.Tensor(primals_1, 3);  primals_1 = None
    view = torch.ops.aten.view.default(mul, [-1])
    return [mul, view]""")

    def test_output_aliases_intermediate_and_returned_different_grad(self):
        def f(a):
            out = torch.mul(a, 3)
            # AOTAutograd should manually generate the first output (a view of an intermediate)
            # but not the second (which is itself the intermediate for the first)
            return out.view(-1), out, out[0].detach()
        inp = [torch.ones(3, 3, requires_grad=False)]
        self.verify_aot_autograd(f, inp, test_mutation=True)
        inp = [torch.ones(3, 3, requires_grad=True)]
        fw_graph = self.verify_aot_autograd(f, inp, test_mutation=True)
        self.assertExpectedInline(fw_graph.code.strip(), """\
def forward(self, primals_1):
    mul = torch.ops.aten.mul.Tensor(primals_1, 3);  primals_1 = None
    view = torch.ops.aten.view.default(mul, [-1])
    select = torch.ops.aten.select.int(mul, 0, 0)
    detach = torch.ops.aten.detach.default(select);  select = None
    detach_1 = torch.ops.aten.detach.default(detach);  detach = None
    detach_2 = torch.ops.aten.detach.default(detach_1);  detach_1 = None
    return [view, mul, detach_2]""")

    def test_output_aliases_intermediate_inplace_view(self):
        def f(a):
            out = torch.mul(a, 3)
            out.t_()
            return out
        inp = [torch.ones(2, 4, requires_grad=True)]

        # TODO: fix this test.
        # See https://github.com/pytorch/pytorch/issues/90507
        # self.verify_aot_autograd(f, inp, test_mutation=True)

    def test_output_aliases_intermediate_inplace_view_with_detach(self):
        def f(a):
            out = torch.mul(a, 3)
            out.t_()
            out.detach_()
            # Thanks to the detach_() AOT Autograd doesn't need to do anything.
            # `out` will show up as having OutputType.non_alias,
            # and ._is_view() == False
            return out, a + 1
        inp = [torch.ones(2, 4, requires_grad=False)]
        self.verify_aot_autograd(f, inp, test_mutation=True)
        inp = [torch.ones(2, 4, requires_grad=True)]
        fw_graph = self.verify_aot_autograd(f, inp, test_mutation=True)
        self.assertExpectedInline(fw_graph.code.strip(), """\
def forward(self, primals_1):
    mul = torch.ops.aten.mul.Tensor(primals_1, 3)
    t = torch.ops.aten.t.default(mul);  mul = None
    add = torch.ops.aten.add.Tensor(primals_1, 1);  primals_1 = None
    return [t, add]""")


    def test_output_aliases_intermediate_inplace_view_and_view(self):
        def f(a):
            out = torch.mul(a, 3)
            out_view = out.unsqueeze(0)
            out.t_()
            out_view2 = out.unsqueeze(0)
            return out_view, out, out_view2
        inp = [torch.ones(2, 4, requires_grad=True)]

        # TODO: fix this test.
        # See <github issue link>
        # self.verify_aot_autograd(f, inp, test_mutation=True)

    def test_output_aliases_intermediate_multiple_mixed(self):
        def f(a):
            out1 = torch.mul(a, 3)
            out2 = torch.mul(a, 4)
            # AOTAutograd should manually generate these two output views in the epilogue.
            return out1.view(-1), out2.transpose(1, 0), out1.transpose(1, 0)
        inp = [torch.ones(3, 3, requires_grad=False)]
        self.verify_aot_autograd(f, inp, test_mutation=True)
        inp = [torch.ones(3, 3, requires_grad=True)]
        fw_graph = self.verify_aot_autograd(f, inp, test_mutation=True)
        self.assertExpectedInline(fw_graph.code.strip(), """\
def forward(self, primals_1):
    mul = torch.ops.aten.mul.Tensor(primals_1, 3)
    mul_1 = torch.ops.aten.mul.Tensor(primals_1, 4);  primals_1 = None
    view = torch.ops.aten.view.default(mul, [-1])
    transpose = torch.ops.aten.transpose.int(mul_1, 1, 0);  mul_1 = None
    transpose_1 = torch.ops.aten.transpose.int(mul, 1, 0)
    return [view, transpose, transpose_1, mul]""")

    def test_output_all_alias_types(self):
        # There are 3 types of aliasing that require us to return metadata in the compiled fw:
        # (1) outputs that are views of inputs
        # (2) outputs that are views of intermediates
        # (3) inputs that get metadata mutations
        # test all 3 of them here
        def f(a):
            a.transpose_(1, 0)
            tmp = a.mul(2)
            return tmp.squeeze(), tmp.transpose(1, 0), a.unsqueeze(0)

        def inp_callable(req_grad):
            x = torch.ones(1, 2, 4, requires_grad=req_grad).clone()
            return [(x,), (x,)]

        self.verify_aot_autograd(f, partial(inp_callable, req_grad=False), test_mutation=True)
        fw_graph = self.verify_aot_autograd(f, partial(inp_callable, req_grad=True), test_mutation=True)
        # TODO: make this test run with dynamic shapes so it is more meaningful
        # metadata output order: (a_updated_meta, out1_meta, out2_meta, out3_meta)
        self.assertExpectedInline(fw_graph.code.strip(), """\
def forward(self, primals_1):
    view = torch.ops.aten.view.default(primals_1, [1, 2, 4]);  primals_1 = None
    transpose = torch.ops.aten.transpose.int(view, 1, 0);  view = None
    mul = torch.ops.aten.mul.Tensor(transpose, 2)
    squeeze = torch.ops.aten.squeeze.default(mul)
    transpose_1 = torch.ops.aten.transpose.int(mul, 1, 0)
    unsqueeze = torch.ops.aten.unsqueeze.default(transpose, 0)
    return [transpose, squeeze, transpose_1, unsqueeze, mul]""")

    @parametrize("req_grad", [False, True])
    def test_subclass_metadata_mutation(self, req_grad):
        def f(a):
            a.transpose_(1, 0)
            tmp = a.mul(2)
            return tmp.transpose(1, 0)

        def inp_callable(req_grad):
            x = torch.ones(1, 2, 4, requires_grad=req_grad).clone()
            return [(x,), (x,)]

        # See https://github.com/pytorch/pytorch/issues/114975
        with self.assertRaisesRegex(RuntimeError, "Metadata mutations are currently not allowed on tensor subclasses"):
            self.verify_aot_autograd(f, partial(inp_callable, req_grad=req_grad), test_mutation=True, make_inputs_subclasses=True)

    def test_input_data_and_metadata_mutation(self):
        def f(a):
            a.t_()
            a[0].mul_(2)
            return a.view(a.shape)
        inp = [torch.ones(3, 3, requires_grad=False)]
        self.verify_aot_autograd(f, inp, test_mutation=True)
        inp = [torch.ones(3, 3, requires_grad=True)]
        fw_graph = self.verify_aot_autograd(f, inp, test_mutation=True)
        self.assertExpectedInline(fw_graph.code.strip(), """\
def forward(self, primals_1):
    clone = torch.ops.aten.clone.default(primals_1);  primals_1 = None
    t = torch.ops.aten.t.default(clone)
    select = torch.ops.aten.select.int(t, 0, 0);  t = None
    mul = torch.ops.aten.mul.Tensor(select, 2);  select = None
    t_1 = torch.ops.aten.t.default(clone);  clone = None
    select_scatter = torch.ops.aten.select_scatter.default(t_1, mul, 0, 0);  t_1 = mul = None
    t_2 = torch.ops.aten.t.default(select_scatter);  select_scatter = None
    t_4 = torch.ops.aten.t.default(t_2)
    t_6 = torch.ops.aten.t.default(t_2);  t_2 = None
    view_1 = torch.ops.aten.view.default(t_6, [3, 3]);  t_6 = None
    return [t_4, view_1]""")

    def test_view_and_inplace_view(self):
        def f(a, b):
            a.t_()
            return b.view(b.shape), a.view(a.shape)

        def create_inp(req_grad):
            return [
                torch.ones(3, 3, requires_grad=req_grad),
                torch.ones(3, 3, requires_grad=req_grad)
            ]

        self.verify_aot_autograd(f, create_inp(False), test_mutation=True)
        fw_graph = self.verify_aot_autograd(f, create_inp(True), test_mutation=True)
        self.assertExpectedInline(fw_graph.code.strip(), """\
def forward(self, primals_1, primals_2):
    view = torch.ops.aten.view.default(primals_1, [3, 3]);  primals_1 = None
    t = torch.ops.aten.t.default(view);  view = None
    view_1 = torch.ops.aten.view.default(primals_2, [3, 3]);  primals_2 = None
    view_2 = torch.ops.aten.view.default(t, [3, 3])
    return [t, view_1, view_2]""")

    def test_view_detach(self):
        def f(a):
            tmp = a.detach()
            a.mul_(2)
            return a, tmp
        inp = [torch.ones(3, 3, requires_grad=True)]
        self.verify_aot_autograd(f, inp, test_mutation=True)
        inp = [torch.ones(3, 3, requires_grad=False)]
        self.verify_aot_autograd(f, inp, test_mutation=True)

    def test_input_inplace_requires_grad_true(self):
        def f(a, b):
            a.requires_grad_(True)
            return a.mul(3), b.mul(4)
        inp = [
            # First inp doesnt require grad, but we switch it on
            torch.ones(3, 3, requires_grad=False),
            torch.ones(3, 3, requires_grad=True),
        ]

        fw_graph = self.verify_aot_autograd(f, inp, test_mutation=True)
        self.assertExpectedInline(fw_graph.code.strip(), """\
def forward(self, primals_1, primals_2):
    mul = torch.ops.aten.mul.Tensor(primals_1, 3);  primals_1 = None
    mul_1 = torch.ops.aten.mul.Tensor(primals_2, 4);  primals_2 = None
    return [mul, mul_1]""")

    # This is a torture test:
    # a and b get turned into a synthetic base in the compiled graph
    # One gets a data mutation, the other gets a metadata mutation.
    # We need to make sure that the metadata mutation gets propagated
    # back to the original input.
    def test_input_data_and_metadata_mutation_aliases_other_input(self):
        # a and b are aliased
        def f(a, b):
            a.mul_(2)
            b.t_()
            return a.mul(b)

        def inp_callable(req_grad):
            base = torch.ones(2, 2, requires_grad=req_grad)
            # Note: in our test, the add() is important because we need the graph inputs to be non-leaves so we can mutate them.
            x = base.add(1)
            inp1 = x[0]
            inp2 = x[0]
            return [base], [inp1, inp2]

        self.verify_aot_autograd(f, partial(inp_callable, req_grad=False), test_mutation=True)
        self.verify_aot_autograd(f, partial(inp_callable, req_grad=True), test_mutation=True)
        with self.assertRaisesRegex(RuntimeError, "Encountered aliased inputs that are mutated in the graph, but"):
            self.verify_aot_autograd(f, partial(inp_callable, req_grad=False), test_mutation=True, make_inputs_subclasses=True)
        with self.assertRaisesRegex(RuntimeError, "Encountered aliased inputs that are mutated in the graph, but"):
            self.verify_aot_autograd(f, partial(inp_callable, req_grad=True), test_mutation=True, make_inputs_subclasses=True)

    # https://github.com/pytorch/pytorch/issues/106456
    def test_input_mutation_noncontiguous(self):
        def f(a):
            a.mul_(2)
            return a + 1

        def inp_callable(req_grad):
            base = torch.ones(2, 2, requires_grad=req_grad)
            x = base.add(1)
            # create a non-contiguous view to pass as an input to the compiler
            inp = x[:, 0]
            return [base], [inp]

        self.verify_aot_autograd(f, partial(inp_callable, req_grad=False), test_mutation=True)
        self.verify_aot_autograd(f, partial(inp_callable, req_grad=True), test_mutation=True)
        self.verify_aot_autograd(f, partial(inp_callable, req_grad=False), test_mutation=True, make_inputs_subclasses=True)
        with self.assertRaisesRegex(AssertionError, "attempted to compile the backward with incorrect subclass metadata"):
            self.verify_aot_autograd(f, partial(inp_callable, req_grad=True), test_mutation=True, make_inputs_subclasses=True)

    # Mutations in the backward are allowed as long as the mutated object does not require grad
    def test_backward_mutation_data(self):
        class BwMutation(torch.autograd.Function):
            @staticmethod
            def forward(ctx, x):
                ctx.save_for_backward(x)
                return x.clone()

            @staticmethod
            def backward(ctx, grad_output):
                x, = ctx.saved_tensors
                # bw mutation
                x.mul_(2)
                return grad_output.clone()

        def f(a, b):
            out = BwMutation.apply(b)
            return a * out

        inp_no_grad = [
            torch.ones(3, 3, requires_grad=True),
            torch.ones(3, 3, requires_grad=False),
        ]

        # Mutation on buffer that does not require grad during the backward is allowed
        self.verify_aot_autograd(f, inp_no_grad, test_mutation=True)

        inp_grad = [
            torch.ones(3, 3, requires_grad=True),
            torch.ones(3, 3, requires_grad=True),
        ]
        with self.assertRaisesRegex(AssertionError, "input that requires_grad and was mutated in the backward"):
            self.verify_aot_autograd(f, inp_grad, test_mutation=True)

    def test_backward_mutation_metadata(self):
        class BwMutation(torch.autograd.Function):
            @staticmethod
            def forward(ctx, a, b):
                ctx.save_for_backward(b)
                return a.clone(), b.clone()

            @staticmethod
            def backward(ctx, grad_a, grad_b):
                b, = ctx.saved_tensors
                # bw metadata mutation
                b.transpose_(1, 0)
                return grad_a.clone(), grad_b.clone()

        def f(a, b):
            a_, b_ = BwMutation.apply(a, b)
            out = a_ * b_
            return out

        inp_no_grad = [
            torch.ones(3, 3, requires_grad=True),
            torch.ones(3, 3, requires_grad=False),
        ]

        with self.assertRaisesRegex(AssertionError, "input that had its metadata mutated in the backward"):
            self.verify_aot_autograd(f, inp_no_grad, test_mutation=True)

    def test_backward_mutation_on_grad_out(self):
        class BwMutation(torch.autograd.Function):
            @staticmethod
            def forward(ctx, x):
                return x.clone()

            @staticmethod
            def backward(ctx, grad_output):
                grad_output.mul_(2)
                return grad_output.clone()

        def f(a, b):
            tmp = a * b
            out = BwMutation.apply(tmp)
            return out

        inp_grad = [
            torch.ones(3, 3, requires_grad=True),
            torch.ones(3, 3, requires_grad=True),
        ]
        f_compiled = aot_function(f, nop)
        with self.assertRaisesRegex(AssertionError, "input to the backward that was mutated during the backward"):
            out = f_compiled(*inp_grad)

    # Partially addresses https://github.com/pytorch/pytorch/issues/106457
    def test_input_mutation_false_aliasing(self):
        def f(a, b):
            a.mul_(3)
            b.mul_(2)
            return a + b

        # No overlap, contiguous
        def inp_callable1(req_grad):
            base = torch.ones(4, 4, requires_grad=req_grad)
            x = base.add(1)
            # create two non-contiguous views that share storage, but are actually non-overlapping
            a = x[0:2]
            b = x[2:4]
            return [base], [a, b]

        fw_graph = self.verify_aot_autograd(f, partial(inp_callable1, req_grad=False), test_mutation=True)
        self.verify_aot_autograd(f, partial(inp_callable1, req_grad=True), test_mutation=True)
        self.verify_aot_autograd(f, partial(inp_callable1, req_grad=False), test_mutation=True, make_inputs_subclasses=True)
        # Input mutations on subclasses with training graphs fail backward guards today.
        with self.assertRaisesRegex(AssertionError, "attempted to compile the backward with incorrect subclass metadata"):
            self.verify_aot_autograd(f, partial(inp_callable1, req_grad=True), test_mutation=True, make_inputs_subclasses=True)

        # Important characteristic: the graph takes in 2 inputs!
        # That shows that we didn't try to run our complicated synthetic base logic,
        # because we successfully detected false aliasing across the two inputs.
        self.assertExpectedInline(fw_graph.code.strip(), """\
def forward(self, arg0_1, arg1_1):
    mul = torch.ops.aten.mul.Tensor(arg0_1, 3);  arg0_1 = None
    mul_1 = torch.ops.aten.mul.Tensor(arg1_1, 2);  arg1_1 = None
    add = torch.ops.aten.add.Tensor(mul, mul_1)
    return (mul, mul_1, add)""")

        # No overlap, non-contiguous: first tensor ends before second tensor start
        def inp_callable2(req_grad):
            base = torch.ones(256, requires_grad=req_grad)
            x = base.add(1)
            a = x.as_strided((4, 4), (8, 1), storage_offset=0)
            b = x.as_strided((4, 4), (8, 1), storage_offset=28)
            return [base], [a, b]

        # No overlap, non-contiguous: tensors are perfectly interleaved
        def inp_callable3(req_grad):
            base = torch.ones(4, 4, requires_grad=req_grad)
            x = base.add(1)
            a = x[:, 0:2]
            b = x[:, 2:4]
            return [base], [a, b]

        # No overlap, non-contiguous
        def inp_callable4(req_grad):
            base = torch.ones(256, requires_grad=req_grad)
            x = base.add(1)
            a = x.as_strided((4, 4), (9, 1), storage_offset=0)
            b = x.as_strided((4, 4), (9, 1), storage_offset=22)
            return [base], [a, b]

        # No overlap, non-contiguous
        def inp_callable5(req_grad):
            base = torch.ones(256, requires_grad=req_grad)
            x = base.add(1)
            a = x.as_strided((4, 4), (9, 1), storage_offset=0)
            b = x.as_strided((4, 4), (9, 1), storage_offset=23)
            return [base], [a, b]

        # overlap! non-contiguous
        def inp_callable_overlap1(req_grad):
            base = torch.ones(256, requires_grad=req_grad)
            x = base.add(1)
            a = x.as_strided((4, 4), (9, 1), storage_offset=0)
            b = x.as_strided((4, 4), (9, 1), storage_offset=24)
            return [base], [a, b]

        # overlap! non-contiguous
        def inp_callable_overlap2(req_grad):
            base = torch.ones(256, requires_grad=req_grad)
            x = base.add(1)
            a = x.as_strided((4, 4), (9, 1), storage_offset=0)
            b = x.as_strided((4, 4), (9, 1), storage_offset=25)
            return [base], [a, b]

        fw_graph2 = self.verify_aot_autograd(f, partial(inp_callable2, req_grad=False), test_mutation=True)
        fw_graph3 = self.verify_aot_autograd(f, partial(inp_callable3, req_grad=False), test_mutation=True)
        fw_graph4 = self.verify_aot_autograd(f, partial(inp_callable4, req_grad=False), test_mutation=True)
        fw_graph5 = self.verify_aot_autograd(f, partial(inp_callable5, req_grad=False), test_mutation=True)

        fw_graph_overlap1 = self.verify_aot_autograd(f, partial(inp_callable_overlap2, req_grad=False), test_mutation=True)
        fw_graph_overlap2 = self.verify_aot_autograd(f, partial(inp_callable_overlap1, req_grad=False), test_mutation=True)

        # All non-overlap graphs should be the same since we detected false aliasing
        self.assertEqual(str(fw_graph.code), str(fw_graph2.code))
        self.assertEqual(str(fw_graph.code), str(fw_graph3.code))
        self.assertEqual(str(fw_graph.code), str(fw_graph4.code))
        self.assertEqual(str(fw_graph.code), str(fw_graph5.code))

        # All overlap graphs should be the same since we detected real aliasing
        self.assertNotEqual(str(fw_graph.code), str(fw_graph_overlap1.code))
        self.assertNotEqual(str(fw_graph.code), str(fw_graph_overlap2.code))
        self.assertTrue('as_strided_scatter' in str(fw_graph_overlap1.code))
        self.assertTrue('as_strided_scatter' in str(fw_graph_overlap2.code))


    @unittest.skipIf(not torch.cuda.is_available(), "CUDA is unavailable")
    def test_mem_leak_from_save_for_bw(self):
        # See a full diagnosis at this issue: https://github.com/pytorch/pytorch/issues/94990
        # Note [Detaching saved tensors in AOTAutograd]
        # This program creates a ref-cycle. Long term, we should fix this ref cycle
        # (since it can arise, naturally albeit rarely, from uses of autograd.Function).
        # But AOTAutograd makes it more likely to show up from tracing user programs,
        # so we deal with it by manually detaching the tensors that we save for backward.
        # This is completely wrong and would give wrong results if we were to do double backward.
        # Fortunately today, double backward is explicitly banned in AOTAutograd.
        def f(a, b):
            add = a + a
            split = torch.functional.split(add, [4, 4], dim=1)
            getitem_2 = split[1]
            unsqueeze = getitem_2.unsqueeze(-1)
            mul = unsqueeze * b
            return (getitem_2, mul)

        f_compiled = aot_function(f, nop)
        inps = [
            torch.ones(8, 8, device='cuda', requires_grad=True),
            torch.ones(1, 4, 1, device='cuda', requires_grad=True),
        ]
        mem_before = torch.cuda.memory_allocated()
        f_compiled(*inps)
        mem_after = torch.cuda.memory_allocated()
        self.assertTrue(mem_after == mem_before)

    def test_output_aliases_multiple_inputs_get_correct_one(self):
        # a and b are aliased, but have different shapes
        # The first output should view off the first input, the 2nd output should view off the 2nd input
        def f(a, b):
            return a.view(a.shape), b.view(b.shape)

        def inp_callable(req_grad):
            base = torch.ones(2, 2, requires_grad=req_grad)
            # Note: in our test, the add() is important because we need the graph inputs to be non-leaves so we can mutate them.
            x = base.mul(2)
            inp1 = x.view(-1)
            inp2 = x[0]
            return [base], [inp1, inp2]

        self.verify_aot_autograd(f, partial(inp_callable, req_grad=False), test_mutation=True)
        self.verify_aot_autograd(f, partial(inp_callable, req_grad=True), test_mutation=True)
        self.verify_aot_autograd(f, partial(inp_callable, req_grad=False), test_mutation=True, make_inputs_subclasses=True)
        self.verify_aot_autograd(f, partial(inp_callable, req_grad=True), test_mutation=True, make_inputs_subclasses=True)

    def test_input_mutation_aliases_other_input(self):
        def f(a, b):
            a.add_(1)
            return a + b

        def inp_callable(req_grad):
            base = torch.ones(4, 2, requires_grad=req_grad)
            # Note: in our test, the add() is important because we need the graph inputs to be non-leaves so we can mutate them.
            x = base.add(1)
            inp1 = x[0]
            inp2 = x[0]
            return [base], [inp1, inp2]

        self.verify_aot_autograd(f, partial(inp_callable, req_grad=False), test_mutation=True)
        fw_graph = self.verify_aot_autograd(f, partial(inp_callable, req_grad=True), test_mutation=True)
        # Important parts of the graph:
        # - the compiled graph takes in a base, and we generate a and b (the views) off of the base
        # - clone() is still in the graph, because we need to call grad() on the original (non-mutated) inputs
        # - We re-generate the views *after* the clone, to preserve view relationships.
        self.assertExpectedInline(fw_graph.code.strip(), """\
def forward(self, primals_1):
    clone = torch.ops.aten.clone.default(primals_1);  primals_1 = None
    as_strided = torch.ops.aten.as_strided.default(clone, [2], [1], 0)
    add = torch.ops.aten.add.Tensor(as_strided, 1);  as_strided = None
    as_strided_scatter = torch.ops.aten.as_strided_scatter.default(clone, add, [2], [1], 0);  clone = add = None
    as_strided_2 = torch.ops.aten.as_strided.default(as_strided_scatter, [2], [1], 0)
    as_strided_3 = torch.ops.aten.as_strided.default(as_strided_scatter, [2], [1], 0)
    add_1 = torch.ops.aten.add.Tensor(as_strided_2, as_strided_3);  as_strided_2 = as_strided_3 = None
    return [as_strided_scatter, add_1]""")  # noqa: B950

    def test_input_mutation_aliases_other_input2(self):
        def f(a, b):
            a.add_(1)
            return a + b

        def inp_callable(req_grad):
            base = torch.ones(2, 2, requires_grad=req_grad)
            x = base.add(1)
            inp1 = x[0]
            # Here, one of the aliased inputs is the base itself
            inp2 = x
            return [base], [inp1, inp2]

        self.verify_aot_autograd(f, partial(inp_callable, req_grad=False), test_mutation=True)
        fw_graph = self.verify_aot_autograd(f, partial(inp_callable, req_grad=True), test_mutation=True)
        self.assertExpectedInline(fw_graph.code.strip(), """\
def forward(self, primals_1):
    clone = torch.ops.aten.clone.default(primals_1);  primals_1 = None
    as_strided = torch.ops.aten.as_strided.default(clone, [2], [1], 0)
    add = torch.ops.aten.add.Tensor(as_strided, 1);  as_strided = None
    as_strided_scatter = torch.ops.aten.as_strided_scatter.default(clone, add, [2], [1], 0);  clone = add = None
    as_strided_2 = torch.ops.aten.as_strided.default(as_strided_scatter, [2], [1], 0)
    as_strided_3 = torch.ops.aten.as_strided.default(as_strided_scatter, [2, 2], [2, 1], 0)
    add_1 = torch.ops.aten.add.Tensor(as_strided_2, as_strided_3);  as_strided_2 = as_strided_3 = None
    return [as_strided_scatter, add_1]""")  # noqa: B950

    def test_input_mutation_aliases_and_output_alias(self):
        def f(a, b):
            # Here, we need to take care:that because and b are aliased
            # since a and b are aliased, we generate a view off of "updated b"
            a.add_(1)
            return b.view(b.shape)

        def inp_callable(req_grad):
            base = torch.ones(2, 2, requires_grad=req_grad)
            x = base.add(1)
            return [base], [x.view(-1), x.view(-1)]

        self.verify_aot_autograd(f, partial(inp_callable, req_grad=False), test_mutation=True)
        fw_graph = self.verify_aot_autograd(f, partial(inp_callable, req_grad=True), test_mutation=True)
        self.assertExpectedInline(fw_graph.code.strip(), """\
def forward(self, primals_1):
    clone = torch.ops.aten.clone.default(primals_1);  primals_1 = None
    as_strided = torch.ops.aten.as_strided.default(clone, [4], [1], 0)
    add = torch.ops.aten.add.Tensor(as_strided, 1);  as_strided = None
    as_strided_scatter = torch.ops.aten.as_strided_scatter.default(clone, add, [4], [1], 0);  clone = add = None
    as_strided_6 = torch.ops.aten.as_strided.default(as_strided_scatter, [4], [1], 0)
    view_1 = torch.ops.aten.view.default(as_strided_6, [4]);  as_strided_6 = None
    return [as_strided_scatter, view_1]""")  # noqa: B950

    def test_input_aliased_with_mutation_output_alias(self):
        def f(a, b, c):
            # a and c alias
            c.mul_(2)
            # The main thing we're testing here is that
            # (1) We need to reconstruct c.view(-1) from the 3rd input to the forward
            # (2) But we need to be careful to do this *before* converting aliased inputs into synthetic bases.
            #     The original fw takes in 3 args, but the compiled fw takes in only 2 args.
            return b.add(1), c.view(-1)

        def inp_callable(req_grad):
            base1 = torch.ones(2, 2, requires_grad=req_grad)
            base2 = torch.ones(2, 2, requires_grad=req_grad)
            x = base1.add(1)
            y = base2.add(1)
            return [base1, base2], [x.view(-1), y, x.view(-1)]

        self.verify_aot_autograd(f, partial(inp_callable, req_grad=False), test_mutation=True)
        fw_graph = self.verify_aot_autograd(f, partial(inp_callable, req_grad=True), test_mutation=True)
        self.assertExpectedInline(fw_graph.code.strip(), """\
def forward(self, primals_1, primals_2):
    clone = torch.ops.aten.clone.default(primals_1);  primals_1 = None
    as_strided_1 = torch.ops.aten.as_strided.default(clone, [4], [1], 0)
    mul = torch.ops.aten.mul.Tensor(as_strided_1, 2);  as_strided_1 = None
    as_strided_scatter = torch.ops.aten.as_strided_scatter.default(clone, mul, [4], [1], 0);  clone = mul = None
    add = torch.ops.aten.add.Tensor(primals_2, 1);  primals_2 = None
    as_strided_6 = torch.ops.aten.as_strided.default(as_strided_scatter, [4], [1], 0)
    view_1 = torch.ops.aten.view.default(as_strided_6, [-1]);  as_strided_6 = None
    return [as_strided_scatter, add, view_1]""")  # noqa: B950

    def test_input_metadata_mutation_aliases(self):
        def f(a, b):
            # a and b alias, and we do a metadata mutation on a
            # Since we're not mutating data, then b isn't affected at all.
            # We expect aot autograd to not bother with constructing a synthetic base.
            a.t_()
            return a + b

        def inp_callable(req_grad):
            base = torch.ones(2, 2, requires_grad=req_grad)
            x = base.add(1)
            return [base], [x.view(-1), x.view(-1)]

        self.verify_aot_autograd(f, partial(inp_callable, req_grad=False), test_mutation=True)
        fw_graph = self.verify_aot_autograd(f, partial(inp_callable, req_grad=True), test_mutation=True)
        # Expectation: fwd() takes in 2 args, and we don't construct a synthetic base.
        self.assertExpectedInline(fw_graph.code.strip(), """\
def forward(self, primals_1, primals_2):
    t = torch.ops.aten.t.default(primals_1);  primals_1 = None
    add = torch.ops.aten.add.Tensor(t, primals_2);  t = primals_2 = None
    return [add]""")

    def test_input_mutation_aliases_and_none_require_gradients(self):
        def f(a, b, c):
            # a and b alias, but neither require gradients (so they don't have a _base)
            # aot autograd should construct the synthetic base from `torch.Tensor(a.storage())`
            a.mul_(2)
            return b + 1, c + 1

        def inp_callable(req_grad):
            base = torch.ones(2, 2)
            c_arg = torch.ones(2, 2, requires_grad=req_grad)
            x = base.add(1)
            return [base, c_arg], [x.view(-1), x.view(-1), c_arg]

        self.verify_aot_autograd(f, partial(inp_callable, req_grad=False), test_mutation=True)

        with self.assertRaisesRegex(RuntimeError, "is a tensor subclass. This is not supported today"):
            self.verify_aot_autograd(f, partial(inp_callable, req_grad=False), test_mutation=True, make_inputs_subclasses=True)

        fw_graph = self.verify_aot_autograd(f, partial(inp_callable, req_grad=True), test_mutation=True)
        self.assertExpectedInline(fw_graph.code.strip(), """\
def forward(self, primals_1, primals_2):
    as_strided = torch.ops.aten.as_strided.default(primals_1, [4], [1], 0)
    mul = torch.ops.aten.mul.Tensor(as_strided, 2);  as_strided = None
    as_strided_scatter = torch.ops.aten.as_strided_scatter.default(primals_1, mul, [4], [1], 0);  primals_1 = mul = None
    as_strided_3 = torch.ops.aten.as_strided.default(as_strided_scatter, [4], [1], 0)
    add = torch.ops.aten.add.Tensor(as_strided_3, 1);  as_strided_3 = None
    add_1 = torch.ops.aten.add.Tensor(primals_2, 1);  primals_2 = None
    return [as_strided_scatter, add, add_1]""")  # noqa: B950

    def test_input_mutation_aliases_bases_out_of_order(self):
        # This tests our calling convention: if b and d are aliased, then the outer calling convention
        # that we send to the compiled forward becomes:
        # (b_d_base, a, c)
        # Importantly, even though a and c alias in our test, neither inputs are mutated,
        # So we don't need to do the base construction / deconstruction
        def f(a, b, c, d):
            b.add_(1)
            d.unsqueeze_(0)
            return a + c + d, b.view(-1)

        def inp_callable(req_grad):
            base1 = torch.ones(2, 2, requires_grad=req_grad)
            base2 = torch.ones(2, 2, requires_grad=req_grad)
            x1 = base1.add(1)
            x2 = base2.add(1)
            # a and c alias, b and d alias
            return [base1, base2], [x1.view(-1), x2.view(-1), x1.view(-1), x2.view(-1)]

        self.verify_aot_autograd(f, partial(inp_callable, req_grad=False), test_mutation=True)

        with self.assertRaisesRegex(RuntimeError, "Metadata mutations are currently not allowed on tensor subclasses"):
            self.verify_aot_autograd(f, partial(inp_callable, req_grad=False), test_mutation=True, make_inputs_subclasses=True)

        fw_graph = self.verify_aot_autograd(f, partial(inp_callable, req_grad=True), test_mutation=True)
        # 3 graph inputs: (b_d_base, a, c)
        # 2 returns: (b_updated, a+c+d)
        # (there are 2 original fw outs, but one is a view of b so it's not part of the graph)
        # (there are also 2 input mutations, but one is a metadata-only mutation so the compiled forward doesn't return it)
        self.assertExpectedInline(fw_graph.code.strip(), """\
def forward(self, primals_1, primals_2, primals_3):
    clone = torch.ops.aten.clone.default(primals_1);  primals_1 = None
    as_strided = torch.ops.aten.as_strided.default(clone, [4], [1], 0)
    add = torch.ops.aten.add.Tensor(as_strided, 1);  as_strided = None
    as_strided_scatter = torch.ops.aten.as_strided_scatter.default(clone, add, [4], [1], 0);  clone = add = None
    add_1 = torch.ops.aten.add.Tensor(primals_2, primals_3);  primals_2 = primals_3 = None
    as_strided_3 = torch.ops.aten.as_strided.default(as_strided_scatter, [4], [1], 0)
    unsqueeze_1 = torch.ops.aten.unsqueeze.default(as_strided_3, 0);  as_strided_3 = None
    add_2 = torch.ops.aten.add.Tensor(add_1, unsqueeze_1);  add_1 = None
    as_strided_11 = torch.ops.aten.as_strided.default(as_strided_scatter, [4], [1], 0)
    view_2 = torch.ops.aten.view.default(as_strided_11, [-1]);  as_strided_11 = None
    return [as_strided_scatter, add_2, view_2, unsqueeze_1]""")  # noqa: B950

    @unittest.skipIf(not torch.cuda.is_available(), "CUDA is unavailable")
    def test_synthetic_base_base_attribute_is_none(self):
        def f(a, b):
            a.add_(1)
            return a + b

        def inp_callable():
            base = torch.ones(4, 4, device='cuda')
            # detach() so that none of the inputs have a ._base attribute.
            a = base[0].detach()
            b = base[1].detach()
            base2 = torch.ones(2, 2, requires_grad=True)
            return [base], [a, b]

        self.verify_aot_autograd(f, inp_callable, test_mutation=True)


    def test_input_mutation_alias_everything(self):
        # Mondo test that tests a combination of:
        # input is mutated, that aliases another input (so we make a synthetic base)
        # an output is an alias of another output
        # an output is an alias of an intermediate
        # a and c are aliased
        def f(a, b, c):
            c.mul_(2)  # mutates c
            b.t_()  # metadata mutate b
            tmp = a + c
            out1 = tmp.view(-1)
            out2 = b.t()
            out3 = out1.unsqueeze(0)
            # out1 and out3 are aliases of an intermediate, and alias each other!
            # out2 aliases an input, so we don't return it
            return out1, out2, out3

        def inp_callable(req_grad):
            base1 = torch.ones(2, 2, requires_grad=req_grad)
            base2 = torch.ones(2, 2, requires_grad=req_grad)
            # Note: in our test, the add() is important because we need the graph inputs to be non-leaves so we can mutate them.
            base1_ = base1.add(1)
            base2_ = base2.add(1)
            a = base1_.view(-1)
            b = base2_
            c = base1_.view(-1)
            return [base1, base2], [a, b, c]

        self.verify_aot_autograd(f, partial(inp_callable, req_grad=False), test_mutation=True)
        fw_graph = self.verify_aot_autograd(f, partial(inp_callable, req_grad=True), test_mutation=True)
        # Expected:
        # - 2 inputs in the forward: synthetic_base_a_c, b
        # - 1 output in the forward: "tmp"
        #   out2 is an alias of an input, and will be generated off of b outside of the compiled fn
        #   out1 and out3 are aliases of tmp, that we generate outside of the compiled function
        self.assertExpectedInline(fw_graph.code.strip(), """\
def forward(self, primals_1, primals_2):
    clone = torch.ops.aten.clone.default(primals_1);  primals_1 = None
    view = torch.ops.aten.view.default(primals_2, [2, 2]);  primals_2 = None
    as_strided_1 = torch.ops.aten.as_strided.default(clone, [4], [1], 0)
    mul = torch.ops.aten.mul.Tensor(as_strided_1, 2);  as_strided_1 = None
    as_strided_scatter = torch.ops.aten.as_strided_scatter.default(clone, mul, [4], [1], 0);  clone = mul = None
    as_strided_2 = torch.ops.aten.as_strided.default(as_strided_scatter, [4], [1], 0)
    t = torch.ops.aten.t.default(view);  view = None
    as_strided_3 = torch.ops.aten.as_strided.default(as_strided_scatter, [4], [1], 0)
    add = torch.ops.aten.add.Tensor(as_strided_3, as_strided_2);  as_strided_3 = as_strided_2 = None
    view_1 = torch.ops.aten.view.default(add, [-1])
    t_1 = torch.ops.aten.t.default(t)
    unsqueeze = torch.ops.aten.unsqueeze.default(view_1, 0)
    return [as_strided_scatter, t, view_1, t_1, unsqueeze, add]""")  # noqa: B950

    def test_dynamic_shape_output_not_in_bw_graph(self):
        def f(x):
            return [x + 1, x.shape[0]]
        inp = torch.ones(5, requires_grad=True)
        bw_graph_cell = [None]
        compiled_f = aot_function(
            f,
            fw_compiler=nop,
            bw_compiler=partial(extract_graph, graph_cell=bw_graph_cell),
            decompositions={},
            keep_inference_input_mutations=False,
            dynamic=True,
        )
        out = compiled_f(inp)
        out[0].sum().backward()
        # The important bit: the forward fn returns 2 outputs,
        # but one of them is a symint so we should only see
        # 1 grad_output as an input to the backward graph.
        # (Otherwise, autograd will plumb a None as the value of the grad_output,
        # which causes inductor to complain).
        self.assertExpectedInline(bw_graph_cell[0].code.strip(), """\
def forward(self, tangents_1):
    return [tangents_1]""")

    def test_no_grad_input_output(self):
        def f(a, b):
            return a.cos(), b.cos(), a * b

        inp_thunks = [lambda: torch.randn(5, requires_grad=True), lambda: torch.randn(5, requires_grad=False)]
        for inps in itertools.product(inp_thunks, repeat=2):
            inps = [i() for i in inps]
            self.verify_aot_autograd(f, inps)

    def test_some_output_requires_grad_input_doesnt(self):
        def f(a, b):
            a_view = a.view(-1)
            a_view.requires_grad_(True)
            return a_view
        inp = [torch.randn(3, 3), torch.randn(3, 3, requires_grad=True)]
        self.verify_aot_autograd(f, inp)

    def test_some_outputs_dont_require_grad_view(self):
        def f(a, b):
            return a.detach(), b
        inp = [torch.randn(3, 3, requires_grad=True), torch.randn(3, 3, requires_grad=True)]
        self.verify_aot_autograd(f, inp)

    def test_some_outputs_dont_require_grad_non_view(self):
        def f(a, b):
            return a.add(1).detach(), b
        inp = [torch.randn(3, 3, requires_grad=True), torch.randn(3, 3, requires_grad=True)]
        self.verify_aot_autograd(f, inp)

    def test_inner_grad(self):
        def foo(x):
            y = torch.exp(x)
            z = torch.autograd.grad(y, x)
            return z
        inps = [torch.randn((), requires_grad=True)]
        self.verify_aot_autograd(foo, inps)

    def test_grad_context(self):
        def foo(x):
            return x * 2
        inps = [torch.randn((), requires_grad=True)]
        graph_size = None

        def get_graph_size(fx_g, _):
            nonlocal graph_size
            graph_size = len(fx_g.graph.nodes)
            return fx_g

        f = aot_function(foo, nop, get_graph_size)
        with torch.set_grad_enabled(False):
            f(*inps)
        self.assertIsNone(graph_size)

        f = aot_function(foo, nop, get_graph_size)
        with torch.set_grad_enabled(True):
            out = f(*inps)
            self.assertIsNone(graph_size)
            out.sum().backward()
            self.assertTrue(graph_size > 2)

    def test_output_dict(self):
        def f(x):
            return {'a': x, 'b': x}
        inp = [torch.randn(3, 3, requires_grad=True)]
        self.verify_aot_autograd(f, inp)

        def f(x, y):
            return {'a': x, 'b': y + x}
        inp = [torch.randn(3, requires_grad=True), torch.randn(3)]
        self.verify_aot_autograd(f, inp)

        def f(x):
            new_d = {}
            for k in x:
                new_d[k] = x[k] * 2
            return new_d

        a = torch.randn(3, requires_grad=True)
        b = torch.randn(3, requires_grad=True)

        def inp_callable():
            inps = [{'a': a, 'b': b}]
            return inps, inps

        self.verify_aot_autograd(f, inp_callable)

    def test_module(self):
        mod = nn.Sequential(nn.Linear(32, 32), nn.ReLU())
        compiled_mod = compiled_module(mod, nop, nop)
        inp = torch.randn(32, 32)
        ref_out = mod(inp)
        ref_out.sum().backward()
        ref_grads = sorted([(name, p.grad) for name, p in mod.named_parameters()])
        out = compiled_mod(inp)
        out.sum().backward()
        grads = sorted([(name, p.grad) for name, p in mod.named_parameters()])
        self.assertEqual((out, grads), (ref_out, ref_grads))

    def test_batchnorm(self):
        mod = compiled_module(nn.BatchNorm2d(4), nop, nop)
        x = torch.ones(1, 4, 2, 2)
        mod(x).sum().backward()

    def test_list_codegen(self):
        def list_nop(f, _):
            def g(inps):
                return f(*inps)
            g._boxed_call = True
            return g

        def f(a, b, c):
            return a.sin() * b.cos() * c.sin()
        f = aot_function(f, list_nop)
        inp = [torch.randn(5, requires_grad=True) for _ in range(3)]
        f(*inp).sum().backward()

    @patch('torch._functorch.aot_autograd.AOT_COUNTER', new_callable=itertools.count)
    def test_compilation_context(self, counter):
        def f(x):
            return x.sin().sin()
        count = []

        def compiler(fx_g, _):
            context = get_aot_compilation_context()
            count.append((context[0], len(fx_g.graph.nodes)))
            return fx_g

        f = aot_function(f, compiler)
        out = f(torch.randn(5, requires_grad=True))
        f = aot_function(f, compiler)
        f(torch.randn(5))
        out.sum().backward()
        self.assertExpectedInline(str(count), """[(['0_forward'], 4), (['1_inference'], 4), (['0_backward'], 8)]""")

    def test_dupe_arg(self):
        def f(x, y):
            return x + y

        x = torch.randn(3, 3, requires_grad=True)
        self.verify_aot_autograd(f, [x, x])

    def test_dupe_arg_torture(self):
        def f(x, y):
            x.t_()
            y.unsqueeze_(0)
            return x + y

        x = torch.randn(3, 3, requires_grad=True).clone()
        self.verify_aot_autograd(f, [x, x])

    # See https://github.com/pytorch/pytorch/issues/100224
    def test_dupe_arg_returned_as_output(self):
        def f(a, b, a_):
            a[0].add_(1)
            return a_
        f_compiled = aot_function(f, nop)
        a = torch.ones(2)
        b = torch.ones(2)
        out_ref = f(a, b, a)

        a2 = torch.ones(2)
        b2 = torch.ones(2)
        out_test = f_compiled(a2, b2, a2)

        self.assertEqual(out_ref, out_test)
        self.assertEqual(a, a2)

    @patch('torch._functorch.aot_autograd.AOT_COUNTER', new_callable=itertools.count)
    @patch("torch._functorch.config.debug_assert", True)
    def test_invalid_dupe_left_bias(self, counter):
        # This test checks that, just because only the first
        # argument did a metadata mutation, we still correctly
        # switch to strategy 2 (deduplicate)
        # See: https://github.com/pytorch/pytorch/pull/89896#discussion_r1036224447
        class F(torch.nn.Module):
            def forward(self, x, y):
                x.t_()
                return (x + y,)

        x = torch.randn(3, 3, requires_grad=True).clone()
        y = torch.randn(3, 3, requires_grad=True)
        self.verify_aot_autograd(F(), [x, x])

        fxx = aot_module_simplified(F(), (x, x), nop)
        self.assertExpectedRaisesInline(
            AssertionError, lambda: fxx(x, y),
            """At compilation time, graph 2 was compiled under the assumption that input 1 would be a duplicate of input 0, but at runtime this was not the case.  This indicates a guard bug in AOTAutograd or Dynamo, please file a bug to PyTorch."""  # noqa: B950
        )


    @patch('torch._functorch.aot_autograd.AOT_COUNTER', new_callable=itertools.count)
    @patch("torch._functorch.config.debug_assert", True)
    def test_invalid_dupe(self, counter):
        self._test_invalid_dupe(counter, fake=False)

    # See Note: Dynamo recompilation guarding invalid grad for why this test exists
    @patch('torch._functorch.aot_autograd.AOT_COUNTER', new_callable=itertools.count)
    @patch("torch._functorch.config.debug_assert", True)
    def test_invalid_dupe_fake(self, counter):
        self._test_invalid_dupe(counter, fake=True)


    def _test_invalid_dupe(self, counter, fake):
        class F(torch.nn.Module):
            def forward(self, x, y):
                x.unsqueeze_(0)
                y.unsqueeze_(0)
                return (x + y,)

        x = torch.randn(3, 3, requires_grad=True).clone()
        y = torch.randn(3, 3, requires_grad=True).clone()

        if fake:
            shape_env = ShapeEnv()
            fake_mode = FakeTensorMode(shape_env=shape_env)

            fake_x = fake_mode.from_tensor(x)
            fake_y = fake_mode.from_tensor(y)

        if fake:
            fxy = aot_module_simplified(F(), (fake_x, fake_y), nop)
        else:
            fxy = aot_module_simplified(F(), (x, y), nop)

        fxy(x, y)
        x = torch.randn(3, 3, requires_grad=True).clone()
        y = torch.randn(3, 3, requires_grad=True).clone()
        fxy(x, x)  # is ok!

        if fake:
            fxx = aot_module_simplified(F(), (fake_x, fake_x), nop)
        else:
            fxx = aot_module_simplified(F(), (x, x), nop)

        x = torch.randn(3, 3, requires_grad=True).clone()
        y = torch.randn(3, 3, requires_grad=True).clone()
        fxx(x, x)
        # Note This should not raise! Once we have guards in place here,
        # we will have this working correctly, as it should recompile.
        x = torch.randn(3, 3, requires_grad=True).clone()
        y = torch.randn(3, 3, requires_grad=True).clone()
        self.assertExpectedRaisesInline(
            AssertionError, lambda: fxx(x, y),
            """At compilation time, graph 1 was compiled under the assumption that input 1 would be a duplicate of input 0, but at runtime this was not the case.  This indicates a guard bug in AOTAutograd or Dynamo, please file a bug to PyTorch."""  # noqa: B950
        )


    @patch('torch._functorch.aot_autograd.AOT_COUNTER', new_callable=itertools.count)
    @patch("torch._functorch.config.debug_assert", True)
    def test_invalid_requires_grad(self, counter):
        self._test_invalid_requires_grad(counter, fake=False)

    # See Note: Dynamo recompilation guarding invalid grad for why this test exists
    @patch('torch._functorch.aot_autograd.AOT_COUNTER', new_callable=itertools.count)
    @patch("torch._functorch.config.debug_assert", True)
    def test_invalid_requires_grad_fake(self, counter):
        self._test_invalid_requires_grad(counter, fake=True)

    def _test_invalid_requires_grad(self, counter, fake):
        class F(torch.nn.Module):
            def forward(self, x, y):
                return (x + y,)

        x = torch.randn(3, 3, requires_grad=True)
        y = torch.randn(3, 3, requires_grad=True)
        z = torch.randn(3, 3, requires_grad=False)

        if fake:
            shape_env = ShapeEnv()
            fake_mode = FakeTensorMode(shape_env=shape_env)

            fake_x = fake_mode.from_tensor(x)
            fake_y = fake_mode.from_tensor(y)
            fake_z = fake_mode.from_tensor(z)

        if fake:
            fxy = aot_module_simplified(F(), (fake_x, fake_y), nop)
        else:
            fxy = aot_module_simplified(F(), (x, y), nop)

        compare_equal_outs_and_grads(self, F(), fxy, (x, y))
        compare_equal_outs_and_grads(self, F(), fxy, (x, z))

        if fake:
            fxz = aot_module_simplified(F(), (fake_x, fake_z), nop)
        else:
            fxz = aot_module_simplified(F(), (x, z), nop)

        compare_equal_outs_and_grads(self, F(), fxz, (x, z))

        self.assertExpectedRaisesInline(
            AssertionError, lambda: fxz(x, y),
            """At compilation time, graph 1 was compiled under the assumption that input 1 would not require grad, but at runtime this was not the case.  This indicates a guard bug in AOTAutograd or Dynamo, please file a bug to PyTorch."""  # noqa: B950
        )

    def test_custom_autograd(self):
        class CustomFn(torch.autograd.Function):
            @staticmethod
            def forward(ctx, x):
                return x.clone()

            @staticmethod
            def backward(ctx, grad_output):
                return grad_output + 1

        def f(x):
            return CustomFn.apply(x)

        self.verify_aot_autograd(f, [torch.randn(3)])

    @unittest.skipIf(not torch.cuda.is_available(), "CUDA is unavailable")
    def test_autocast_disable_guard(self):
        with torch._C._DisableAutocast():
            x = torch.rand([4, 4]).cuda()
            y = x @ x
            self.assertEqual(y.dtype, torch.float32)

    @unittest.skipIf(not torch.cuda.is_available(), "CUDA is unavailable")
    def test_nonidempotent_amp(self):
        def f(self_s_emb, add_3):
            einsum_2 = torch.functional.einsum('ah,th->t', self_s_emb, add_3)
            log_softmax_2 = einsum_2.log_softmax(-1)
            return (log_softmax_2,)

        args = [torch.rand((1, 256), dtype=torch.float32, device='cuda'), torch.rand((30, 256), dtype=torch.float16, device='cuda')]
        with torch.cuda.amp.autocast(enabled=True):
            self.verify_aot_autograd(f, args)

        args = [e.requires_grad_(True) for e in args]
        with torch.cuda.amp.autocast(enabled=True):
            self.verify_aot_autograd(f, args)

    @unittest.skipIf(not torch.cuda.is_available(), "CUDA is unavailable")
    @unittest.skipIf(not torch.backends.cudnn.is_available(), "CUDNN is unavailable")
    @skipIfRocm  # https://github.com/pytorch/pytorch/issues/96560
    def test_batch_norm_amp(self):
        device = "cuda"
        input_dtype = torch.float16
        param_dtype = torch.float32
        weight, bias = (torch.ones(64, device=device, dtype=param_dtype, requires_grad=True) for _ in range(2))
        running_mean, running_var = (torch.ones(64, device=device, dtype=param_dtype) for _ in range(2))

        def bn(x):
            return torch.ops.aten.cudnn_batch_norm(
                x,
                weight,
                bias,
                running_mean,
                running_var,
                False,
                0.1,
                1e-05,
            )
        inp = torch.ones(torch.Size([16, 64, 112, 112]), dtype=input_dtype, device=device)

        ref = bn(inp)
        cudnn_batch_norm_decomp = torch._decomp.get_decompositions({torch.ops.aten.cudnn_batch_norm})
        aot_fn = make_fx(bn, decomposition_table=cudnn_batch_norm_decomp)(inp)
        res = aot_fn(inp)
        for a, b in zip(ref, res):
            assert torch.allclose(a, b)

    def test_output_op_depending_on_symint(self):
        """
        It won't be obvious from reading this test what it's testing for.  We should probably make it into a more
        focused unit test.

        An issue with the following program was the expand op would end up depending on a symint whose proxy was
        incorrectly associated with one of the grad tensors rather than input tensors.  It broke partitioner logic
        and the net result was aot_function failed to produce a function and threw an exception instead.
        """
        inp = torch.randn(5, requires_grad=True)

        def f(x):
            return x.expand(x.shape)

        # TODO(whc) make this work (test setup is wrong somehow)
        # joint_forward_backward = create_joint_forward_backward(f)
        # out = f(inp)
        # joint_inputs =  ([inp], [out.detach().contiguous()])
        # fx_g = make_fx(joint_forward_backward)(*joint_inputs)
        # TODO: assert outputs of fwd graph trace to correct symint

        # e2e test that fails without symint clone fix
        af = aot_function(f, nop, partition_fn=partial(min_cut_rematerialization_partition, compiler="inductor"), dynamic=True)
        out = af(inp)
        self.assertEqual(out, f(inp))

    def test_inference_mode(self):
        m = torch.nn.Linear(4, 4)
        inp = torch.randn(4, 4)

        aot_mod = aot_module(m, fw_compiler=nop)

        with torch.inference_mode():
            out_ref = m(inp)
            out_test = aot_mod(inp)
        self.assertEqual(out_ref, out_test)

    def test_default_partitioner_saves_symints_not_tensors_for_bw(self):
        """
        In this test, the important thing is that primals_1 is **only** needed in the backward
        in order to grab its sizes.
        We need to assert that what we save for the backward are the tensor's sizes, and not the tensor itself.

        The way this test is set up, it will actually fail if we try to save the input tensor for backward.
        Why?
        b.masked_fill_(c, 0) has a backward that requires knowing a's sizes
        b.masked_fill_(c, 0) **also** mutates a (because b and a are aliased)
        The autograd engine yells at us if we save "a" for backward, and then try to mutate it.
        """
        inp = torch.randn(2, 2, requires_grad=True)

        def f(a):
            b = a[0]
            c = torch.ones_like(b, dtype=torch.bool)
            d = b.masked_fill_(c, 0)
            return d

        compiled_f = aot_function(f, nop, dynamic=True)
        inp_ref = torch.ones(2, 2, requires_grad=True)
        inp_test = torch.ones(2, 2, requires_grad=True)

        out_ref = f(inp_ref.clone())
        out_test = compiled_f(inp_test.clone())

        self.assertEqual(out_ref, out_test)

        out_ref.sum().backward()
        out_test.sum().backward()

        self.assertEqual(inp_ref.grad, inp_test.grad)

    def test_buffer_copied_in_graph(self):
        class MyModel(torch.nn.Module):
            def __init__(self):
                super().__init__()
                self.register_buffer("buf", torch.zeros(1))
                self.w1 = torch.nn.Parameter(torch.zeros(1))
                self.w2 = torch.nn.Parameter(torch.zeros(1))

            def forward(self, x):
                self.buf.add_(1)
                return (self.w1 * x * self.w2).sum() + self.buf.sum()

        model_for_eager = MyModel()
        model_for_compile = copy.deepcopy(model_for_eager)

        fw_graph_cell = [None]
        compiled_f = aot_module(
            model_for_compile,
            fw_compiler=make_boxed_compiler(partial(extract_graph, graph_cell=fw_graph_cell)),
            bw_compiler=nop,
            keep_inference_input_mutations=True,
        )
        inp_ref = torch.ones(1, requires_grad=True)
        inp_test = torch.ones(1, requires_grad=True)

        out_ref = model_for_eager(inp_ref.clone())
        out_test = compiled_f(inp_test.clone())

        self.assertExpectedInline(fw_graph_cell[0].code.strip(), """\
def forward(self, primals_1, primals_2, primals_3, primals_4):
    add = torch.ops.aten.add.Tensor(primals_3, 1)
    mul = torch.ops.aten.mul.Tensor(primals_1, primals_4)
    mul_1 = torch.ops.aten.mul.Tensor(mul, primals_2)
    sum_1 = torch.ops.aten.sum.default(mul_1);  mul_1 = None
    sum_2 = torch.ops.aten.sum.default(add)
    add_1 = torch.ops.aten.add.Tensor(sum_1, sum_2);  sum_1 = sum_2 = None
    copy_ = torch.ops.aten.copy_.default(primals_3, add);  primals_3 = add = None
    return [add_1, primals_1, primals_2, primals_4, mul]""")

        self.assertEqual(out_ref, out_test)

        out_ref.sum().backward()
        out_test.sum().backward()

        eager_grads = [p.grad for _, p in model_for_eager.named_parameters()]
        compile_grads = [p.grad for _, p in model_for_compile.named_parameters()]

        self.assertEqual(eager_grads, compile_grads)
        self.assertEqual(inp_ref.grad, inp_test.grad)

    def test_buffer_copied_in_graph_with_different_shapes(self):
        class MyModel(torch.nn.Module):
            def __init__(self):
                super().__init__()
                self.register_buffer("buf", torch.ones(4, 4))
                self.w = torch.nn.Parameter(torch.Tensor([[4, 5], [1, 2], [6, 7], [8, 9]]))

            def forward(self, x):
                self.buf.add_(1)
                return (self.w @ x).sum() + self.buf.sum()

        model_for_eager = MyModel()
        model_for_compile = copy.deepcopy(model_for_eager)

        fw_graph_cell = [None]
        compiled_f = aot_module(
            model_for_compile,
            fw_compiler=make_boxed_compiler(partial(extract_graph, graph_cell=fw_graph_cell)),
            bw_compiler=nop,
            keep_inference_input_mutations=True,
        )
        inp_ref = torch.ones(2, 4, requires_grad=True)
        inp_test = torch.ones(2, 4, requires_grad=True)

        out_ref = model_for_eager(inp_ref.clone())
        out_test = compiled_f(inp_test.clone())

        self.assertExpectedInline(fw_graph_cell[0].code.strip(), """\
def forward(self, primals_1, primals_2, primals_3):
    add = torch.ops.aten.add.Tensor(primals_2, 1)
    mm = torch.ops.aten.mm.default(primals_1, primals_3)
    sum_1 = torch.ops.aten.sum.default(mm);  mm = None
    sum_2 = torch.ops.aten.sum.default(add)
    add_1 = torch.ops.aten.add.Tensor(sum_1, sum_2);  sum_1 = sum_2 = None
    copy_ = torch.ops.aten.copy_.default(primals_2, add);  primals_2 = add = None
    return [add_1, primals_1, primals_3]""")
        self.assertEqual(out_ref, out_test)

        out_ref.sum().backward()
        out_test.sum().backward()

        eager_grads = [p.grad for _, p in model_for_eager.named_parameters()]
        compile_grads = [p.grad for _, p in model_for_compile.named_parameters()]

        self.assertEqual(eager_grads, compile_grads)

        self.assertEqual(inp_ref.grad, inp_test.grad)

    def test_buffer_batch_norm(self):
        class MyModel(torch.nn.Module):
            def __init__(self):
                super().__init__()
                self.m = torch.nn.BatchNorm1d(100)

            def forward(self, x):
                return self.m(x)

        model_for_eager = MyModel()
        model_for_compile = copy.deepcopy(model_for_eager)

        fw_graph_cell = [None]
        bw_graph_cell = [None]
        compiled_f = aot_module(
            model_for_compile,
            fw_compiler=make_boxed_compiler(partial(extract_graph, graph_cell=fw_graph_cell)),
            bw_compiler=make_boxed_compiler(partial(extract_graph, graph_cell=bw_graph_cell)),
            keep_inference_input_mutations=True,
        )
        inp_ref = torch.ones(20, 100, requires_grad=True)
        inp_test = torch.ones(20, 100, requires_grad=True)

        out_ref = model_for_eager(inp_ref.clone())
        out_test = compiled_f(inp_test.clone())

        self.assertExpectedInline(fw_graph_cell[0].code.strip(), """\
def forward(self, primals_1, primals_2, primals_3, primals_4, primals_5, primals_6):
    add = torch.ops.aten.add.Tensor(primals_5, 1)
    _native_batch_norm_legit_functional = torch.ops.aten._native_batch_norm_legit_functional.default(primals_6, primals_1, primals_2, primals_3, primals_4, True, 0.1, 1e-05);  primals_2 = None
    getitem = _native_batch_norm_legit_functional[0]
    getitem_1 = _native_batch_norm_legit_functional[1]
    getitem_2 = _native_batch_norm_legit_functional[2]
    getitem_3 = _native_batch_norm_legit_functional[3]
    getitem_4 = _native_batch_norm_legit_functional[4];  _native_batch_norm_legit_functional = None
    copy_ = torch.ops.aten.copy_.default(primals_3, getitem_3);  primals_3 = None
    copy__1 = torch.ops.aten.copy_.default(primals_4, getitem_4);  primals_4 = None
    copy__2 = torch.ops.aten.copy_.default(primals_5, add);  primals_5 = add = None
    return [getitem, primals_1, primals_6, getitem_1, getitem_2, getitem_3, getitem_4]""")  # noqa: B950

        self.assertEqual(out_ref, out_test)

        out_ref.sum().backward()
        out_test.sum().backward()

        eager_grads = [p.grad for _, p in model_for_eager.named_parameters()]
        compile_grads = [p.grad for _, p in model_for_compile.named_parameters()]
        self.assertEqual(eager_grads, compile_grads)

        self.assertExpectedInline(bw_graph_cell[0].code.strip(), """\
def forward(self, primals_1, primals_6, getitem_1, getitem_2, getitem_3, getitem_4, tangents_1):
    native_batch_norm_backward = torch.ops.aten.native_batch_norm_backward.default(tangents_1, primals_6, primals_1, getitem_3, getitem_4, getitem_1, getitem_2, True, 1e-05, [True, True, True]);  tangents_1 = primals_6 = primals_1 = getitem_3 = getitem_4 = getitem_1 = getitem_2 = None
    getitem_5 = native_batch_norm_backward[0]
    getitem_6 = native_batch_norm_backward[1]
    getitem_7 = native_batch_norm_backward[2];  native_batch_norm_backward = None
    return [getitem_6, getitem_7, None, None, None, getitem_5]""")  # noqa: B950

        self.assertEqual(inp_ref.grad, inp_test.grad)

    def test_new_inp_requires_grad_now(self):
        def f(x, y):
            return x.add_(y)

        fw_graph_cell = [None]
        bw_graph_cell = [None]
        compiled_f = aot_function(
            f,
            fw_compiler=make_boxed_compiler(partial(extract_graph, graph_cell=fw_graph_cell)),
            bw_compiler=make_boxed_compiler(partial(extract_graph, graph_cell=bw_graph_cell)),
            keep_inference_input_mutations=True,
        )

        inp_ref = (torch.ones(20, 100, requires_grad=False), torch.ones(20, 100, requires_grad=True))
        inp_test = (torch.ones(20, 100, requires_grad=False), torch.ones(20, 100, requires_grad=True))

        out_ref = f(*inp_ref)
        out_test = compiled_f(*inp_test)

        # There is no copy_ method
        self.assertExpectedInline(fw_graph_cell[0].code.strip(), """\
def forward(self, primals_1, primals_2):
    clone = torch.ops.aten.clone.default(primals_1);  primals_1 = None
    add = torch.ops.aten.add.Tensor(clone, primals_2);  clone = primals_2 = None
    return [add, add]""")  # noqa: B950

        self.assertEqual(out_ref, out_test)

        out_ref.sum().backward()
        out_test.sum().backward()

        self.assertExpectedInline(bw_graph_cell[0].code.strip(), """\
def forward(self, tangents_1):
    return [None, tangents_1]""")  # noqa: B950

    def test_real_weights_in_symbolic_mode(self):
        from functorch.experimental import functionalize

        class M(torch.nn.Module):
            def __init__(self):
                super().__init__()
                self.linear = torch.nn.Linear(5, 5)

            def forward(self, x):
                x = self.linear(x)
                return x

        m = M().eval()

        inp = torch.randn(2, 5)

        gm = make_fx(m, tracing_mode="symbolic", _allow_non_fake_inputs=True)(inp)
        self.assertEqual(gm(torch.ones(2, 5)), m(torch.ones(2, 5)))

        gm_functionalized = make_fx(functionalize(gm,), tracing_mode="symbolic", _allow_non_fake_inputs=True)(inp)
        self.assertEqual(gm_functionalized(torch.ones(2, 5)), m(torch.ones(2, 5)))

        inp_count = 0
        for node in gm.graph.nodes:
            if node.op == "placeholder":
                inp_count += 1

        # No more param lifting
        self.assertEqual(inp_count, 1)

        inp_count = 0
        for node in gm_functionalized.graph.nodes:
            if node.op == "placeholder":
                inp_count += 1

        # No more param lifting
        self.assertEqual(inp_count, 1)

        with self.assertRaisesRegex(Exception, "Please convert all Tensors to FakeTensors"):
            make_fx(m, tracing_mode="symbolic", _allow_non_fake_inputs=False)(torch.randn(2, 5))

    def test_real_weights_in_symbolic_mode_with_inplace_ops(self):

        class M(torch.nn.Module):
            def __init__(self):
                super().__init__()
                self.register_buffer("buffer", torch.ones(4, 5))

            def forward(self, x):
                y = self.buffer.add_(3)
                y.resize_([20])
                assert y.shape == self.buffer.shape
                return x.sum() + self.buffer.sum()

        m = M().eval()
        inp = torch.randn(2, 5)
        # inplace mutation on attr is not allowed
        with self.assertRaisesRegex(Exception, "Can't call metadata"):
            make_fx(m, tracing_mode="symbolic", _allow_non_fake_inputs=True)(inp)


def extract_graph(fx_g, _, graph_cell):
    graph_cell[0] = fx_g
    return fx_g


def get_ins_outs(fx_g):
    ins = []
    outs = []
    for n in fx_g.graph.nodes:
        if n.op == 'placeholder':
            ins.append(n)
        elif n.op == 'output':
            outs = tuple(n.args[0])
    return ins, outs


def get_num_ins_outs(fx_g):
    return tuple(len(i) for i in get_ins_outs(fx_g))


def get_fw_bw_graph(f, inps, partitioner=min_cut_rematerialization_partition, dynamic=False):
    fw_graph_cell = [None]
    bw_graph_cell = [None]
    aot_function(f,
                 fw_compiler=partial(extract_graph, graph_cell=fw_graph_cell),
                 bw_compiler=partial(extract_graph, graph_cell=bw_graph_cell),
                 partition_fn=partitioner,
                 decompositions=default_decompositions,
                 dynamic=dynamic)(*inps).sum().backward()
    return (fw_graph_cell[0], bw_graph_cell[0])

class TestMod(torch.nn.Module):
    def __init__(self, fn):
        super().__init__()
        self.p = torch.nn.Parameter(torch.ones(2, requires_grad=True))
        self.fn = fn

    def forward(self, *args):
        return self.fn(self.p, *args)

class TestAOTExport(AOTTestCase):

<<<<<<< HEAD
    def test_aot_export_predispatch_func_simple(self):
        def fn(p, x):
            y = x + 2
            with torch.no_grad():
                y.add_(2)
            return (x * 2 + y,)

        mod = TestMod(fn)
        inp = torch.randn(2, 2)

        gm, _ = aot_export_module(mod, [inp], trace_joint=False, pre_dispatch=True)
        self.assertExpectedInline(str(gm.code).strip(), """\
def forward(self, arg0_1, arg1_1):
    add = torch.ops.aten.add.Tensor(arg1_1, 2)
    _set_grad_enabled = torch._C._set_grad_enabled(False)
    add_1 = torch.ops.aten.add.Tensor(add, 2);  add = None
    _set_grad_enabled_1 = torch._C._set_grad_enabled(False)
    mul = torch.ops.aten.mul.Tensor(arg1_1, 2);  arg1_1 = None
    add_2 = torch.ops.aten.add.Tensor(mul, add_1);  mul = add_1 = None
    return (add_2,)""")

    def test_aot_export_predispatch_func_composite_implicit(self):
        def fn(p, x):
            with torch.enable_grad():
                y = x @ x
            y.add_(2)
            return (x.sum() + y.sum(),)

        mod = TestMod(fn)
        inp = torch.randn(2, 2)

        gm, _ = aot_export_module(mod, [inp], trace_joint=False, pre_dispatch=True)
        self.assertExpectedInline(str(gm.code).strip(), """\
def forward(self, arg0_1, arg1_1):
    _set_grad_enabled = torch._C._set_grad_enabled(True)
    mm = torch.ops.aten.mm.default(arg1_1, arg1_1)
    _set_grad_enabled_1 = torch._C._set_grad_enabled(False)
    add = torch.ops.aten.add.Tensor(mm, 2);  mm = None
    sum_1 = torch.ops.aten.sum.default(arg1_1);  arg1_1 = None
    sum_2 = torch.ops.aten.sum.default(add);  add = None
    add_1 = torch.ops.aten.add.Tensor(sum_1, sum_2);  sum_1 = sum_2 = None
    return (add_1,)""")

    def test_aot_export_predispatch_outdtype(self):
        class M(torch.nn.Module):
            def __init__(self, weight):
                super().__init__()
                self.weight = weight

            def forward(self, x):
                y = x + 2
                y.add_(5)
                return (out_dtype(
                    torch.ops.aten.mm.default, torch.int32, y, self.weight
                ),)

        weight = torch.randint(-128, 127, (5, 5), dtype=torch.int8)
        mod = M(weight)
        inp = torch.randint(-128, 127, (5, 5), dtype=torch.int8)

        gm, _ = aot_export_module(mod, [inp], trace_joint=False, pre_dispatch=True)
        self.assertExpectedInline(str(gm.code).strip(), """\
def forward(self, arg0_1, arg1_1):
    _set_grad_enabled = torch._C._set_grad_enabled(True)
    mm = torch.ops.aten.mm.default(arg1_1, arg1_1)
    _set_grad_enabled_1 = torch._C._set_grad_enabled(False)
    add = torch.ops.aten.add.Tensor(mm, 2);  mm = None
    sum_1 = torch.ops.aten.sum.default(arg1_1);  arg1_1 = None
    sum_2 = torch.ops.aten.sum.default(add);  add = None
    add_1 = torch.ops.aten.add.Tensor(sum_1, sum_2);  sum_1 = sum_2 = None
    return (add_1,)""")

    def test_aot_export_predispatch_func_view(self):
        def fn(p, x):
            y = x @ x
            y.add_(2)
            return (x.sum() + y.view(1, 4).sum(),)

        mod = TestMod(fn)
        inp = torch.randn(2, 2)

        gm, _ = aot_export_module(mod, [inp], trace_joint=False, pre_dispatch=True)
        self.assertExpectedInline(str(gm.code).strip(), """\
def forward(self, arg0_1, arg1_1):
    mm = torch.ops.aten.mm.default(arg1_1, arg1_1)
    add = torch.ops.aten.add.Tensor(mm, 2);  mm = None
    sum_1 = torch.ops.aten.sum.default(arg1_1);  arg1_1 = None
    view_1 = torch.ops.aten.view.default(add, [1, 4]);  add = None
    sum_2 = torch.ops.aten.sum.default(view_1);  view_1 = None
    add_1 = torch.ops.aten.add.Tensor(sum_1, sum_2);  sum_1 = sum_2 = None
    return (add_1,)""")

    def test_aot_export_predispatch_buffer_mutation_metadata(self):
        class Foo(torch.nn.Module):
            def __init__(self):
                super().__init__()
                self.register_buffer('foo', torch.zeros(2, 2))

            def forward(self, x):
                self.foo.add_(4)
                return (x.sum() + self.foo.sum(),)

        inp = torch.randn(2, 2)

        gm, graph_sig = aot_export_module(Foo(), [inp], trace_joint=False, pre_dispatch=True)
        self.assertExpectedInline(str(gm.code).strip(), """\
def forward(self, arg0_1, arg1_1):
    add = torch.ops.aten.add.Tensor(arg0_1, 4);  arg0_1 = None
    sum_1 = torch.ops.aten.sum.default(arg1_1);  arg1_1 = None
    sum_2 = torch.ops.aten.sum.default(add)
    add_1 = torch.ops.aten.add.Tensor(sum_1, sum_2);  sum_1 = sum_2 = None
    return (add, add_1)""")
        eager_mod = Foo()
        output_1, output_2 = gm(torch.zeros(2, 2), inp)
        eager_output = eager_mod(inp)
        self.assertTrue(torch.allclose(output_2, eager_output[0]))

        _, output_2 = gm(output_1, inp)
        eager_output = eager_mod(inp)
        self.assertTrue(torch.allclose(output_2, eager_output[0]))
        self.assertTrue("foo" in graph_sig.buffers)
        self.assertTrue(graph_sig.inputs_to_buffers["arg0_1"] == "foo")

    def test_aot_export_predispatch_with_autograd_op(self):
        def foo(p, x):
            with torch.enable_grad():
                y = x + 5
                y.add_(5)
                y.add_(7)
                return (x.cos() + y.sin(),)

        inp = torch.randn(2, 2)
        mod = TestMod(foo)

        gm, _ = aot_export_module(mod, [inp], trace_joint=False, pre_dispatch=True)
        self.assertExpectedInline(str(gm.code).strip(), """\
def forward(self, arg0_1, arg1_1):
    _set_grad_enabled = torch._C._set_grad_enabled(True)
    add = torch.ops.aten.add.Tensor(arg1_1, 5)
    add_1 = torch.ops.aten.add.Tensor(add, 5);  add = None
    add_2 = torch.ops.aten.add.Tensor(add_1, 7);  add_1 = None
    cos = torch.ops.aten.cos.default(arg1_1);  arg1_1 = None
    sin = torch.ops.aten.sin.default(add_2);  add_2 = None
    add_3 = torch.ops.aten.add.Tensor(cos, sin);  cos = sin = None
    _set_grad_enabled_1 = torch._C._set_grad_enabled(False)
    return (add_3,)""")

    # TODO(tmanlaibaatar) properly support functionalizing HOO in
    # predispatch tracing mode
    def test_aot_export_predispatch_with_cond(self):
        class M(torch.nn.Module):
            def __init__(self):
                super().__init__()

            def forward(self, x):
                def true_fn(x):
                    y = x
                    y.add_(5)
                    return y.cos()

                def false_fn(x):
                    z = x
                    z.add_(6)
                    return z.sin()

                a = torch.cond(x.shape[0] > 4, true_fn, false_fn, [x])
                return (a + 3, a + 4)

        inp = torch.randn(2, 2)
        gm, _ = aot_export_module(M(), [inp], trace_joint=False, pre_dispatch=True)
        self.assertExpectedInline(str(gm.code).strip(), """\
def forward(self, arg0_1):
    true_graph_0 = self.true_graph_0
    false_graph_0 = self.false_graph_0
    conditional = torch.ops.higher_order.cond(False, true_graph_0, false_graph_0, [arg0_1]);  true_graph_0 = false_graph_0 = arg0_1 = None
    getitem = conditional[0];  conditional = None
    add = torch.ops.aten.add.Tensor(getitem, 3)
    add_1 = torch.ops.aten.add.Tensor(getitem, 4);  getitem = None
    return (add, add_1)""")
        self.assertExpectedInline(str(gm.true_graph_0.code).strip(), """\
def forward(self, arg0_1):
    add = torch.ops.aten.add.Tensor(arg0_1, 5);  arg0_1 = None
    cos = torch.ops.aten.cos.default(add);  add = None
    return (cos,)""")
        self.assertExpectedInline(str(gm.false_graph_0.code).strip(), """\
def forward(self, arg0_1):
    add = torch.ops.aten.add.Tensor(arg0_1, 6);  arg0_1 = None
    sin = torch.ops.aten.sin.default(add);  add = None
    return (sin,)""")


    def test_aot_export_predispatch_cond_nested(self):
        class M(torch.nn.Module):
            def __init__(self):
                super().__init__()

            def forward(self, x):
                def true_fn(x):
                    def true_true_fn(x):
                        y = x
                        y.add_(7)
                        return y.cos()
                    def true_false_fn(x):
                        y = x
                        y.add_(8)
                        return y.sin()
                    y = x
                    y.add_(5)

                    return torch.cond(y.shape[0] > 4, true_true_fn, true_false_fn, [y])

                def false_fn(x):
                    z = x
                    z.add_(6)
                    return z.sin()

                a = torch.cond(x.shape[0] > 4, true_fn, false_fn, [x])
                return (a + 3, a + 4)

        inp = torch.randn(2, 2)
        gm, _ = aot_export_module(M(), [inp], trace_joint=False, pre_dispatch=True)
        self.assertExpectedInline(str(gm.code).strip(), """\
def forward(self, arg0_1):
    true_graph_0 = self.true_graph_0
    false_graph_0 = self.false_graph_0
    conditional = torch.ops.higher_order.cond(False, true_graph_0, false_graph_0, [arg0_1]);  true_graph_0 = false_graph_0 = arg0_1 = None
    getitem = conditional[0];  conditional = None
    add = torch.ops.aten.add.Tensor(getitem, 3)
    add_1 = torch.ops.aten.add.Tensor(getitem, 4);  getitem = None
    return (add, add_1)""")

        self.assertExpectedInline(str(gm.true_graph_0.code).strip(), """\
def forward(self, arg0_1):
    add = torch.ops.aten.add.Tensor(arg0_1, 5);  arg0_1 = None
    true_graph_0 = self.true_graph_0
    false_graph_0 = self.false_graph_0
    conditional = torch.ops.higher_order.cond(False, true_graph_0, false_graph_0, [add]);  true_graph_0 = false_graph_0 = add = None
    getitem = conditional[0];  conditional = None
    return (getitem,)""")

        self.assertExpectedInline(str(gm.true_graph_0.true_graph_0.code).strip(), """\
def forward(self, arg0_1):
    add = torch.ops.aten.add.Tensor(arg0_1, 7);  arg0_1 = None
    cos = torch.ops.aten.cos.default(add);  add = None
    return (cos,)""")

        self.assertExpectedInline(str(gm.true_graph_0.false_graph_0.code).strip(), """\
def forward(self, arg0_1):
    add = torch.ops.aten.add.Tensor(arg0_1, 8);  arg0_1 = None
    sin = torch.ops.aten.sin.default(add);  add = None
    return (sin,)""")



=======
>>>>>>> 0226456b
    def test_aot_export_module_joint(self):
        class ConvBatchnormRelu(torch.nn.Module):
            def __init__(self):
                super().__init__()
                self.conv = torch.nn.Conv2d(1, 3, 1, 1)
                self.bn = torch.nn.BatchNorm2d(3)

            def forward(self, x):
                x = self.conv(x)
                x = self.bn(x)
                user_out = torch.nn.functional.relu(x)
                loss = user_out.sum()
                return loss, user_out.detach()

        mod = ConvBatchnormRelu()
        mod.train()
        inp = torch.randn(1, 1, 3, 3)
        o_ref = mod(inp)
        fx_g, signature = aot_export_module(mod, [inp], trace_joint=True, output_loss_index=0)
        # Some important characteristics of the exported graph below:
        # 8 arguments: 2 params from conv, 2 params from batchnorm, 2 buffers from 1 batchnorm, 1 user input
        # 9 outputs: 3 mutated buffers (from batchnorm), 2 user outputs and 4 gradients (since there were 4 parameters)
        self.assertExpectedInline(fx_g.print_readable(print_output=False), """\
class <lambda>(torch.nn.Module):
    def forward(self, arg0_1: "f32[3, 1, 1, 1]", arg1_1: "f32[3]", arg2_1: "f32[3]", arg3_1: "f32[3]", arg4_1: "f32[3]", arg5_1: "f32[3]", arg6_1: "i64[]", arg7_1: "f32[1, 1, 3, 3]"):
        # No stacktrace found for following nodes
        convolution: "f32[1, 3, 3, 3]" = torch.ops.aten.convolution.default(arg7_1, arg0_1, arg1_1, [1, 1], [0, 0], [1, 1], False, [0, 0], 1);  arg1_1 = None
        add: "i64[]" = torch.ops.aten.add.Tensor(arg6_1, 1);  arg6_1 = None
        _native_batch_norm_legit_functional = torch.ops.aten._native_batch_norm_legit_functional.default(convolution, arg2_1, arg3_1, arg4_1, arg5_1, True, 0.1, 1e-05);  arg3_1 = arg4_1 = arg5_1 = None
        getitem: "f32[1, 3, 3, 3]" = _native_batch_norm_legit_functional[0]
        getitem_1: "f32[3]" = _native_batch_norm_legit_functional[1]
        getitem_2: "f32[3]" = _native_batch_norm_legit_functional[2]
        getitem_3: "f32[3]" = _native_batch_norm_legit_functional[3]
        getitem_4: "f32[3]" = _native_batch_norm_legit_functional[4];  _native_batch_norm_legit_functional = None
        relu: "f32[1, 3, 3, 3]" = torch.ops.aten.relu.default(getitem);  getitem = None
        detach: "f32[1, 3, 3, 3]" = torch.ops.aten.detach.default(relu)
        detach_1: "f32[1, 3, 3, 3]" = torch.ops.aten.detach.default(relu)
        detach_2: "f32[1, 3, 3, 3]" = torch.ops.aten.detach.default(detach_1);  detach_1 = None
        detach_3: "f32[1, 3, 3, 3]" = torch.ops.aten.detach.default(detach_2);  detach_2 = None
        detach_4: "f32[1, 3, 3, 3]" = torch.ops.aten.detach.default(detach_3);  detach_3 = None
        sum_1: "f32[]" = torch.ops.aten.sum.default(relu)
        detach_5: "f32[1, 3, 3, 3]" = torch.ops.aten.detach.default(relu);  relu = None
        detach_6: "f32[1, 3, 3, 3]" = torch.ops.aten.detach.default(detach_5);  detach_5 = None
        detach_7: "f32[1, 3, 3, 3]" = torch.ops.aten.detach.default(detach_6);  detach_6 = None
        detach_8: "f32[1, 3, 3, 3]" = torch.ops.aten.detach.default(detach_7);  detach_7 = None
        detach_9: "f32[1, 3, 3, 3]" = torch.ops.aten.detach.default(detach_8);  detach_8 = None
        detach_10: "f32[1, 3, 3, 3]" = torch.ops.aten.detach.default(detach_9);  detach_9 = None
        ones_like: "f32[]" = torch.ops.aten.ones_like.default(sum_1, pin_memory = False, memory_format = torch.preserve_format)
        expand: "f32[1, 3, 3, 3]" = torch.ops.aten.expand.default(ones_like, [1, 3, 3, 3]);  ones_like = None
        detach_11: "f32[1, 3, 3, 3]" = torch.ops.aten.detach.default(detach_4);  detach_4 = None
        detach_12: "f32[1, 3, 3, 3]" = torch.ops.aten.detach.default(detach_11);  detach_11 = None
        detach_13: "f32[1, 3, 3, 3]" = torch.ops.aten.detach.default(detach_12);  detach_12 = None
        detach_14: "f32[1, 3, 3, 3]" = torch.ops.aten.detach.default(detach_13);  detach_13 = None
        threshold_backward: "f32[1, 3, 3, 3]" = torch.ops.aten.threshold_backward.default(expand, detach_14, 0);  expand = detach_14 = None
        native_batch_norm_backward = torch.ops.aten.native_batch_norm_backward.default(threshold_backward, convolution, arg2_1, getitem_3, getitem_4, getitem_1, getitem_2, True, 1e-05, [True, True, True]);  threshold_backward = convolution = arg2_1 = getitem_1 = getitem_2 = None
        getitem_5: "f32[1, 3, 3, 3]" = native_batch_norm_backward[0]
        getitem_6: "f32[3]" = native_batch_norm_backward[1]
        getitem_7: "f32[3]" = native_batch_norm_backward[2];  native_batch_norm_backward = None
        convolution_backward = torch.ops.aten.convolution_backward.default(getitem_5, arg7_1, arg0_1, [3], [1, 1], [0, 0], [1, 1], False, [0, 0], 1, [False, True, True]);  getitem_5 = arg7_1 = arg0_1 = None
        getitem_8 = convolution_backward[0]
        getitem_9: "f32[3, 1, 1, 1]" = convolution_backward[1]
        getitem_10: "f32[3]" = convolution_backward[2];  convolution_backward = None
        return (getitem_3, getitem_4, add, sum_1, detach_10, getitem_9, getitem_10, getitem_6, getitem_7)
        """)  # noqa: B950


        self.assertExpectedInline(str(signature.parameters), """['conv.weight', 'conv.bias', 'bn.weight', 'bn.bias']""")
        self.assertExpectedInline(str(signature.buffers), """['bn.running_mean', 'bn.running_var', 'bn.num_batches_tracked']""")
        self.assertExpectedInline(str(signature.user_inputs), """['arg7_1']""")
        self.assertExpectedInline(str(signature.inputs_to_parameters), """{'arg0_1': 'conv.weight', 'arg1_1': 'conv.bias', 'arg2_1': 'bn.weight', 'arg3_1': 'bn.bias'}""")  # noqa: B950
        self.assertExpectedInline(str(signature.inputs_to_buffers), """{'arg4_1': 'bn.running_mean', 'arg5_1': 'bn.running_var', 'arg6_1': 'bn.num_batches_tracked'}""")  # noqa: B950
        self.assertExpectedInline(str(signature.buffers_to_mutate), """{'getitem_3': 'bn.running_mean', 'getitem_4': 'bn.running_var', 'add': 'bn.num_batches_tracked'}""")  # noqa: B950
        self.assertExpectedInline(str(signature.backward_signature.gradients_to_parameters), """{'getitem_9': 'conv.weight', 'getitem_10': 'conv.bias', 'getitem_6': 'bn.weight', 'getitem_7': 'bn.bias'}""")  # noqa: B950
        self.assertExpectedInline(str(signature.backward_signature.gradients_to_user_inputs), """{}""")
        self.assertExpectedInline(str(signature.backward_signature.loss_output), """getitem_3""")

        # Also check the inference graph
        # Main important thing here is that there are 5 total outputs: 3 total mutated buffers (from batchnorm), 2 user outputs.
        fx_g_inference, signature_inference = aot_export_module(mod, [inp], trace_joint=False)
        self.assertExpectedInline(fx_g_inference.print_readable(print_output=False), """\
class <lambda>(torch.nn.Module):
    def forward(self, arg0_1: "f32[3, 1, 1, 1]", arg1_1: "f32[3]", arg2_1: "f32[3]", arg3_1: "f32[3]", arg4_1: "f32[3]", arg5_1: "f32[3]", arg6_1: "i64[]", arg7_1: "f32[1, 1, 3, 3]"):
        # No stacktrace found for following nodes
        convolution: "f32[1, 3, 3, 3]" = torch.ops.aten.convolution.default(arg7_1, arg0_1, arg1_1, [1, 1], [0, 0], [1, 1], False, [0, 0], 1);  arg7_1 = arg0_1 = arg1_1 = None
        add: "i64[]" = torch.ops.aten.add.Tensor(arg6_1, 1);  arg6_1 = None
        _native_batch_norm_legit_functional = torch.ops.aten._native_batch_norm_legit_functional.default(convolution, arg2_1, arg3_1, arg4_1, arg5_1, True, 0.1, 1e-05);  convolution = arg2_1 = arg3_1 = arg4_1 = arg5_1 = None
        getitem: "f32[1, 3, 3, 3]" = _native_batch_norm_legit_functional[0]
        getitem_3: "f32[3]" = _native_batch_norm_legit_functional[3]
        getitem_4: "f32[3]" = _native_batch_norm_legit_functional[4];  _native_batch_norm_legit_functional = None
        relu: "f32[1, 3, 3, 3]" = torch.ops.aten.relu.default(getitem);  getitem = None
        sum_1: "f32[]" = torch.ops.aten.sum.default(relu)
        detach: "f32[1, 3, 3, 3]" = torch.ops.aten.detach.default(relu);  relu = None
        detach_1: "f32[1, 3, 3, 3]" = torch.ops.aten.detach.default(detach);  detach = None
        detach_2: "f32[1, 3, 3, 3]" = torch.ops.aten.detach.default(detach_1);  detach_1 = None
        return (getitem_3, getitem_4, add, sum_1, detach_2)
        """)  # noqa: B950
        # Some important characteristics of the exported graph below:
        # 8 arguments: 2 params from conv, 2 params from batchnorm, 2 buffers from 1 batchnorm, 1 user input
        # 9 outputs: 2 mutated buffers (from batchnorm), 2 user outputs and 4 gradients (since there were 4 parameters)

    def test_aot_export_simplified_basic(self):
        def f(x, y):
            return x * y, y * y.detach()

        x = torch.randn(2, requires_grad=True)
        y = torch.randn(2, requires_grad=True)

        f_graph_fw = aot_export_joint_simple(f, [x, y], trace_joint=False)
        out_ref = f(x, y)
        # No calling convention changes necessary to invoke the traced graph
        out_test = f_graph_fw(x, y)
        self.assertEqual(out_ref, out_test)

        # Now test the backward
        x = torch.randn(2, requires_grad=True)
        y = torch.randn(2, requires_grad=True)
        x2 = x.clone().detach().requires_grad_(True)
        y2 = y.clone().detach().requires_grad_(True)
        x3 = x.clone().detach().requires_grad_(True)
        y3 = y.clone().detach().requires_grad_(True)
        f_graph_joint = aot_export_joint_simple(f, [x, y], trace_joint=True)
        num_fw_outputs = 2
        fw_g, bw_g = default_partition(f_graph_joint, [x, y], num_fwd_outputs=num_fw_outputs)
        out_ref2 = f(x2, y2)
        fw_outs = fw_g(x3, y3)
        out_test2, activations = fw_outs[:num_fw_outputs], fw_outs[num_fw_outputs:]
        self.assertEqual(out_ref2, out_test2)

        # Test running the traced backward graph with a mocked-up grad_output
        grad_outs = [torch.ones_like(x) for x in out_ref2]
        grads_ref = torch.autograd.grad(out_ref2, [x2, y2], grad_outputs=grad_outs)
        grads_test = bw_g(*activations, *grad_outs)
        for g_ref, g_test in zip(grads_ref, grads_test):
            self.assertEqual(g_ref, g_test)

    def test_aot_export_metadata_mutation_banned(self):
        def fn(p, x):
            x.t_()
            return (x * 2,)
        mod = TestMod(fn)
        inp = torch.randn(2, 4)
        with self.assertRaisesRegex(
            RuntimeError, "Found an input that received a metadata mutation"
        ):
            aot_export_joint_simple(fn, [mod.p, inp], trace_joint=False)
            aot_export_joint_simple(fn, [mod.p, inp], trace_joint=True)
            aot_export_module(mod, [inp], trace_joint=False)

    def test_aot_export_forward_mutation_no_buffer_mut_banned(self):
        class M(torch.nn.Module):
            def __init__(self):
                super().__init__()
                self.register_buffer("buffer1", torch.ones(6, 4))

            def forward(self, x):
                x.add_(4)
                return (x.cos().sum() + self.buffer1.sum(),)

        with self.assertRaisesRegex(RuntimeError, "Found following user inputs located at \\[0\\] are mutated"):
            aot_export_module(M(), [torch.ones(6, 4)], trace_joint=False)

    def test_aot_export_forward_mutation_multiple_mut_banned(self):
        class M(torch.nn.Module):
            def __init__(self):
                super().__init__()
                self.register_buffer("buffer1", torch.ones(6, 4))

            def forward(self, x, y):
                y.add_(4)
                self.buffer1.add_(5)
                return (x.cos().sum() + y.sin().sum(), self.buffer1.sum(),)

        with self.assertRaisesRegex(RuntimeError, "Found following user inputs located at \\[1\\] are mutated"):
            aot_export_module(M(), [torch.ones(6, 4), torch.zeros(6, 4)], trace_joint=False)

    def test_aot_export_input_mutation_on_parameter_banned(self):
        def fn(p, x):
            p.mul_(2)
            return (p + x,)
        mod = TestMod(fn)
        inp = torch.randn(2)
        with self.assertRaisesRegex(
            RuntimeError, "Found a graph input that requires gradients, and received a mutation"
        ):
            aot_export_joint_simple(fn, [mod.p, inp], trace_joint=False)
            aot_export_joint_simple(fn, [mod.p, inp], trace_joint=True)
            aot_export_module(mod, [inp], trace_joint=False)

    def test_aot_export_synthetic_bases_banned(self):
        def fn(p, x, y):
            x.mul_(2)
            return (x + y,)
        mod = TestMod(fn)
        inp = torch.randn(2)
        inp2 = inp.view(-1)
        with self.assertRaisesRegex(
            RuntimeError, "Encountered aliased inputs that are mutated"
        ):
            aot_export_joint_simple(fn, [mod.p, inp, inp2], trace_joint=False)
            aot_export_joint_simple(fn, [mod.p, inp, inp2], trace_joint=True)
            aot_export_module(mod, [inp, inp2], trace_joint=False)

    def test_aot_export_input_dupes_banned(self):
        def fn(p, x, y):
            x.mul_(2)
            return (x + y,)
        mod = TestMod(fn)
        inp = torch.randn(2)
        with self.assertRaisesRegex(
            RuntimeError, "Encountered duplicated inputs that are mutated in the graph"
        ):
            aot_export_joint_simple(fn, [mod.p, inp, inp], trace_joint=False)
            aot_export_joint_simple(fn, [mod.p, inp, inp], trace_joint=True)
            aot_export_module(mod, [inp, inp], trace_joint=False)

    def test_aot_export_multiple_outputs_require_grad_banned(self):
        def fn(p, x):
            out = p * x
            return out, out.sum()
        mod = TestMod(fn)
        inp = torch.randn(2)
        with self.assertRaisesRegex(
            RuntimeError, "Found an output of the forward that requires gradients, that was not"
        ):
            aot_export_module(mod, [inp], trace_joint=True, output_loss_index=1)

    @unittest.skipIf(not torch._dynamo.is_dynamo_supported(), "Cond needs dynamo to run")
    def test_aot_export_with_torch_cond(self):
        class M(torch.nn.Module):
            def __init__(self):
                super().__init__()

            def forward(self, x):
                def true_fn(x):
                    y = x + 4
                    y.add_(5)
                    return x.cos()

                def false_fn(x):
                    y = x + 5
                    y.add_(6)
                    return x.sin()

                a = torch.cond(x.shape[0] > 4, true_fn, false_fn, [x])
                return (a + 3, a + 4)

        inp = torch.randn(3, 4)
        gm, _ = aot_export_module(M(), (inp,), trace_joint=False)
        self.assertExpectedInline(gm.code.strip(), """\
def forward(self, arg0_1):
    true_graph_0 = self.true_graph_0
    false_graph_0 = self.false_graph_0
    conditional = torch.ops.higher_order.cond(False, true_graph_0, false_graph_0, [arg0_1]);  true_graph_0 = false_graph_0 = arg0_1 = None
    getitem = conditional[0];  conditional = None
    add = torch.ops.aten.add.Tensor(getitem, 3)
    add_1 = torch.ops.aten.add.Tensor(getitem, 4);  getitem = None
    return (add, add_1)""")  # noqa: B950

        self.assertExpectedInline(gm.true_graph_0.code.strip(), """\
def forward(self, arg0_1):
    add = torch.ops.aten.add.Tensor(arg0_1, 4)
    add_1 = torch.ops.aten.add.Tensor(add, 5);  add = None
    cos = torch.ops.aten.cos.default(arg0_1);  arg0_1 = None
    return (cos,)""")

        self.assertExpectedInline(gm.false_graph_0.code.strip(), """\
def forward(self, arg0_1):
    add = torch.ops.aten.add.Tensor(arg0_1, 5)
    add_1 = torch.ops.aten.add.Tensor(add, 6);  add = None
    sin = torch.ops.aten.sin.default(arg0_1);  arg0_1 = None
    return (sin,)""")

    def test_aot_export_simplified_input_mutations_banned(self):
        def fn(x):
            x.mul_(2)
            return (x + x,)
        inp = torch.randn(2)
        with self.assertRaisesRegex(
            RuntimeError, "Found following user inputs located at \\[0\\] are mutated"
        ):
            aot_export_joint_simple(fn, [inp], trace_joint=False)
            aot_export_joint_simple(fn, [inp], trace_joint=True)

    def test_aot_export_simplified_pytrees_banned(self):
        def fn(inps):
            return (inps[0] + inps[1],)
        inp1 = torch.randn(2)
        inp2 = torch.randn(2)
        inps = [inp1, inp2]
        with self.assertRaisesRegex(
            RuntimeError, "aot_export_joint_simple requires individual inputs not to be pytrees"
        ):
            aot_export_joint_simple(fn, [inps], trace_joint=False)
            aot_export_joint_simple(fn, [inps], trace_joint=True)

    def test_aot_export_functionalized_rng_banned(self):
        def fn(p, x):
            return (p + x,)
        mod = TestMod(fn)
        inp = torch.randn(2)
        with patch("functorch.compile.config.functionalize_rng_ops", True), self.assertRaisesRegex(
            RuntimeError, "Functionalized RNG is not currently supported in the aot_export"
        ):
            aot_export_joint_simple(fn, [mod.p, inp], trace_joint=False)
            aot_export_joint_simple(fn, [mod.p, inp], trace_joint=True)
            aot_export_module(mod, [inp], trace_joint=False)


class TestPartitioning(AOTTestCase):
    @unittest.skipIf(not USE_NETWORKX, "networkx not available")
    def test_recompute_partitioning(self):
        def fn(a, b):
            return torch.sin(torch.sin(a)) + b

        # Reference calculation
        ref_a = torch.rand(10, 10, requires_grad=True)
        ref_b = torch.rand(10, 10, requires_grad=True)
        ref = fn(ref_a, ref_b)
        ref.sum().backward()

        # Compiled function calculation
        res_a = ref_a.clone().detach().requires_grad_(True)
        res_b = ref_b.clone().detach().requires_grad_(True)

        def compile_fn(x, _):
            return x

        compiled_fn = compiled_function(fn, compile_fn, compile_fn, min_cut_rematerialization_partition)
        res = compiled_fn(res_a, res_b)
        res.sum().backward()
        assert torch.allclose(ref, res, atol=1e-3, rtol=1e-3)
        assert torch.allclose(ref_a.grad, res_a.grad, atol=1e-3, rtol=1e-3)
        assert torch.allclose(ref_b.grad, res_b.grad, atol=1e-3, rtol=1e-3)

    def test_meta_tensor_inplace_op(self):
        # Following module results in inplace ops while tracing. The test checks
        # that the meta tensor information is stored for inplace ops.
        class MockModule(torch.nn.Module):
            def __init__(self):
                super().__init__()
                self.weight = torch.nn.Parameter(torch.randn(3072, 768, requires_grad=True))
                self.bias = torch.nn.Parameter(torch.randn(3072, requires_grad=True))

            def forward(self, add_4):
                linear_4 = torch.nn.functional.linear(add_4, self.weight, bias=self.bias)
                gelu = torch.nn.functional.gelu(linear_4)
                return gelu

        def check_meta_tensor(fx_g, _):
            for node in fx_g.graph.nodes:
                if node.op != 'output':
                    assert 'tensor_meta' in node.meta
            return fx_g

        inp0 = torch.randn(16, 128, 768, requires_grad=True)
        inputs = [inp0, ]
        mod = MockModule().to(device="cpu")
        aot_mod = aot_module(mod, fw_compiler=check_meta_tensor)
        aot_mod(*inputs)

    def test_default_partitioner_getitem(self):
        mod = nn.LayerNorm([10])

        def f(x, mod_weight, mod_bias):
            return torch.nn.functional.layer_norm(x, [10], mod_weight, mod_bias, eps=1e-6)

        fw_graph, bw_graph = get_fw_bw_graph(f, [torch.randn(3, 10, requires_grad=True), mod.weight, mod.bias],
                                             partitioner=default_partition)
        self.assertEqual(get_num_ins_outs(fw_graph), (3, 6))
        self.assertEqual(get_num_ins_outs(bw_graph), (6, 3))

    @unittest.skipIf(not USE_NETWORKX, "networkx not available")
    def test_min_cut_partitioner_save_shape(self):

        def f(x):
            s = x.sum(dim=1)
            return s

        inp = [torch.ones([10, 10], requires_grad=True)]
        fw_graph, bw_graph = get_fw_bw_graph(f, inp, dynamic=True)
        _, fw_output = get_ins_outs(fw_graph)
        self.assertEqual(get_num_ins_outs(fw_graph), (1, 3))
        self.assertEqual(get_num_ins_outs(bw_graph), (3, 1))
        self.assertEqual(str(fw_output[0]), "sum_1")
        # make sure we don't do the suboptimal thing of saving the bigger primals input to sum,
        # rather than saving the sizes of the primals input for use in backward expand
        self.assertEqual(str(fw_output[1]), "sym_size_int")
        self.assertEqual(str(fw_output[2]), "sym_size_int_1")

        inp = [
            torch.randn(10, requires_grad=True),
            torch.randn((3, 10), requires_grad=True),
            torch.randn((2, 10), requires_grad=True),
        ]

        def f(a, b, c):
            # tried to test what happens if we save a size tuple in the graph;
            # turns out we never will due to how we trace, but this is probably
            # still a good test case for various size manipulations
            sb = torch.ops.aten.sym_size(b)
            sc = c.size()
            x = sb[0] + sc[0]
            a_sz = (x, a.size(0))
            return torch.cat([a.expand(a_sz), b, c])
        fw_graph, bw_graph = get_fw_bw_graph(f, inp, dynamic=True)
        self.assertEqual(get_num_ins_outs(fw_graph), (3, 4))
        self.assertEqual(get_num_ins_outs(bw_graph), (4, 3))
        _, outs = get_ins_outs(fw_graph)
        self.assertTrue(all(is_sym_node(n) for n in outs[1:]))

    def test_default_partitioner_output_tensor_shape_tensor(self):

        inp = [
            torch.randn(10, requires_grad=True),
            torch.randn((3, 10), requires_grad=True),
            torch.randn((2, 10), requires_grad=True),
            torch.randn((10, 1), requires_grad=True),
        ]

        def f(a, b, c, d):
            # Try to force symints intermixed with outputs in the function's returns
            sb = b.size()
            sc = c.size()
            x = sb[0] + sc[0]
            a_sz = (x, a.size(0))
            cat = torch.cat([a.expand(a_sz), b, c])
            mm = torch.mm(cat, d)
            mm2 = torch.mm(mm, a.view(mm.size(1), a.size(0)))  # this saves 4 new ints for backward. why?
            # and what do i have to do to make it save a tensor for backward?
            return cat, sb, c, mm2

        fw_graph_cell = [None]
        bw_graph_cell = [None]
        compiled_outs = aot_function(
            f,
            fw_compiler=partial(extract_graph, graph_cell=fw_graph_cell),
            bw_compiler=partial(extract_graph, graph_cell=bw_graph_cell),
            partition_fn=default_partition,
            decompositions=default_decompositions,
            dynamic=True)(*inp)
        fw_graph = fw_graph_cell[0]
        (compiled_outs[0].sum() + compiled_outs[2].sum()).backward()
        bw_graph = bw_graph_cell[0]

        # in the fwd graph, 13 outs because:
        # - 5 original outputs (sb is a tuple, gets expanded to 2 symints)
        # - 8 saved outputs for backward: 5 tensors, 3 symints
        self.assertEqual(get_num_ins_outs(fw_graph), (4, 13))
        # in the bwd graph, 10 inputs (grad outs) because:
        # - The fwd graph had 13 outputs
        # - 1 was a view of an input, which gets regenerated outside of the graph
        #   and doesn't participate in the backward
        # - 2 user outs were symints (b.size()), which don't get tangents in the backward
        self.assertEqual(get_num_ins_outs(bw_graph), (10, 4))
        _, fw_graph_out_nodes = get_ins_outs(fw_graph)
        self.assertEqual(
            # fw outputs include b.size() which expands to 2 symints,
            #
            # TODO(whc)- are the saved-tensors/saved-symints correct here?
            # i just made the test pass based on what default partition did
            # Of the 5 original forward outputs, the 4th (c) is an input,
            # which won't show up in the compiled forward graph
            [False, True, True, False, False] + [False] * 4 + [True] * 4,
            [is_sym_node(n) for n in fw_graph_out_nodes]
        )

        real_outs = f(*inp)
        self.assertEqual(compiled_outs, real_outs)
        self.assertTrue(isinstance(real_outs[1], torch.Size))

        # TODO(whc) we should learn to return torch.Sizes
        self.assertFalse(isinstance(compiled_outs[1], torch.Size))

    @unittest.skipIf(not USE_NETWORKX, "networkx not available")
    def test_min_cut_partitioner_output_tensor_shape_tensor(self):

        inp = [
            torch.randn(10, requires_grad=True),
            torch.randn((3, 10), requires_grad=True),
            torch.randn((2, 10), requires_grad=True),
            torch.randn((10, 1), requires_grad=True),
        ]

        def f(a, b, c, d):
            # Try to force symints intermixed with outputs in the function's returns
            sb = b.size()
            sc = c.size()
            x = sb[0] + sc[0]
            a_sz = (x, a.size(0))
            cat = torch.cat([a.expand(a_sz), b, c])
            mm = torch.mm(cat, d)
            mm2 = torch.mm(mm, a.view(mm.size(1), a.size(0)))  # this saves 4 new ints for backward. why?
            # and what do i have to do to make it save a tensor for backward?
            return cat, sb, c, mm2

        fw_graph_cell = [None]
        bw_graph_cell = [None]
        compiled_outs = aot_function(
            f,
            fw_compiler=partial(extract_graph, graph_cell=fw_graph_cell),
            bw_compiler=partial(extract_graph, graph_cell=bw_graph_cell),
            partition_fn=min_cut_rematerialization_partition,
            decompositions=default_decompositions,
            dynamic=True)(*inp)
        fw_graph = fw_graph_cell[0]
        (compiled_outs[0].sum() + compiled_outs[2].sum()).backward()
        bw_graph = bw_graph_cell[0]

        self.assertEqual(get_num_ins_outs(fw_graph), (4, 12))
        self.assertEqual(get_num_ins_outs(bw_graph), (9, 4))
        _, fw_graph_out_nodes = get_ins_outs(fw_graph)
        self.assertEqual(
            # fw outputs include b.size() which expands to 2 symints,
            # then 4 tensors (transposes of matricies used for mm) are saved
            # finally 3 symints are saved
            [False, True, True, False, False] + [False] * 4 + [True] * 3,
            [is_sym_node(n) for n in fw_graph_out_nodes]
        )

        real_outs = f(*inp)
        self.assertEqual(compiled_outs, real_outs)
        self.assertTrue(isinstance(real_outs[1], torch.Size))

        # TODO(whc) we should learn to return torch.Sizes
        self.assertFalse(isinstance(compiled_outs[1], torch.Size))

    @unittest.skipIf(not USE_NETWORKX, "networkx not available")
    def test_min_cut_partitioner(self):
        def f(x):
            return x.cos().cos().cos()

        fw_graph, bw_graph = get_fw_bw_graph(f, [torch.randn(3, requires_grad=True)])
        self.assertEqual(get_num_ins_outs(fw_graph), (1, 2))
        self.assertEqual(get_num_ins_outs(bw_graph), (2, 1))

        def f(a, b, c, d):
            x = a + b + c + d
            return x.cos().cos()

        fw_graph, bw_graph = get_fw_bw_graph(f, [torch.randn(3, requires_grad=True) for _ in range(4)])
        self.assertEqual(get_num_ins_outs(fw_graph), (4, 2))
        self.assertEqual(get_num_ins_outs(bw_graph), (2, 4))

    @unittest.skipIf(not USE_NETWORKX, "networkx not available")
    def test_min_cut_partitioner_recomputable_ops(self):
        def f(x):
            return x * x * x

        recomputable_ops = []
        partition_fn = partial(min_cut_rematerialization_partition, recomputable_ops=recomputable_ops)

        fw_graph, bw_graph = get_fw_bw_graph(f, [torch.randn(3, requires_grad=True)], partition_fn)
        # Expected forward graph:
        # opcode         name       target           args                        kwargs
        # -------------  ---------  ---------------  --------------------------  --------
        # placeholder    primals_1  primals_1        ()                          {}
        # call_function  mul        aten.mul.Tensor  (primals_1, primals_1)      {}
        # call_function  mul_1      aten.mul.Tensor  (mul, primals_1)            {}
        # output         output     output           ([mul_1, primals_1, mul],)  {}
        self.assertEqual(get_num_ins_outs(fw_graph), (1, 3))
        # Expected backward graph:
        # opcode         name        target           args                     kwargs
        # -------------  ----------  ---------------  -----------------------  --------
        # placeholder    primals_1   primals_1        ()                       {}
        # placeholder    mul         mul              ()                       {}
        # placeholder    tangents_1  tangents_1       ()                       {}
        # call_function  mul_2       aten.mul.Tensor  (tangents_1, mul)        {}
        # call_function  mul_3       aten.mul.Tensor  (tangents_1, primals_1)  {}
        # call_function  mul_4       aten.mul.Tensor  (mul_3, primals_1)       {}
        # call_function  add         aten.add.Tensor  (mul_2, mul_4)           {}
        # call_function  add_1       aten.add.Tensor  (add, mul_4)             {}
        # output         output      output           ([add_1],)               {}
        self.assertEqual(get_num_ins_outs(bw_graph), (3, 1))

        recomputable_ops = [torch.ops.aten.mul]
        partition_fn = partial(min_cut_rematerialization_partition, recomputable_ops=recomputable_ops)
        fw_graph, bw_graph = get_fw_bw_graph(f, [torch.randn(3, requires_grad=True)], partition_fn)
        # Expected forward graph:
        # opcode         name       target           args                    kwargs
        # -------------  ---------  ---------------  ----------------------  --------
        # placeholder    primals_1  primals_1        ()                      {}
        # call_function  mul        aten.mul.Tensor  (primals_1, primals_1)  {}
        # call_function  mul_1      aten.mul.Tensor  (mul, primals_1)        {}
        # output         output     output           ([mul_1, primals_1],)   {}
        self.assertEqual(get_num_ins_outs(fw_graph), (1, 2))
        # Expected backward graph:
        # opcode         name        target           args                     kwargs
        # -------------  ----------  ---------------  -----------------------  --------
        # placeholder    primals_1   primals_1        ()                       {}
        # placeholder    tangents_1  tangents_1       ()                       {}
        # call_function  mul         aten.mul.Tensor  (primals_1, primals_1)   {} # RECOMPUTED
        # call_function  mul_2       aten.mul.Tensor  (tangents_1, mul)        {}
        # call_function  mul_3       aten.mul.Tensor  (tangents_1, primals_1)  {}
        # call_function  mul_4       aten.mul.Tensor  (mul_3, primals_1)       {}
        # call_function  add         aten.add.Tensor  (mul_2, mul_4)           {}
        # call_function  add_1       aten.add.Tensor  (add, mul_4)             {}
        # output         output      output           ([add_1],)               {}
        self.assertEqual(get_num_ins_outs(bw_graph), (2, 1))

    def test_contiguous(self):
        # The test simulates the condition where transpose followed by view
        # happens in the backward pass.
        # https://discuss.pytorch.org/t/error-on-transpose-and-view/434
        def f(x):
            return x.view(2, 3).t()

        inp = torch.randn(6, requires_grad=True)
        out = aot_function(f, nop)(inp)
        torch.autograd.grad(out, inp, torch.randn(3, 2))

    def test_preserve_random(self):
        def fn(x):
            return torch.nn.functional.dropout(x, 0.5) + x

        x = torch.randn(4)

        torch.manual_seed(0)
        ref = fn(x)

        torch.manual_seed(0)
        aot_fn = aot_function(fn, nop)
        res = aot_fn(x)

        assert torch.allclose(ref, res)

    # https://github.com/pytorch/pytorch/issues/110666
    def test_generate_gives_inference_graph(self):
        # We expect this to give an inference graph
        def generate(x):
            with torch.no_grad():
                return torch.mul(x, x)

        inference_graph_cell = [None]
        inference_compiler = make_boxed_compiler(partial(extract_graph, graph_cell=inference_graph_cell))
        aot_fn = aot_function(generate, nop, inference_compiler=inference_compiler)
        # Even though x requires grad, we should still get an inference graph
        x = torch.randn(4, requires_grad=True)
        res = aot_fn(x)
        self.assertTrue(inference_graph_cell[0] is not None)


    @unittest.skipIf(not torch.cuda.is_available(), "CUDA is unavailable")
    @unittest.skipIf(not USE_TORCHVISION, "test requires torchvision")
    def test_autocast(self):
        mod = torchvision.models.resnet18().cuda()
        mod.train()

        x = torch.randn(16, 3, 32, 32, device="cuda")
        aot_mod = memory_efficient_fusion(mod)

        # Ensure that AOT Autograd works with AMP
        with torch.cuda.amp.autocast(True):
            res = aot_mod(x)
        res.sum().backward()


class TestAOTDispatch(AOTTestCase):

    # Tests to add cases for (non-exhaustive list, mostly for my notes):
    # - subclass / mode introduced in the middle of the compiled fn
    # - various input mutation / intermediate base tests
    # - input mutation that changes a tensor into a subclass
    # - metadata mutation? (TBD)
    # - guard tests (fw guards *and* bw guards)
    # - subclass test involving _indices_of_inps_to_detach
    def test_aot_dispatch_simple(self):
        # a is a subclass, b is not
        def f(a, b):
            aa = torch.mul(a, 6)
            bb = torch.div(b, 2)
            return aa + bb

        a1_ref = torch.ones(3, 3, requires_grad=True)
        a2_ref = torch.ones(3, 3, requires_grad=True)
        a_ref = TwoTensor(a1_ref, a2_ref)
        b_ref = torch.ones(3, 3, requires_grad=True)

        a1_test = a1_ref.clone().detach().requires_grad_(True)
        a2_test = a2_ref.clone().detach().requires_grad_(True)
        a_test = TwoTensor(a1_test, a2_test)
        b_test = b_ref.clone().detach().requires_grad_(True)

        fw_graph_cell = [None]
        bw_graph_cell = [None]

        compiled_f = aot_function(
            f,
            fw_compiler=partial(extract_graph, graph_cell=fw_graph_cell),
            bw_compiler=partial(extract_graph, graph_cell=bw_graph_cell),
            partition_fn=min_cut_rematerialization_partition
        )
        out_ref = f(a_ref, b_ref)
        out_test = compiled_f(a_test, b_test)

        # Output is a TwoTensor (check both inner tensors)
        self.assertEqual(out_ref.a, out_test.a)
        self.assertEqual(out_ref.b, out_test.b)

        out_ref.sum().backward()
        out_test.sum().backward()
        # Both grad_inputs are TwoTensor
        self.assertEqual(a_ref.grad.a, a_test.grad.a)
        self.assertEqual(a_ref.grad.b, a_test.grad.b)
        self.assertEqual(b_ref.grad.a, b_test.grad.a)
        self.assertEqual(b_ref.grad.b, b_test.grad.b)

        # Important pieces of the graph:
        # - mul() and div() show up twice, because we called them on a TwoTensor
        # - add() shows up once, because we called it on a plain Tensor
        # - The user forward() fn returns 1 output (the result of add),
        #   while the graph itself returns two outputs (add, add_1)
        # - add, add_1 correspond to the two inner dense tensors that will be wrapped
        # - into a single TwoTensor output.
        self.assertExpectedInline(fw_graph_cell[0].code.strip(), """\
def forward(self, primals_1, primals_2, primals_3):
    mul = torch.ops.aten.mul.Tensor(primals_1, 6);  primals_1 = None
    mul_1 = torch.ops.aten.mul.Tensor(primals_2, 6);  primals_2 = None
    div = torch.ops.aten.div.Tensor(primals_3, 2);  primals_3 = None
    add = torch.ops.aten.add.Tensor(mul, div);  mul = None
    add_1 = torch.ops.aten.add.Tensor(mul_1, div);  mul_1 = div = None
    return [add, add_1]""")

        # Important pieces of the graph:
        # - 4 total dense outputs.
        #   This corresponds to the fact that each user fwd inpt (a, b)
        #   will get a gradient that is a TwoTensor subclass,
        #   so (mul_2, mul_3) will be wrapped into a.grad
        #   and (div_1, div_2) will be wrapped into b.grad
        # - 4 total dense outputs,
        self.assertExpectedInline(bw_graph_cell[0].code.strip(), """\
def forward(self, tangents_1, tangents_2):
    div_1 = torch.ops.aten.div.Tensor(tangents_1, 2)
    div_2 = torch.ops.aten.div.Tensor(tangents_2, 2)
    mul_2 = torch.ops.aten.mul.Tensor(tangents_1, 6);  tangents_1 = None
    mul_3 = torch.ops.aten.mul.Tensor(tangents_2, 6);  tangents_2 = None
    return [mul_2, mul_3, div_1, div_2]""")

    def test_aot_dispatch_inference(self):
        # a is a subclass, b is not
        def f(a, b):
            aa = torch.mul(a, 6)
            bb = torch.div(b, 2)
            return aa + bb

        a1_ref = torch.ones(3, 3)
        a2_ref = torch.ones(3, 3)
        a_ref = TwoTensor(a1_ref, a2_ref)
        b_ref = torch.ones(3, 3)

        a1_test = a1_ref.clone()
        a2_test = a2_ref.clone()
        a_test = TwoTensor(a1_test, a2_test)
        b_test = b_ref.clone()

        compiled_f = aot_function(
            f,
            fw_compiler=nop,
            bw_compiler=nop,
            partition_fn=min_cut_rematerialization_partition
        )
        out_ref = f(a_ref, b_ref)
        out_test = compiled_f(a_test, b_test)

        # Output is a TwoTensor (check both inner tensors)
        self.assertEqual(out_ref.a, out_test.a)
        self.assertEqual(out_ref.b, out_test.b)

    def test_aot_dispatch_incorrect_backward(self):
        # a is a subclass, b is not
        def f(a, b):
            aa = torch.mul(a, 2)
            bb = torch.add(b, 3)
            out_subclass = torch.div(aa, bb)
            out_reg = torch.add(b, b)
            # When creating the joint, we assume that the second grad_out
            # is not a subclass.
            # In the below test case though, we end up being wrong.
            # This would require re-tracing and recompiling the backward.
            return out_subclass, out_reg

        a1_ref = torch.ones(3, 3, requires_grad=True)
        a2_ref = torch.ones(3, 3, requires_grad=True)
        a_ref = TwoTensor(a1_ref, a2_ref)
        b_ref = torch.ones(3, 3, requires_grad=True)

        a1_test = a1_ref.clone().detach().requires_grad_(True)
        a2_test = a2_ref.clone().detach().requires_grad_(True)
        a_test = TwoTensor(a1_test, a2_test)
        b_test = b_ref.clone().detach().requires_grad_(True)

        compiled_f = aot_function(
            f,
            fw_compiler=nop,
            bw_compiler=nop,
            partition_fn=min_cut_rematerialization_partition
        )
        out_ref = f(a_ref, b_ref)
        out_test = compiled_f(a_test, b_test)
        # First out is a TwoTensor, second is an ordinary tensor
        self.assertEqual(out_ref[0].a, out_test[0].a)
        self.assertEqual(out_ref[0].b, out_test[0].b)
        self.assertEqual(out_ref[1], out_test[1])

        # We compiled our graph assuming type(grad_out[1]) == torch.Tensor,
        # but we were wrong: in the below tests, it is a subclass.
        # This will eventually require a repartition + recompile
        with self.assertRaisesRegex(
            AssertionError,
            "incorrectly attempted to compile the backward with incorrect subclass metadata"
        ):
            (out_test[0] + out_test[1]).sum().backward()

    def test_aot_dispatch_output_alias(self):
        # a is a tensor, b is a TwoTensor
        def f(a, b):
            return b.view(b.shape), a * b

        b1_ref = torch.ones(3, 3, requires_grad=True)
        b2_ref = torch.ones(3, 3, requires_grad=True)
        b_ref = TwoTensor(b1_ref, b2_ref)
        a_ref = torch.ones(3, 3, requires_grad=True)

        b1_test = b1_ref.clone().detach().requires_grad_(True)
        b2_test = b2_ref.clone().detach().requires_grad_(True)
        b_test = TwoTensor(b1_test, b2_test)
        a_test = a_ref.clone().detach().requires_grad_(True)

        compiled_f = aot_function(
            f,
            fw_compiler=nop,
            bw_compiler=nop,
            partition_fn=min_cut_rematerialization_partition
        )
        out_ref1, out_ref2 = f(a_ref, b_ref)
        out_test1, out_test2 = compiled_f(a_test, b_test)
        self.assertEqual(out_ref1, out_test1)
        self.assertEqual(out_ref2.a, out_test2.a)
        self.assertEqual(out_ref2.b, out_test2.b)

        (out_ref1 + out_ref2).sum().backward()
        (out_test1 + out_test2).sum().backward()
        # Both grad_inputs are TwoTensor
        self.assertEqual(a_ref.grad.a, a_test.grad.a)
        self.assertEqual(a_ref.grad.b, a_test.grad.b)
        self.assertEqual(b_ref.grad.a, b_test.grad.a)
        self.assertEqual(b_ref.grad.b, b_test.grad.b)

    def test_aot_dispatch_input_mutation(self):
        def f(a, b):
            a.mul_(2)
            b.mul_(3)
            return a + b

        b1_ref = torch.ones(3, 3, requires_grad=True)
        b2_ref = torch.ones(3, 3, requires_grad=True)
        b_ref_base = TwoTensor(b1_ref, b2_ref)
        a_ref_base = torch.ones(3, 3, requires_grad=True)
        b_ref = b_ref_base + 1
        a_ref = a_ref_base + 1

        b1_test = b1_ref.clone().detach().requires_grad_(True)
        b2_test = b2_ref.clone().detach().requires_grad_(True)
        b_test_base = TwoTensor(b1_test, b2_test)
        a_test_base = a_ref_base.clone().detach().requires_grad_(True)
        b_test = b_test_base + 1
        a_test = a_test_base + 1

        compiled_f = aot_function(
            f,
            fw_compiler=nop,
            bw_compiler=nop,
            partition_fn=min_cut_rematerialization_partition
        )
        out_ref = f(a_ref, b_ref)
        out_test = compiled_f(a_test, b_test)
        self.assertEqual(out_ref.a, out_test.a)
        self.assertEqual(out_ref.b, out_test.b)

        # confirm input mutations worked
        self.assertEqual(a_test, a_ref)
        self.assertEqual(b_test.a, b_ref.a)
        self.assertEqual(b_test.b, b_ref.b)

        # NOTE: we need to use b in our gradient compute. Otherwise we will need to recompile teh backward.
        (b_ref * out_ref).sum().backward()
        (b_test * out_test).sum().backward()
        # Both grad_inputs are TwoTensor
        self.assertEqual(a_ref_base.grad.a, a_test_base.grad.a)
        self.assertEqual(a_ref_base.grad.b, a_test_base.grad.b)
        self.assertEqual(b_ref_base.grad.a, b_test_base.grad.a)
        self.assertEqual(b_ref_base.grad.b, b_test_base.grad.b)

    # NB: Metadata mutation for subclasses is currently broken and disabled
    # See https://github.com/pytorch/pytorch/issues/114975
    @unittest.expectedFailure
    def test_aot_dispatch_input_metadata_mutation(self):
        def f(a, b):
            a.t_()
            b.unsqueeze_(0)
            return a + b

        b1_ref = torch.arange(9, requires_grad=True, dtype=torch.float32).reshape(3, 3)
        b2_ref = torch.arange(9, requires_grad=True, dtype=torch.float32).reshape(3, 3)
        b_ref_base = TwoTensor(b1_ref, b2_ref)
        a_ref_base = torch.arange(9, dtype=torch.float32).reshape(3, 3).detach().requires_grad_(True)
        b_ref = b_ref_base + 1
        a_ref = a_ref_base + 1

        b1_test = b1_ref.clone().detach().requires_grad_(True)
        b2_test = b2_ref.clone().detach().requires_grad_(True)
        b_test_base = TwoTensor(b1_test, b2_test)
        a_test_base = a_ref_base.clone().detach().requires_grad_(True)
        b_test = b_test_base + 1
        a_test = a_test_base + 1

        compiled_f = aot_function(
            f,
            fw_compiler=nop,
            bw_compiler=nop,
            partition_fn=min_cut_rematerialization_partition
        )
        out_ref = f(a_ref, b_ref)
        out_test = compiled_f(a_test, b_test)
        self.assertEqual(out_ref.a, out_test.a)
        self.assertEqual(out_ref.b, out_test.b)

        # confirm input mutations worked
        self.assertEqual(a_test, a_ref)
        self.assertEqual(b_test.a, b_ref.a)
        self.assertEqual(b_test.b, b_ref.b)

        # NOTE: we need to use b in our gradient compute. Otherwise we will need to recompile the backward.
        (b_ref * out_ref).sum().backward()
        (b_test * out_test).sum().backward()
        # Both grad_inputs are TwoTensor
        self.assertEqual(a_ref_base.grad.a, a_test_base.grad.a)
        self.assertEqual(a_ref_base.grad.b, a_test_base.grad.b)
        self.assertEqual(b_ref_base.grad.a, b_test_base.grad.a)
        self.assertEqual(b_ref_base.grad.b, b_test_base.grad.b)

    # NB: Metadata mutation for subclasses is currently broken and disabled
    # See https://github.com/pytorch/pytorch/issues/114975
    @unittest.expectedFailure
    def test_aot_dispatch_input_data_and_metadata_mutation(self):
        def f(a, b):
            a.t_()
            b.unsqueeze_(0)
            a.mul_(2)
            b.mul_(3)
            return a + b

        b1_ref = torch.arange(9, requires_grad=True, dtype=torch.float32).reshape(3, 3)
        b2_ref = torch.arange(9, requires_grad=True, dtype=torch.float32).reshape(3, 3)
        b_ref_base = TwoTensor(b1_ref, b2_ref)
        a_ref_base = torch.arange(9, dtype=torch.float32).reshape(3, 3).detach().requires_grad_(True)
        b_ref = b_ref_base + 1
        a_ref = a_ref_base + 1

        b1_test = b1_ref.clone().detach().requires_grad_(True)
        b2_test = b2_ref.clone().detach().requires_grad_(True)
        b_test_base = TwoTensor(b1_test, b2_test)
        a_test_base = a_ref_base.clone().detach().requires_grad_(True)
        b_test = b_test_base + 1
        a_test = a_test_base + 1

        compiled_f = aot_function(
            f,
            fw_compiler=nop,
            bw_compiler=nop,
            partition_fn=min_cut_rematerialization_partition
        )
        out_ref = f(a_ref, b_ref)
        out_test = compiled_f(a_test, b_test)
        self.assertEqual(out_ref.a, out_test.a)
        self.assertEqual(out_ref.b, out_test.b)

        # confirm input mutations worked
        self.assertEqual(a_test, a_ref)
        self.assertEqual(b_test.a, b_ref.a)
        self.assertEqual(b_test.b, b_ref.b)

        # NOTE: we need to use b in our gradient compute. Otherwise we will need to recompile the backward.
        (b_ref * out_ref).sum().backward()
        (b_test * out_test).sum().backward()
        # Both grad_inputs are TwoTensor
        self.assertEqual(a_ref_base.grad.a, a_test_base.grad.a)
        self.assertEqual(a_ref_base.grad.b, a_test_base.grad.b)
        self.assertEqual(b_ref_base.grad.a, b_test_base.grad.a)
        self.assertEqual(b_ref_base.grad.b, b_test_base.grad.b)

    def test_aot_dispatch_input_mutation_and_output_alias(self):
        def f(a, b):
            a.mul_(2)
            b.mul_(3)
            return b.view(b.shape), a + b

        b1_ref = torch.arange(9, requires_grad=True, dtype=torch.float32).reshape(3, 3)
        b2_ref = torch.arange(9, requires_grad=True, dtype=torch.float32).reshape(3, 3)
        b_ref_base = TwoTensor(b1_ref, b2_ref)
        a_ref_base = torch.arange(9, dtype=torch.float32).reshape(3, 3).detach().requires_grad_(True)
        b_ref = b_ref_base + 1
        a_ref = a_ref_base + 1

        b1_test = b1_ref.clone().detach().requires_grad_(True)
        b2_test = b2_ref.clone().detach().requires_grad_(True)
        b_test_base = TwoTensor(b1_test, b2_test)
        a_test_base = a_ref_base.clone().detach().requires_grad_(True)
        b_test = b_test_base + 1
        a_test = a_test_base + 1

        compiled_f = aot_function(
            f,
            fw_compiler=nop,
            bw_compiler=nop,
            partition_fn=min_cut_rematerialization_partition
        )
        out_ref1, out_ref2 = f(a_ref, b_ref)
        out_test1, out_test2 = compiled_f(a_test, b_test)
        self.assertEqual(out_ref1.a, out_test1.a)
        self.assertEqual(out_ref1.b, out_test1.b)
        self.assertEqual(out_ref2.a, out_test2.a)
        self.assertEqual(out_ref2.b, out_test2.b)

        # confirm input mutations worked
        self.assertEqual(a_test, a_ref)
        self.assertEqual(b_test.a, b_ref.a)
        self.assertEqual(b_test.b, b_ref.b)

        (out_ref1 * out_ref2).sum().backward()
        (out_test1 * out_test2).sum().backward()
        # Both grad_inputs are TwoTensors
        self.assertEqual(a_ref_base.grad.a, a_test_base.grad.a)
        self.assertEqual(a_ref_base.grad.b, a_test_base.grad.b)


class TestAOTModuleSimplified(AOTTestCase):
    def test_aot_module_simplified(self):
        class MockModule(torch.nn.Module):
            def __init__(self):
                super().__init__()
                self.linear = torch.nn.Linear(20, 30)

            def forward(self, x, y):
                return (self.linear(x) + y, )

        mod = MockModule()
        mod.zero_grad()

        x = torch.randn(128, 20, requires_grad=True)
        y = torch.randn(128, 30, requires_grad=True)
        inputs = [x, y]
        cloned_inputs = [x.detach().clone().requires_grad_(True) for x in inputs]

        ref = mod(*inputs)
        ref[0].sum().backward()

        compiled_f = aot_module_simplified(mod, cloned_inputs, nop)
        mod.zero_grad()
        res = compiled_f(*cloned_inputs)
        res[0].sum().backward()

        assert torch.allclose(ref[0], res[0])
        assert torch.allclose(inputs[0].grad, cloned_inputs[0].grad)
        assert torch.allclose(inputs[1].grad, cloned_inputs[1].grad)

    def test_aot_module_simplified_dynamic(self):
        class MockModule(torch.nn.Module):
            def __init__(self):
                super().__init__()
                self.linear = torch.nn.Linear(20, 30)

            def forward(self, x, y):
                return (self.linear(x) + y, )

        mod = MockModule()

        shape_env = ShapeEnv()
        fake_mode = FakeTensorMode(shape_env=shape_env)

        x = torch.randn(128, 20, requires_grad=True)
        y = torch.randn(128, 30, requires_grad=True)

        inputs = [x, y]
        fake_inputs = [fake_mode.from_tensor(x) for x in inputs]
        compiled_f = aot_module_simplified(mod, fake_inputs, nop)

        ref = mod(*inputs)
        ref[0].sum().backward()

        cloned_inputs = [x.detach().clone().requires_grad_(True) for x in inputs]
        res = compiled_f(*cloned_inputs)
        res[0].sum().backward()

        self.assertExpectedInline(shape_env.format_guards(), """\
 - Eq(s1, 20)
 - Eq(s2, 30)""")

        assert torch.allclose(ref[0], res[0])
        assert torch.allclose(inputs[0].grad, cloned_inputs[0].grad)
        assert torch.allclose(inputs[1].grad, cloned_inputs[1].grad)

    # https://github.com/pytorch/pytorch/issues/105327
    def test_lift_fresh_copy_in_graph(self):
        class MyMod(torch.nn.Module):
            def forward(self, x):
                _tensor_constant0 = torch.tensor([1])
                lift_fresh_copy = torch.ops.aten.lift_fresh_copy.default(_tensor_constant0)
                y = x.mul(lift_fresh_copy)
                return (y,)

        mod = MyMod()
        shape_env = ShapeEnv()
        fake_mode = FakeTensorMode(shape_env=shape_env)
        x = torch.ones(4, requires_grad=True)
        inputs = [x]
        fake_inputs = [fake_mode.from_tensor(x) for x in inputs]
        compiled_f = aot_module_simplified(mod, fake_inputs, nop)

        out_ref = mod(x)
        out_test = compiled_f(x)
        self.assertEqual(out_ref[0].detach(), out_test[0].detach())

    def test_inference_python_dispatcher(self):
        # Extracted from unet
        class MockModule(torch.nn.Module):
            def __init__(self):
                super().__init__()
                self.upsample = torch.nn.Upsample(scale_factor=2, mode='bilinear', align_corners=True)

            def forward(self, x):
                return (self.upsample(x), )

        mod = MockModule()
        shape_env = ShapeEnv()
        fake_mode = FakeTensorMode(shape_env=shape_env)
        x = torch.randn(2, 512, 40, 59)  # NB: must not require grad
        inputs = [x]
        fake_inputs = [fake_mode.from_tensor(x) for x in inputs]
        compiled_f = aot_module_simplified(mod, fake_inputs, nop)

    def test_aot_module_simplified_preserves_stack_trace(self):
        class MockModule(torch.nn.Module):
            def __init__(self):
                super().__init__()
                self.linear = torch.nn.Linear(20, 30)

            def forward(self, x, y):
                z = self.linear(x)
                z = z + y
                z = z.relu()
                return (z, )

        tracer = torch.fx.Tracer()
        tracer.record_stack_traces = True
        graph = tracer.trace(MockModule())
        mod = torch.fx.GraphModule(tracer.root, graph)

        for node in mod.graph.nodes:
            if node.op == 'output':
                continue
            self.assertTrue(node.stack_trace is not None)
            assert 'test_aotdispatch.py' in node.stack_trace

        def assert_compiler(gm: torch.fx.GraphModule, _):
            for node in gm.graph.nodes:
                if node.op == 'output' or node.op == 'placeholder':
                    continue
                self.assertTrue(node.stack_trace is not None)
                assert 'test_aotdispatch.py' in node.stack_trace
            return gm.forward  # return a python callable

        x = torch.randn(128, 20, requires_grad=True)
        y = torch.randn(128, 30, requires_grad=True)
        inputs = [x, y]

        compiled_f = aot_module_simplified(mod, inputs, fw_compiler=assert_compiler, bw_compiler=assert_compiler)
        res = compiled_f(*inputs)
        res[0].sum().backward()

    def test_aot_module_simplified_fake_tensor_gm_raises(self):
        fake_mode = torch._subclasses.fake_tensor.FakeTensorMode()
        real_x = torch.randn(4, requires_grad=True)
        fake_x = fake_mode.from_tensor(real_x)
        real_z = torch.randn(4)
        fake_z = fake_mode.from_tensor(real_z)

        class MockModule(torch.nn.Module):
            def forward(self, x):
                # Accessing a free variable fake tensor will look like a
                # constant to make_fx, and result in the tensor being traced
                # into the graph, which is an error condition.  Make sure we
                # report adequately in this case.
                return (x + fake_z, )

        with self.assertRaisesRegex(
            AssertionError, "Unexpected fake"
        ):
            aot_module_simplified(MockModule(), (fake_x,), nop)


# entries in here don't work and need to be fixed.
# Each one of these is a bug (or needs to be investigated)
aot_autograd_failures = {
    # data-dependent control flow
    xfail('cov'),
    xfail('nn.functional.gaussian_nll_loss'),
    xfail('tensor_split'),
    xfail('corrcoef'),
    xfail('quantile'),
    xfail('nanquantile'),
    xfail('narrow'),
    xfail('istft'),
    xfail('linalg.eig'),

    skip('as_strided_scatter'),
    skip('as_strided', 'partial_views'),  # flaky

    # Given input size: (s0xs1x2). Calculated output size: ...
    skip('max_pool2d_with_indices_backward'),

    skip('nn.functional.nll_loss', ''),  # UBSAN failure!

    # Misc
    xfail('to_sparse'),
    xfail('corrcoef'),
    xfail('cov'),
    xfail('chalf'),  # RuntimeError: "sum_cpu" not implemented for 'ComplexHalf'
    xfail('sparse.sampled_addmm'),
    xfail('sparse.mm', 'reduce'),
    skip('nn.functional.binary_cross_entropy_with_logits'),  # seems to fail sometimes?
    skip('nn.functional.margin_ranking_loss'),  # seems flaky
    skip('linalg.lu_solve'),  # flaky
    decorate('matmul', decorator=unittest.skipIf(IS_ARM64, 'flaky')),
    decorate('__rmatmul__', decorator=unittest.skipIf(IS_ARM64, 'flaky')),
    # overrides atol=1e-4, rtol=1e-5 would do as well
    decorate('svd_lowrank', decorator=toleranceOverride({torch.float32: tol(atol=1e-04, rtol=1e-05)})),
    decorate('linalg.householder_product', decorator=unittest.skipIf(IS_MACOS and IS_X86, 'flaky')),
    decorate('linalg.pinv', 'singular', decorator=toleranceOverride({torch.float32: tol(atol=1e-05, rtol=1e-05)})),
    decorate('nn.functional.interpolate', 'bicubic', decorator=toleranceOverride({torch.float32: tol(atol=1e-04, rtol=1e-05)})),
    # conv2d sometimes nondeterministic in this config?
    decorate('nn.functional.conv2d', decorator=unittest.skipIf(IS_ARM64, "flaky")),
}

symbolic_aot_autograd_failures = {
    xfail('combinations', ''),  # aten.masked_select.default
    xfail('frexp', ''),  # aten.frexp.Tensor - couldn't find symbolic meta function/decomposition
    xfail('i0', ''),  # aten.i0.default - couldn't find symbolic meta function/decomposition
    xfail('index_fill', ''),  # Cannot call sizes() on tensor with symbolic sizes/strides
    xfail('kthvalue', ''),  # Cannot call sizes() on tensor with symbolic sizes/strides
    xfail('linalg.eigvals', ''),  # aten.linalg_eig.default - couldn't find symbolic meta function/decomposition
    xfail('linalg.lstsq', ''),  # aten.linalg_lstsq.default - couldn't find symbolic meta function/decomposition
    xfail('linalg.lstsq', 'grad_oriented'),  # aten.linalg_lstsq.default - couldn't find symbolic meta funct...
    xfail('linalg.lu_solve', ''),  # aten.linalg_lu_solve.default - couldn't find symbolic meta function/deco...
    skip('nn.functional.batch_norm', ''),  # '0 is not tracked with proxy for <torch.fx.experimental.proxy_te..
    xfail('nn.functional.binary_cross_entropy', ''),  # aten.fill_.Scalar - couldn't find symbolic meta funct...
    xfail('nn.functional.cross_entropy', ''),  # Cannot call sizes() on tensor with symbolic sizes/strides
    xfail('nn.functional.ctc_loss', ''),  # aten._ctc_loss.Tensor - couldn't find symbolic meta function/deco...
    xfail('nn.functional.embedding_bag', ''),  # Cannot call sizes() on tensor with symbolic sizes/strides
    xfail('nn.functional.fractional_max_pool2d', ''),  # rand() received an invalid combination of arguments - g...
    xfail('nn.functional.fractional_max_pool3d', ''),  # rand() received an invalid combination of arguments - g...
    xfail('nn.functional.group_norm', ''),  # Cannot call sizes() on tensor with symbolic sizes/strides
    xfail('nn.functional.interpolate', 'linear'),  # Cannot call sizes() on tensor with symbolic sizes/strides
    xfail('nn.functional.interpolate', 'trilinear'),  # Cannot call sizes() on tensor with symbolic sizes/st...
    xfail('nn.functional.nll_loss', ''),  # Cannot call sizes() on tensor with symbolic sizes/strides
    xfail('nn.functional.pixel_shuffle', ''),  # aten.pixel_shuffle.default - couldn't find symbolic meta fun...
    xfail('nn.functional.pixel_unshuffle', ''),  # aten.pixel_unshuffle.default - couldn't find symbolic meta...
    xfail('_segment_reduce', 'lengths'),  # aten.segment_reduce.default - couldn't find symbolic meta functio...
    xfail('_segment_reduce', 'offsets'),  # aten.segment_reduce.default - couldn't find symbolic meta functio...
    xfail('special.i1', ''),  # aten.i0.default - couldn't find symbolic meta function/decomposition
    xfail('trace', ''),  # Cannot call sizes() on tensor with symbolic sizes/strides
    xfail('_upsample_bilinear2d_aa'),  # RuntimeError: isIntList() INTERNAL ASSERT FAILED  Expected IntList but got GenericList
    decorate('linalg.householder_product', decorator=unittest.skipIf(IS_MACOS and IS_X86, 'flaky')),

    # many complex operators incorrect striding, metadata
    xfail('fft.fft', ''),
    xfail('fft.hfft2', ''),
    xfail('fft.hfft', ''),
    xfail('fft.hfftn', ''),
    xfail('fft.ifft', ''),
    xfail('fft.ihfft2', ''),
    xfail('fft.ihfft', ''),
    xfail('fft.ihfftn', ''),
    xfail('fft.irfft2', ''),
    xfail('fft.irfft', ''),
    xfail('fft.irfftn', ''),
    xfail('fft.rfft2', ''),
    xfail('fft.rfft', ''),
    xfail('fft.rfftn', ''),

    xfail('stft', ''),  # Cannot call sizes() on tensor with symbolic sizes/strides
}

def _test_aot_autograd_helper(self, device, dtype, op, dynamic=False):
    if not op.supports_autograd:
        self.skipTest("Op does not support autograd")

    # aot_autograd_check is able to check data specialization by
    # randomizing the inputs. Here's a list of ops that really do not
    # like random inputs for which we want to disable that.
    cant_check_data_specialization = set({
        'nn.functional.max_unpool1d',
        'nn.functional.max_unpool2d',
        'nn.functional.max_unpool3d',
    })
    try_check_data_specialization = op.name not in cant_check_data_specialization

    sample_inputs_itr = op.sample_inputs(device, dtype, requires_grad=True)
    for sample_input in sample_inputs_itr:
        t_args = [sample_input.input] + list(sample_input.args)
        t_kwargs = sample_input.kwargs
        try:
            aot_autograd_check(
                op.op, t_args, t_kwargs, dynamic,
                self.assertRaisesRegex, self.assertEqual,
                check_gradients=True,
                try_check_data_specialization=try_check_data_specialization)
        except DynamicOutputShapeException:
            self.skipTest("Dynamic output shape operation in trace")
        except GuardOnDataDependentSymNode:
            # Carveout for getitem; I don't want to xfail the entire test
            # because that will reject known to be good tests see
            # https://github.com/pytorch/pytorch/issues/94705
            if op.name == "__getitem__":
                self.skipTest("Dynamic output shape operation in trace")
            else:
                raise

def _test_aot_autograd_module_helper(self, device, dtype, training, module_info, *, dynamic=False):
    module_cls = module_info.module_cls
    module_inputs = module_info.module_inputs_func(module_info, device=device, dtype=dtype,
                                                   requires_grad=True, training=training)
    for module_input in module_inputs:
        if module_input.forward_input is None:
            continue

        args, kwargs = module_input.constructor_input.args, module_input.constructor_input.kwargs
        m = module_cls(*args, **kwargs)
        m.to(device).to(dtype)
        m.train(training)

        # Lazy modules need to see an input first to initialize params.
        args, kwargs = module_input.forward_input.args, module_input.forward_input.kwargs
        flat_args, args_spec = pytree.tree_flatten((args, kwargs))

        # PackedSequence is only used for RNNs. It might be possible to fake-ify if they're pytrees but
        # torchdynamo already doesn't support RNNs
        if any(tuple(isinstance(flat_arg, PackedSequence) for flat_arg in flat_args)):
            continue

        if issubclass(module_info.module_cls, torch.nn.modules.lazy.LazyModuleMixin):
            with torch.no_grad():
                m(*args, **kwargs)

        sentinel_val = -42
        is_tensor_spec = [sentinel_val if isinstance(arg, torch.Tensor)
                          else arg for arg in flat_args]
        args = [arg for arg in flat_args if isinstance(arg, torch.Tensor)]

        def f(params_buffers_args):
            named_params, named_buffers, args = params_buffers_args
            cur_flat_args = list(is_tensor_spec)
            args = iter(args)
            for idx, v in enumerate(cur_flat_args):
                if v == sentinel_val:
                    cur_flat_args[idx] = next(args)
            c_args, c_kwargs = pytree.tree_unflatten(cur_flat_args, args_spec)
            params_and_buffers = {**named_params, **named_buffers}
            return torch.func.functional_call(m, params_and_buffers, c_args, c_kwargs)

        named_params = dict(m.named_parameters(remove_duplicate=False))
        named_buffers = dict(m.named_buffers(remove_duplicate=False))
        num_params_buffers = len(named_params) + len(named_buffers)
        compiled_f = aot_function(f, nop, num_params_buffers=num_params_buffers, dynamic=dynamic)
        params_buffers_args = [named_params, named_buffers, args]
        _test_aot_autograd_forwards_backwards_helper(
            f, compiled_f, params_buffers_args,
            self.assertRaisesRegex, self.assertEqual, True)


class TestEagerFusionOpInfo(AOTTestCase):
    @ops(op_db + control_flow_opinfo_db, allowed_dtypes=(torch.float,))
    @skipOps('TestEagerFusionOpInfo', 'test_aot_autograd_exhaustive', aot_autograd_failures)
    def test_aot_autograd_exhaustive(self, device, dtype, op):
        _test_aot_autograd_helper(self, device, dtype, op)

    @ops(op_db + control_flow_opinfo_db, allowed_dtypes=(torch.float,))
    @patch("functorch.compile.config.debug_assert", True)
    @skipOps('TestEagerFusionOpInfo', 'test_aot_autograd_symbolic_exhaustive',
             aot_autograd_failures | symbolic_aot_autograd_failures)
    def test_aot_autograd_symbolic_exhaustive(self, device, dtype, op):
        _test_aot_autograd_helper(self, device, dtype, op, dynamic=True)


aot_autograd_module_failures = set({
    torch.nn.CTCLoss,  # torch._subclasses.fake_tensor.DynamicOutputShapeException: aten._ctc_loss.default
    torch.nn.GaussianNLLLoss,  # RuntimeError: It appears that you're trying to get value out
                               # of a tracing tensor with aten._local_scalar_dense.default -
                               # erroring out! It's likely that this is caused by data-dependent
                               # control flow or similar.
    torch.nn.MultiLabelMarginLoss,  # AssertionError: The values for attribute 'shape' do not match:
                                    # torch.Size([1]) != torch.Size([]). Outputs of the operator are different in
                                    # eager-mode PyTorch vs AOTAutograd. This means the operator will have incorrect
                                    # output underneath torch.compile. This could be because the operator's
                                    # implementation not traceable or that there is a bug in AOTAutograd.
    torch.nn.TransformerEncoder,  # DataDependentOutputException: aten.eq compares a mask input
                                  # to a causal mask tensor, to see if Boolean is_causal should be set
                                  # for TrnasformerEncoder layers, MHA and sdp custom kernels
    torch.nn.Transformer,  # DataDependentOutputException: aten.equal compares a mask input
                           # to a causal mask tensor, to see if Boolean is_causal should be set
                           # for TransformerEncoder layers, MHA and sdp custom kernels
                           # (this bubbles up to Transformer)
})

symbolic_aot_autograd_module_failures = {
    torch.nn.Transformer,  # DataDependentOutputException: aten.equal compares a mask input to a mask producing a bool
    torch.nn.TransformerEncoder,  # DataDependentOutputException: aten.equal compares a mask input to a mask producing a bool
    torch.nn.GaussianNLLLoss,  # NotImplementedError: local_scalar_dense/item NYI for torch.bool
    torch.nn.GroupNorm,  # in native_group_norm_backward cpg, _rem = divmod(C, group)
                         # TypeError: unsupported operand type(s) for divmod(): 'SymInt' and 'int'
    torch.nn.FractionalMaxPool2d,  # int() argument must be a string, a bytes-like object or a number, not 'SymFloat'
    torch.nn.FractionalMaxPool3d,  # int() argument must be a string, a bytes-like object or a number, not 'SymFloat'
    torch.nn.BCELoss,  # new_size = _infer_size(target.size(), weight.size())
                       # RuntimeError: expected int at position 0, but got: SymInt
    torch.nn.CrossEntropyLoss,  # RuntimeError: Cannot call numel() on tensor with symbolic sizes/strides
    torch.nn.NLLLoss,  # RuntimeError: Cannot call numel() on tensor with symbolic sizes/strides
}


class TestEagerFusionModuleInfo(AOTTestCase):
    @modules(module_db, allowed_dtypes=(torch.float,))
    @decorateForModules(unittest.expectedFailure, aot_autograd_module_failures)
    def test_aot_autograd_module_exhaustive(self, device, dtype, training, module_info):
        _test_aot_autograd_module_helper(self, device, dtype, training, module_info)

    @modules(module_db, allowed_dtypes=(torch.float,))
    @decorateForModules(unittest.expectedFailure,
                        aot_autograd_module_failures | symbolic_aot_autograd_module_failures)
    def test_aot_autograd_symbolic_module_exhaustive(self, device, dtype, training, module_info):
        _test_aot_autograd_module_helper(self, device, dtype, training, module_info, dynamic=True)


instantiate_parametrized_tests(TestAOTAutograd)
only_for = ("cpu")
instantiate_device_type_tests(
    TestPythonKey,
    globals(),
    only_for=only_for,
)
instantiate_device_type_tests(TestEagerFusionOpInfo, globals(), only_for=only_for)
instantiate_device_type_tests(TestEagerFusionModuleInfo, globals(), only_for=only_for)


if __name__ == '__main__':
    run_tests()<|MERGE_RESOLUTION|>--- conflicted
+++ resolved
@@ -2735,7 +2735,6 @@
 
 class TestAOTExport(AOTTestCase):
 
-<<<<<<< HEAD
     def test_aot_export_predispatch_func_simple(self):
         def fn(p, x):
             y = x + 2
@@ -2990,8 +2989,6 @@
 
 
 
-=======
->>>>>>> 0226456b
     def test_aot_export_module_joint(self):
         class ConvBatchnormRelu(torch.nn.Module):
             def __init__(self):
