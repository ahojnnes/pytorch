# Owner(s): ["oncall: export"]

import unittest

import torch

import torch.utils._pytree as pytree

from torch._dynamo.test_case import TestCase
from torch._export.converter import TS2EPConverter
from torch.export import ExportedProgram

from torch.testing._internal.common_utils import run_tests

requires_cuda = unittest.skipUnless(torch.cuda.is_available(), "requires cuda")


class TestConverter(TestCase):
    def _check_equal_ts_ep_converter(self, mod, inp) -> ExportedProgram:
        ts_model = torch.jit.script(mod)
        ep = TS2EPConverter(ts_model, inp).convert()
        ep_out, _ = pytree.tree_flatten(ep.module()(*inp))
        orig_out, _ = pytree.tree_flatten(mod(*inp))

        # Check module.
        if isinstance(mod, torch.nn.Module):
            self.assertEqual(
                ep.module().state_dict().keys(),
                mod.state_dict().keys(),
            )

        # Check results.
        self.assertEqual(len(ep_out), len(orig_out))
        for ep_t, orig_t in zip(ep_out, orig_out):
            self.assertEqual(ep_t.shape, orig_t.shape)
            self.assertTrue(torch.allclose(ep_t, orig_t))
        return ep

    def test_ts2ep_converter_basic(self):
        class MSingle(torch.nn.Module):
            def forward(self, x, y):
                return x + y

        class MMulti(torch.nn.Module):
            def forward(self, x, y):
                x = x.cos() + 1
                y = y.sin() - 1
                return x, y

        inp = (torch.ones(1, 3), torch.ones(1, 3))
        self._check_equal_ts_ep_converter(MSingle(), inp)
        self._check_equal_ts_ep_converter(MMulti(), inp)

    def test_ts2ep_converter_container_output(self):
        # Output is a List.
        class MOutputList(torch.nn.Module):
            def forward(self, x: torch.Tensor, y: torch.Tensor):
                a = x * x
                b = y + y
                return [a, b]

        # Output is a Tuple.
        class MOutputTuple(torch.nn.Module):
            def forward(self, x: torch.Tensor, y: torch.Tensor):
                a = x * x
                b = y + y
                return (a, b)

        # Output is a Dict.
        class MOutputDict(torch.nn.Module):
            def forward(self, x: torch.Tensor, y: torch.Tensor):
                a = x * x
                b = y + y
                return {"data": {"mul": a, "add": b}}

        inp = (torch.tensor(4), torch.tensor(4))

        self._check_equal_ts_ep_converter(MOutputList(), inp)
        self._check_equal_ts_ep_converter(MOutputTuple(), inp)
        self._check_equal_ts_ep_converter(MOutputDict(), inp)

    def test_prim_device(self):
        class Module(torch.nn.Module):
            def forward(self, x):
                device = x.device
                return torch.ones(2, 3, device=device)

        inp = (torch.rand(3, 4),)
        self._check_equal_ts_ep_converter(Module(), inp)

    @requires_cuda
    def test_prim_device_cuda(self):
        class Module(torch.nn.Module):
            def forward(self, x):
                device = x.device
                return torch.ones(2, 3, device=device)

        inp = (torch.rand((3, 4), device="cuda:0"),)
        self._check_equal_ts_ep_converter(Module(), inp)

    def test_prim_dtype(self):
        class Module(torch.nn.Module):
            def forward(self, x):
                dtype = x.dtype
                return torch.ones(2, 3, dtype=dtype)

        for dtype in [
            torch.float32,
            torch.double,
        ]:
            inp = (torch.rand((3, 4), dtype=dtype),)
            self._check_equal_ts_ep_converter(Module(), inp)

        for dtype in [
            torch.uint8,
            torch.int8,
            torch.int32,
        ]:
            inp = (torch.randint(high=128, size=(3, 4), dtype=dtype),)
            self._check_equal_ts_ep_converter(Module(), inp)

    def test_convert_if_basic(self):
        class M(torch.nn.Module):
            def forward(self, x: torch.Tensor, y: torch.Tensor):
                if x:
                    return y * y
                else:
                    return y + y

        inp = (torch.tensor(True), torch.tensor(4))
        ep = self._check_equal_ts_ep_converter(M(), inp)

        torch.testing.assert_close(
            ep.module()(torch.tensor(False), torch.tensor(4)),
            M()(torch.tensor(False), torch.tensor(4)),
        )

    def test_convert_if_multiple_out(self):
        class M(torch.nn.Module):
            def true_fn(self, y, z):
                return (z * z, z + z)

            def false_fn(self, y, z):
                return (y * y * y, y + y)

            def forward(self, x: torch.Tensor, y: torch.Tensor):
                z = y * y

                if x:
                    res = self.true_fn(y, z)
                else:
                    res = self.false_fn(y, z)

                return res[0] + res[1]

        inp = (torch.tensor(True), torch.tensor(4))
        ep = self._check_equal_ts_ep_converter(M(), inp)

        torch.testing.assert_close(
            ep.module()(torch.tensor(False), torch.tensor(4)),
            M()(torch.tensor(False), torch.tensor(4)),
        )

<<<<<<< HEAD
=======
    def test_profiler__record_function(self):
        class Module(torch.nn.Module):
            def forward(self, x: torch.Tensor) -> torch.Tensor:
                handle = torch.ops.profiler._record_function_enter_new("foo", None)
                y = x * 2 + 4
                torch.ops.profiler._record_function_exit(handle)
                return y

        x = torch.randn(10, 10)
        self._check_equal_ts_ep_converter(Module(), (x,))

    def test_aten_floordiv(self):
        class Module(torch.nn.Module):
            def forward(self, x: torch.Tensor) -> torch.Tensor:
                return x // 2

        x = torch.randn(10, 10)
        self._check_equal_ts_ep_converter(Module(), (x,))

    def test_aten___is__(self):
        class Module(torch.nn.Module):
            def forward(
                self, x: torch.Tensor, y: torch.Tensor
            ) -> Tuple[bool, torch.Tensor]:
                z = x + 1
                return x is y, z

        inp = (torch.randn(10, 10), torch.rand(10, 10))
        self._check_equal_ts_ep_converter(Module(), inp)

    def test_aten___isnot__(self):
        class Module(torch.nn.Module):
            def forward(
                self, x: torch.Tensor, y: torch.Tensor
            ) -> Tuple[bool, torch.Tensor]:
                z = x + 1
                return x is not y, z

        inp = (torch.randn(10, 10), torch.rand(10, 10))
        self._check_equal_ts_ep_converter(Module(), inp)

    def test_aten___not__(self):
        class Module(torch.nn.Module):
            def forward(
                self, x: torch.Tensor, y: torch.Tensor
            ) -> Tuple[bool, torch.Tensor]:
                z = x + 1
                return not (x is not y), z

        inp = (torch.randn(10, 10), torch.rand(10, 10))
        self._check_equal_ts_ep_converter(Module(), inp)

    def test_ts2ep_converter_unpack(self):
        class MUnpackList(torch.nn.Module):
            def forward(self, x):
                x, y = torch.split(x, 2)
                return x + y

        class MUnpackTuple(torch.nn.Module):
            def forward(self, x_tuple: Tuple[torch.Tensor, torch.Tensor]):
                x, y = x_tuple
                x = x.cos()
                return x + y

        inp = (torch.ones(4),)
        self._check_equal_ts_ep_converter(MUnpackList(), inp)
        inp = ((torch.zeros(1, 4), torch.ones(1, 4)),)
        self._check_equal_ts_ep_converter(MUnpackTuple(), inp)

    def test_convert_nn_module_with_nested_param(self):
        class M(torch.nn.Module):
            def __init__(self, dim: int) -> None:
                super().__init__()
                self.linear = torch.nn.Linear(dim, dim)

            def forward(self, x: torch.Tensor):
                return self.linear(x)

        class NestedM(torch.nn.Module):
            def __init__(self, dim: int) -> None:
                super().__init__()
                self.linear = torch.nn.Linear(dim, dim)
                self.m = M(dim)

            def forward(self, x: torch.Tensor):
                return self.linear(self.m(x))

        class SuperNestedM(torch.nn.Module):
            def __init__(self, dim: int) -> None:
                super().__init__()
                self.linear = torch.nn.Linear(dim, dim)
                self.m = NestedM(dim)

            def forward(self, x: torch.Tensor):
                return self.linear(self.m(x))

        inp = (torch.ones(3),)
        orig_m = NestedM(3)
        ep = self._check_equal_ts_ep_converter(orig_m, inp)
        orig_m = SuperNestedM(3)
        ep = self._check_equal_ts_ep_converter(orig_m, inp)

    def test_convert_nn_module_with_nested_buffer(self):
        class M(torch.nn.Module):
            def __init__(self) -> None:
                super().__init__()
                self.register_buffer("w", torch.randn(1))

            def forward(self, x: torch.Tensor):
                return self.w + x

        class NestedM(torch.nn.Module):
            def __init__(self) -> None:
                super().__init__()
                self.m = M()
                self.register_buffer("w", torch.randn(1))

            def forward(self, x: torch.Tensor):
                return self.w + self.m(x)

        class SuperNestedM(torch.nn.Module):
            def __init__(self) -> None:
                super().__init__()
                self.m = NestedM()
                self.register_buffer("w", torch.randn(1))

            def forward(self, x: torch.Tensor):
                return self.w + self.m(x)

        inp = (torch.ones(1),)
        orig_m = NestedM()
        ep = self._check_equal_ts_ep_converter(orig_m, inp)
        orig_m = SuperNestedM()
        ep = self._check_equal_ts_ep_converter(orig_m, inp)

    def test_convert_nn_module_with_nested_if_and_buffer(self):
        class M(torch.nn.Module):
            def __init__(self) -> None:
                super().__init__()
                self.register_buffer("w", torch.randn(1))

            def forward(self, x: torch.Tensor):
                return self.w + x

        class NestedM(torch.nn.Module):
            def __init__(self) -> None:
                super().__init__()
                self.m1 = M()
                self.m2 = M()
                self.register_buffer("w", torch.randn(1))

            def forward(self, x: torch.Tensor):
                if torch.sum(x) > 1:
                    return self.w + self.m1(x)
                else:
                    return self.w + self.m2(x)

        # Super nested, parameters neeed to lifted
        # multiple times.
        class SuperNestedM(torch.nn.Module):
            def __init__(self) -> None:
                super().__init__()
                self.m1 = NestedM()
                self.m2 = NestedM()
                self.register_buffer("w", torch.randn(1))

            def forward(self, x: torch.Tensor):
                if torch.max(x) > 1:
                    return self.w + self.m1(x)
                else:
                    return self.w + self.m2(x)

        # Super nested module testing.
        inp = (torch.ones(1),)
        orig_m = SuperNestedM()
        ep = self._check_equal_ts_ep_converter(orig_m, inp)

        t = inp[0]
        t -= 1
        torch.testing.assert_close(
            ep.module()(*inp),
            orig_m(*inp),
        )

    def test_convert_nn_module_with_nested_if_and_param(self):
        class M(torch.nn.Module):
            def __init__(self, dim: int) -> None:
                super().__init__()
                self.linear = torch.nn.Linear(dim, dim)

            def forward(self, x: torch.Tensor):
                return self.linear(x)

        class NestedM(torch.nn.Module):
            def __init__(self, dim: int) -> None:
                super().__init__()
                self.m1 = M(dim)
                self.m2 = M(dim)
                self.linear = torch.nn.Linear(dim, dim)

            def forward(self, x: torch.Tensor):
                if torch.sum(x) > 1:
                    return self.linear(self.m1(x))
                else:
                    return self.linear(self.m2(x))

        # Super nested, parameters neeed to lifted
        # multiple times.
        class SuperNestedM1(torch.nn.Module):
            def __init__(self, dim: int) -> None:
                super().__init__()
                self.m1 = NestedM(dim)
                self.m2 = NestedM(dim)
                self.linear = torch.nn.Linear(dim, dim)

            def forward(self, x: torch.Tensor):
                if torch.max(x) > 1:
                    return self.linear(self.m1(x))
                else:
                    return self.linear(self.m2(x))

        # Super nested, even the input needs to be
        # lifted recursively due to value propogation optimiztaion.
        class SuperNestedM2(torch.nn.Module):
            def __init__(self, dim: int) -> None:
                super().__init__()
                self.m1 = NestedM(dim)
                self.m2 = NestedM(dim)
                self.linear = torch.nn.Linear(dim, dim)

            def forward(self, x: torch.Tensor):
                if torch.sum(x) > 1:
                    return self.linear(self.m1(x))
                else:
                    return self.linear(self.m2(x))

        # Basic module testing.
        inp = (torch.ones(3),)
        orig_m = M(3)
        ep = self._check_equal_ts_ep_converter(orig_m, inp)

        t = inp[0]
        t -= 0.8
        torch.testing.assert_close(
            ep.module()(*inp),
            orig_m(*inp),
        )

        # Nested module testing.
        inp = (torch.ones(3),)
        orig_m = NestedM(3)
        ep = self._check_equal_ts_ep_converter(orig_m, inp)

        t = inp[0]
        t -= 0.8
        torch.testing.assert_close(
            ep.module()(*inp),
            orig_m(*inp),
        )

        # Super nested module testing.
        inp = (torch.ones(3),)
        orig_m = SuperNestedM1(3)
        ep = self._check_equal_ts_ep_converter(orig_m, inp)

        t = inp[0]
        t -= 0.8
        torch.testing.assert_close(
            ep.module()(*inp),
            orig_m(*inp),
        )

        # # Super nested module testing.
        # inp = (torch.ones(3),)
        # orig_m = SuperNestedM2(3)
        # ep = self._check_equal_ts_ep_converter(orig_m, inp)

        # t = inp[0]
        # t -= 0.8
        # torch.testing.assert_close(
        #     ep.module()(*inp),
        #     orig_m(*inp),
        # )

    def test_ts2ep_converter_contains(self):
        class MIn(torch.nn.Module):
            def forward(self, x: torch.Tensor):
                return x.dtype in [torch.float32, torch.float64]

        class MNotIn(torch.nn.Module):
            def forward(self, x: torch.Tensor):
                return x.dtype in [torch.int8]

        class MTensorIn(torch.nn.Module):
            def forward(self, x: torch.Tensor, x_dict: Dict[torch.Tensor, str]):
                return x in x_dict

        inp = (torch.tensor(4),)
        self._check_equal_ts_ep_converter(MIn(), inp)
        self._check_equal_ts_ep_converter(MNotIn(), inp)

        inp = (torch.tensor(4), {torch.tensor(4): "foo"})
        self._check_equal_ts_ep_converter(MTensorIn(), inp)
        inp = (torch.tensor(1), {torch.tensor(4): "foo"})
        self._check_equal_ts_ep_converter(MTensorIn(), inp)

    def test_ts2ep_converter_custom_op(self):
        with torch.library._scoped_library("mylib", "FRAGMENT") as lib:
            torch._dynamo.config.capture_scalar_outputs = True
            torch._dynamo.config.capture_dynamic_output_shape_ops = True

            torch.library.define(
                "mylib::foo",
                "(Tensor x) -> Tensor",
                lib=lib,
            )

            # PyTorch custorm op implementation
            @torch.library.impl(
                "mylib::foo",
                "CompositeExplicitAutograd",
                lib=lib,
            )
            def foo_impl(x):
                return x + x

            # Meta function of the custom op.
            @torch.library.impl_abstract(
                "mylib::foo",
                lib=lib,
            )
            def foo_meta(x):
                return x + x

            class M(torch.nn.Module):
                def forward(self, x):
                    return torch.ops.mylib.foo(x)

            inp = (torch.randn(3, 3),)
            m = M()
            self._check_equal_ts_ep_converter(m, inp)

    def test_convert_func_without_param(self):
        def func1(x, y):
            return x + y

        def func2(x, y):
            if x.sum() > 0:
                return x + y
            else:
                return x - y

        inp = (
            torch.tensor(1),
            torch.tensor(1),
        )
        self._check_equal_ts_ep_converter(func1, inp)

        ep = self._check_equal_ts_ep_converter(func2, inp)

        t = inp[0]
        t -= 1
        torch.testing.assert_close(
            ep.module()(*inp),
            func2(*inp),
        )

>>>>>>> d3b82306

if __name__ == "__main__":
    run_tests()<|MERGE_RESOLUTION|>--- conflicted
+++ resolved
@@ -1,6 +1,7 @@
 # Owner(s): ["oncall: export"]
 
 import unittest
+from typing import Dict, Tuple
 
 import torch
 
@@ -9,7 +10,6 @@
 from torch._dynamo.test_case import TestCase
 from torch._export.converter import TS2EPConverter
 from torch.export import ExportedProgram
-
 from torch.testing._internal.common_utils import run_tests
 
 requires_cuda = unittest.skipUnless(torch.cuda.is_available(), "requires cuda")
@@ -32,8 +32,11 @@
         # Check results.
         self.assertEqual(len(ep_out), len(orig_out))
         for ep_t, orig_t in zip(ep_out, orig_out):
-            self.assertEqual(ep_t.shape, orig_t.shape)
-            self.assertTrue(torch.allclose(ep_t, orig_t))
+            if isinstance(ep_t, torch.Tensor):
+                self.assertEqual(ep_t.shape, orig_t.shape)
+                self.assertTrue(torch.allclose(ep_t, orig_t))
+            else:
+                self.assertEqual(ep_t, orig_t)
         return ep
 
     def test_ts2ep_converter_basic(self):
@@ -79,6 +82,46 @@
         self._check_equal_ts_ep_converter(MOutputTuple(), inp)
         self._check_equal_ts_ep_converter(MOutputDict(), inp)
 
+    def test_aten_dim(self):
+        class Module(torch.nn.Module):
+            def forward(self, x):
+                num_dim = x.dim()
+                return torch.ones(num_dim)
+
+        inp = (torch.ones(1, 3),)
+        self._check_equal_ts_ep_converter(Module(), inp)
+
+    def test_aten_len(self):
+        class Module(torch.nn.Module):
+            def forward(self, x):
+                length = len(x)
+                return torch.ones(length)
+
+        inp = (torch.ones(2, 3),)
+        self._check_equal_ts_ep_converter(Module(), inp)
+
+    def test_aten___getitem___list(self):
+        class Module(torch.nn.Module):
+            def forward(self, x):
+                y = torch.split(x, 2)
+                return y[0]
+
+        inp = (torch.rand((3, 2)),)
+        self._check_equal_ts_ep_converter(Module(), inp)
+
+    def test_aten___getitem___dict(self):
+        class Module(torch.nn.Module):
+            def forward(self, x):
+                y = torch.split(x, 2)
+                d_int = {0: y[0], 1: y[1]}
+                d_str = {"0": y[0], "1": y[1]}
+                d_bool = {True: y[0], False: y[1]}
+                d_float = {0.1: y[0], 2.3: y[1]}
+                return d_int[0], d_str["0"], d_bool[True], d_float[0.1]
+
+        inp = (torch.rand((3, 2)),)
+        self._check_equal_ts_ep_converter(Module(), inp)
+
     def test_prim_device(self):
         class Module(torch.nn.Module):
             def forward(self, x):
@@ -161,8 +204,6 @@
             M()(torch.tensor(False), torch.tensor(4)),
         )
 
-<<<<<<< HEAD
-=======
     def test_profiler__record_function(self):
         class Module(torch.nn.Module):
             def forward(self, x: torch.Tensor) -> torch.Tensor:
@@ -530,7 +571,6 @@
             func2(*inp),
         )
 
->>>>>>> d3b82306
 
 if __name__ == "__main__":
     run_tests()