# Owner(s): ["oncall: export"]

import unittest
from typing import Dict, List, Tuple, Union

import torch

import torch.utils._pytree as pytree

from torch._dynamo.test_case import TestCase
from torch._export.converter import TS2EPConverter
from torch.export import ExportedProgram
from torch.testing._internal.common_utils import run_tests

requires_cuda = unittest.skipUnless(torch.cuda.is_available(), "requires cuda")


class TestConverter(TestCase):
<<<<<<< HEAD
    def _check_equal_ts_ep_converter(self, mod, inp) -> ExportedProgram:
        ts_model = torch.jit.script(mod)
        ep = TS2EPConverter(ts_model, inp).convert()
        ep_out, _ = pytree.tree_flatten(ep.module()(*inp))
        orig_out, _ = pytree.tree_flatten(mod(*inp))

        # Check module.
        if isinstance(mod, torch.nn.Module):
            self.assertEqual(
                ep.module().state_dict().keys(),
                mod.state_dict().keys(),
            )

        # Check results.
        self.assertEqual(len(ep_out), len(orig_out))
        for ep_t, orig_t in zip(ep_out, orig_out):
            if isinstance(ep_t, torch.Tensor):
                self.assertEqual(ep_t.shape, orig_t.shape)
                self.assertTrue(torch.allclose(ep_t, orig_t))
=======
    def _check_equal_ts_ep_converter(
        self, mod, inp, option: Union[List[str]] = None
    ) -> ExportedProgram:
        # By default, it tests both jit.trace and jit.script.
        if option is None:
            option = ["trace", "script"]

        model_list = []
        for opt in option:
            if opt == "script":
                ts_model = torch.jit.script(mod)
>>>>>>> d21f311a
            else:
                ts_model = torch.jit.trace(mod, inp)
            model_list.append(ts_model)

        ep_list = []
        for ts_model in model_list:
            ep = TS2EPConverter(ts_model, inp).convert()
            ep_list.append(ep)
            ep_out, _ = pytree.tree_flatten(ep.module()(*inp))
            orig_out, _ = pytree.tree_flatten(ts_model(*inp))

            # Check module.
            if isinstance(mod, torch.nn.Module):
                self.assertEqual(
                    ep.state_dict.keys(),
                    ts_model.state_dict().keys(),
                )

            # Check results.
            self.assertEqual(len(ep_out), len(orig_out))
            for ep_t, orig_t in zip(ep_out, orig_out):
                if isinstance(ep_t, torch.Tensor) and isinstance(orig_t, torch.Tensor):
                    self.assertEqual(ep_t.shape, orig_t.shape)
                    self.assertTrue(torch.allclose(ep_t, orig_t))
                else:
                    self.assertEqual(type(ep_t), type(orig_t))
                    self.assertEqual(ep_t, orig_t)
        return ep_list

    def test_ts2ep_converter_basic(self):
        class MSingle(torch.nn.Module):
            def forward(self, x, y):
                return x + y

        class MMulti(torch.nn.Module):
            def forward(self, x, y):
                x = x.cos() + 1
                y = y.sin() - 1
                return x, y

        inp = (torch.ones(1, 3), torch.ones(1, 3))
        self._check_equal_ts_ep_converter(MSingle(), inp)
        self._check_equal_ts_ep_converter(MMulti(), inp)

    def test_ts2ep_converter_container_output(self):
        # Output is a List.
        class MOutputList(torch.nn.Module):
            def forward(self, x: torch.Tensor, y: torch.Tensor):
                a = x * x
                b = y + y
                return [a, b]

        # Output is a Tuple.
        class MOutputTuple(torch.nn.Module):
            def forward(self, x: torch.Tensor, y: torch.Tensor):
                a = x * x
                b = y + y
                return (a, b)

        # Output is a Dict.
        class MOutputDict(torch.nn.Module):
            def forward(self, x: torch.Tensor, y: torch.Tensor):
                a = x * x
                b = y + y
                return {"data": {"mul": a, "add": b}}

        inp = (torch.tensor(4), torch.tensor(4))

        # Traced function must use immutable structure as output.
        self._check_equal_ts_ep_converter(MOutputList(), inp, ["script"])
        self._check_equal_ts_ep_converter(MOutputTuple(), inp)
        self._check_equal_ts_ep_converter(MOutputDict(), inp, ["script"])

    def test_aten_dim(self):
        class Module(torch.nn.Module):
            def forward(self, x):
                num_dim = x.dim()
                return torch.ones(num_dim)

        inp = (torch.ones(1, 3),)
        self._check_equal_ts_ep_converter(Module(), inp)

    def test_aten_len(self):
        class Module(torch.nn.Module):
            def forward(self, x: torch.Tensor):
                length = len(x)
                return torch.ones(length)

        # aten::len.Tensor
        inp = (torch.ones(2, 3),)
        self._check_equal_ts_ep_converter(Module(), inp)

        class Module(torch.nn.Module):
            def forward(self, x: List[int]):
                length = len(x)
                return torch.ones(length)

        # aten::len.t
        inp = ([1, 2, 3],)
        self._check_equal_ts_ep_converter(Module(), inp, ["script"])

        class Module(torch.nn.Module):
            def forward(self, x: Dict[int, str]):
                length = len(x)
                return torch.ones(length)

        # aten::len.Dict_int
        inp = ({1: "a", 2: "b", 3: "c"},)
        self._check_equal_ts_ep_converter(Module(), inp, ["script"])

        class Module(torch.nn.Module):
            def forward(self, x: Dict[bool, str]):
                length = len(x)
                return torch.ones(length)

        # aten::len.Dict_bool
        inp = ({True: "a", False: "b"},)
        self._check_equal_ts_ep_converter(Module(), inp, ["script"])

        class Module(torch.nn.Module):
            def forward(self, x: Dict[float, str]):
                length = len(x)
                return torch.ones(length)

        # aten::len.Dict_float
        inp = ({1.2: "a", 3.4: "b"},)
        self._check_equal_ts_ep_converter(Module(), inp, ["script"])

        class Module(torch.nn.Module):
            def forward(self, x: Dict[torch.Tensor, str]):
                length = len(x)
                return torch.ones(length)

        # aten::len.Dict_Tensor
        inp = ({torch.zeros(2, 3): "a", torch.ones(2, 3): "b"},)
        self._check_equal_ts_ep_converter(Module(), inp, ["script"])

        # aten::len.str and aten::len.Dict_str are not supported
        # since torch._C._jit_flatten does not support str
        # inp = ("abcdefg",)
        # self._check_equal_ts_ep_converter(Module(), inp)
        # inp = ({"a": 1, "b": 2},)
        # self._check_equal_ts_ep_converter(Module(), inp)

    def test_prim_min(self):
        class Module(torch.nn.Module):
            def forward(self, x: torch.Tensor, y: torch.Tensor) -> torch.Tensor:
                x_len = len(x)
                y_len = len(y)

                # prim::min.int
                len_int = min(x_len, y_len)

                # prim::min.float
                len_float = int(min(x_len * 2.0, y_len * 2.0))

                # prim::min.self_int
                len_self_int = min([x_len, y_len])

                # prim::min.self_float
                len_self_float = int(min([x_len * 2.0, y_len * 2.0]))

                # prim::min.float_int
                len_float_int = int(min(x_len * 2.0, y_len))

                # prim::min.int_float
                len_int_float = int(min(x_len, y_len * 2.0))

                return torch.ones(
                    len_int
                    + len_float
                    + len_self_int
                    + len_self_float
                    + len_float_int
                    + len_int_float
                )

        inp = (torch.randn(10, 2), torch.randn(5))
        self._check_equal_ts_ep_converter(Module(), inp)

    def test_aten___getitem___list(self):
        class Module(torch.nn.Module):
            def forward(self, x):
                y = torch.split(x, 2)
                return y[0]

        inp = (torch.rand((3, 2)),)
        self._check_equal_ts_ep_converter(Module(), inp)

    def test_aten___getitem___dict(self):
        class Module(torch.nn.Module):
            def forward(self, x):
                y = torch.split(x, 2)
                d_int = {0: y[0], 1: y[1]}
                d_str = {"0": y[0], "1": y[1]}
                d_bool = {True: y[0], False: y[1]}
                d_float = {0.1: y[0], 2.3: y[1]}
                return d_int[0], d_str["0"], d_bool[True], d_float[0.1]

        inp = (torch.rand((3, 2)),)
        self._check_equal_ts_ep_converter(Module(), inp)

    def test_prim_device(self):
        class Module(torch.nn.Module):
            def forward(self, x):
                device = x.device
                return torch.ones(2, 3, device=device)

        inp = (torch.rand(3, 4),)
        self._check_equal_ts_ep_converter(Module(), inp)

    @requires_cuda
    def test_prim_device_cuda(self):
        class Module(torch.nn.Module):
            def forward(self, x):
                device = x.device
                return torch.ones(2, 3, device=device)

        inp = (torch.rand((3, 4), device="cuda:0"),)
        self._check_equal_ts_ep_converter(Module(), inp)

    def test_prim_dtype(self):
        class Module(torch.nn.Module):
            def forward(self, x):
                dtype = x.dtype
                return torch.ones(2, 3, dtype=dtype)

        for dtype in [
            torch.float32,
            torch.double,
        ]:
            inp = (torch.rand((3, 4), dtype=dtype),)
            self._check_equal_ts_ep_converter(Module(), inp)

        for dtype in [
            torch.uint8,
            torch.int8,
            torch.int32,
        ]:
            inp = (torch.randint(high=128, size=(3, 4), dtype=dtype),)
            self._check_equal_ts_ep_converter(Module(), inp)

    def test_convert_if_basic(self):
        class M(torch.nn.Module):
            def forward(self, x: torch.Tensor, y: torch.Tensor):
                if x:
                    return y * y
                else:
                    return y + y

        inp = (torch.tensor(True), torch.tensor(4))
        ep_list = self._check_equal_ts_ep_converter(M(), inp)

        for ep in ep_list[1:]:
            torch.testing.assert_close(
                ep.module()(torch.tensor(False), torch.tensor(4)),
                M()(torch.tensor(False), torch.tensor(4)),
            )

    def test_convert_if_multiple_out(self):
        class M(torch.nn.Module):
            def true_fn(self, y, z):
                return (z * z, z + z)

            def false_fn(self, y, z):
                return (y * y * y, y + y)

            def forward(self, x: torch.Tensor, y: torch.Tensor):
                z = y * y

                if x:
                    res = self.true_fn(y, z)
                else:
                    res = self.false_fn(y, z)

                return res[0] + res[1]

        inp = (torch.tensor(True), torch.tensor(4))
        ep_list = self._check_equal_ts_ep_converter(M(), inp)

        for ep in ep_list[1:]:
            torch.testing.assert_close(
                ep.module()(torch.tensor(False), torch.tensor(4)),
                M()(torch.tensor(False), torch.tensor(4)),
            )

    def test_profiler__record_function(self):
        class Module(torch.nn.Module):
            def forward(self, x: torch.Tensor) -> torch.Tensor:
                handle = torch.ops.profiler._record_function_enter_new("foo", None)
                y = x * 2 + 4
                torch.ops.profiler._record_function_exit(handle)
                return y

        x = torch.randn(10, 10)
        self._check_equal_ts_ep_converter(Module(), (x,))

    def test_aten_floordiv(self):
        class Module(torch.nn.Module):
            def forward(self, x: torch.Tensor) -> torch.Tensor:
                return x // 2

        x = torch.randn(10, 10)
        self._check_equal_ts_ep_converter(Module(), (x,))

    def test_aten___is__(self):
        class Module(torch.nn.Module):
            def forward(
                self, x: torch.Tensor, y: torch.Tensor
            ) -> Tuple[bool, torch.Tensor]:
                z = x + 1
                return x is y, z

        # Traced function must return output that has tensors.
        inp = (torch.randn(10, 10), torch.rand(10, 10))
        self._check_equal_ts_ep_converter(Module(), inp, ["script"])

    def test_aten___isnot__(self):
        class Module(torch.nn.Module):
            def forward(
                self, x: torch.Tensor, y: torch.Tensor
            ) -> Tuple[bool, torch.Tensor]:
                z = x + 1
                return x is not y, z

        # Traced function must return output that has tensors.
        inp = (torch.randn(10, 10), torch.rand(10, 10))
        self._check_equal_ts_ep_converter(Module(), inp, ["script"])

    def test_aten___not__(self):
        class Module(torch.nn.Module):
            def forward(
                self, x: torch.Tensor, y: torch.Tensor
            ) -> Tuple[bool, torch.Tensor]:
                z = x + 1
                return not (x is not y), z

        # Traced function must return output that has tensors.
        inp = (torch.randn(10, 10), torch.rand(10, 10))
        self._check_equal_ts_ep_converter(Module(), inp, ["script"])

    def test_ts2ep_converter_unpack(self):
        class MUnpackList(torch.nn.Module):
            def forward(self, x):
                x, y = torch.split(x, 2)
                return x + y

        class MUnpackTuple(torch.nn.Module):
            def forward(self, x_tuple: Tuple[torch.Tensor, torch.Tensor]):
                x, y = x_tuple
                x = x.cos()
                return x + y

        inp = (torch.ones(4),)
        self._check_equal_ts_ep_converter(MUnpackList(), inp)
        inp = ((torch.zeros(1, 4), torch.ones(1, 4)),)
        self._check_equal_ts_ep_converter(MUnpackTuple(), inp)

    def test_convert_nn_module_with_nested_param(self):
        class M(torch.nn.Module):
            def __init__(self, dim: int) -> None:
                super().__init__()
                self.linear = torch.nn.Linear(dim, dim)

            def forward(self, x: torch.Tensor):
                return self.linear(x)

        class NestedM(torch.nn.Module):
            def __init__(self, dim: int) -> None:
                super().__init__()
                self.linear = torch.nn.Linear(dim, dim)
                self.m = M(dim)

            def forward(self, x: torch.Tensor):
                return self.linear(self.m(x))

        class SuperNestedM(torch.nn.Module):
            def __init__(self, dim: int) -> None:
                super().__init__()
                self.linear = torch.nn.Linear(dim, dim)
                self.m = NestedM(dim)

            def forward(self, x: torch.Tensor):
                return self.linear(self.m(x))

        inp = (torch.ones(3),)
        orig_m = NestedM(3)
<<<<<<< HEAD
        ep = self._check_equal_ts_ep_converter(orig_m, inp)
        orig_m = SuperNestedM(3)
        ep = self._check_equal_ts_ep_converter(orig_m, inp)
=======
        self._check_equal_ts_ep_converter(orig_m, inp)
        orig_m = SuperNestedM(3)
        self._check_equal_ts_ep_converter(orig_m, inp)
>>>>>>> d21f311a

    def test_convert_nn_module_with_nested_buffer(self):
        class M(torch.nn.Module):
            def __init__(self) -> None:
                super().__init__()
                self.register_buffer("w", torch.randn(1))

            def forward(self, x: torch.Tensor):
                return self.w + x

        class NestedM(torch.nn.Module):
            def __init__(self) -> None:
                super().__init__()
                self.m = M()
                self.register_buffer("w", torch.randn(1))

            def forward(self, x: torch.Tensor):
                return self.w + self.m(x)

        class SuperNestedM(torch.nn.Module):
            def __init__(self) -> None:
                super().__init__()
                self.m = NestedM()
                self.register_buffer("w", torch.randn(1))

            def forward(self, x: torch.Tensor):
                return self.w + self.m(x)

        inp = (torch.ones(1),)
        orig_m = NestedM()
<<<<<<< HEAD
        ep = self._check_equal_ts_ep_converter(orig_m, inp)
        orig_m = SuperNestedM()
        ep = self._check_equal_ts_ep_converter(orig_m, inp)
=======
        self._check_equal_ts_ep_converter(orig_m, inp)
        orig_m = SuperNestedM()
        self._check_equal_ts_ep_converter(orig_m, inp)
>>>>>>> d21f311a

    def test_convert_nn_module_with_nested_if_and_buffer(self):
        class M(torch.nn.Module):
            def __init__(self) -> None:
                super().__init__()
                self.register_buffer("w", torch.randn(1))

            def forward(self, x: torch.Tensor):
                return self.w + x

        class NestedM(torch.nn.Module):
            def __init__(self) -> None:
                super().__init__()
                self.m1 = M()
                self.m2 = M()
                self.register_buffer("w", torch.randn(1))

            def forward(self, x: torch.Tensor):
                if torch.sum(x) > 1:
                    return self.w + self.m1(x)
                else:
                    return self.w + self.m2(x)

        # Super nested, parameters neeed to lifted
        # multiple times.
        class SuperNestedM(torch.nn.Module):
            def __init__(self) -> None:
                super().__init__()
                self.m1 = NestedM()
                self.m2 = NestedM()
                self.register_buffer("w", torch.randn(1))

            def forward(self, x: torch.Tensor):
                if torch.max(x) > 1:
                    return self.w + self.m1(x)
                else:
                    return self.w + self.m2(x)

        # Super nested module testing.
        inp = (torch.ones(1),)
        orig_m = SuperNestedM()
<<<<<<< HEAD
        ep = self._check_equal_ts_ep_converter(orig_m, inp)

        t = inp[0]
        t -= 1
        torch.testing.assert_close(
            ep.module()(*inp),
            orig_m(*inp),
        )
=======
        # TODO: fix trace: state_dict is not equal.
        ep_list = self._check_equal_ts_ep_converter(orig_m, inp, ["script"])

        t = inp[0]
        t -= 1
        for ep in ep_list:
            torch.testing.assert_close(
                ep.module()(*inp),
                orig_m(*inp),
            )
>>>>>>> d21f311a

    def test_convert_nn_module_with_nested_if_and_param(self):
        class M(torch.nn.Module):
            def __init__(self, dim: int) -> None:
                super().__init__()
                self.linear = torch.nn.Linear(dim, dim)

            def forward(self, x: torch.Tensor):
                return self.linear(x)

        class NestedM(torch.nn.Module):
            def __init__(self, dim: int) -> None:
                super().__init__()
                self.m1 = M(dim)
                self.m2 = M(dim)
                self.linear = torch.nn.Linear(dim, dim)

            def forward(self, x: torch.Tensor):
                if torch.sum(x) > 1:
                    return self.linear(self.m1(x))
                else:
                    return self.linear(self.m2(x))

        # Super nested, parameters neeed to lifted
        # multiple times.
        class SuperNestedM1(torch.nn.Module):
            def __init__(self, dim: int) -> None:
                super().__init__()
                self.m1 = NestedM(dim)
                self.m2 = NestedM(dim)
                self.linear = torch.nn.Linear(dim, dim)

            def forward(self, x: torch.Tensor):
                if torch.max(x) > 1:
                    return self.linear(self.m1(x))
                else:
                    return self.linear(self.m2(x))

        # Super nested, even the input needs to be
        # lifted recursively due to value propogation optimiztaion.
        class SuperNestedM2(torch.nn.Module):
            def __init__(self, dim: int) -> None:
                super().__init__()
                self.m1 = NestedM(dim)
                self.m2 = NestedM(dim)
                self.linear = torch.nn.Linear(dim, dim)

            def forward(self, x: torch.Tensor):
                if torch.sum(x) > 1:
                    return self.linear(self.m1(x))
                else:
                    return self.linear(self.m2(x))

        # Basic module testing.
        inp = (torch.ones(3),)
        orig_m = M(3)
<<<<<<< HEAD
        ep = self._check_equal_ts_ep_converter(orig_m, inp)

        t = inp[0]
        t -= 0.8
        torch.testing.assert_close(
            ep.module()(*inp),
            orig_m(*inp),
        )
=======
        ep_list = self._check_equal_ts_ep_converter(orig_m, inp)

        t = inp[0]
        t -= 0.8
        for ep in ep_list[1:]:
            torch.testing.assert_close(
                ep.module()(*inp),
                orig_m(*inp),
            )
>>>>>>> d21f311a

        # Nested module testing.
        inp = (torch.ones(3),)
        orig_m = NestedM(3)
<<<<<<< HEAD
        ep = self._check_equal_ts_ep_converter(orig_m, inp)

        t = inp[0]
        t -= 0.8
        torch.testing.assert_close(
            ep.module()(*inp),
            orig_m(*inp),
        )
=======
        # TODO: fix trace: state_dict is not equal.
        ep_list = self._check_equal_ts_ep_converter(orig_m, inp, ["script"])

        t = inp[0]
        t -= 0.8
        for ep in ep_list:
            torch.testing.assert_close(
                ep.module()(*inp),
                orig_m(*inp),
            )
>>>>>>> d21f311a

        # Super nested module testing.
        inp = (torch.ones(3),)
        orig_m = SuperNestedM1(3)
<<<<<<< HEAD
        ep = self._check_equal_ts_ep_converter(orig_m, inp)

        t = inp[0]
        t -= 0.8
        torch.testing.assert_close(
            ep.module()(*inp),
            orig_m(*inp),
        )
=======
        # TODO: fix trace: state_dict is not equal.
        ep_list = self._check_equal_ts_ep_converter(orig_m, inp, ["script"])

        t = inp[0]
        t -= 0.8
        for ep in ep_list:
            torch.testing.assert_close(
                ep.module()(*inp),
                orig_m(*inp),
            )
>>>>>>> d21f311a

        # # Super nested module testing.
        # inp = (torch.ones(3),)
        # orig_m = SuperNestedM2(3)
        # ep = self._check_equal_ts_ep_converter(orig_m, inp)

        # t = inp[0]
        # t -= 0.8
        # torch.testing.assert_close(
        #     ep.module()(*inp),
        #     orig_m(*inp),
        # )

    def test_ts2ep_converter_contains(self):
        class MIn(torch.nn.Module):
            def forward(self, x: torch.Tensor):
                return x.dtype in [torch.float32, torch.float64]

        class MNotIn(torch.nn.Module):
            def forward(self, x: torch.Tensor):
                return x.dtype in [torch.int8]

        class MTensorIn(torch.nn.Module):
            def forward(self, x: torch.Tensor, x_dict: Dict[torch.Tensor, str]):
                return x in x_dict

        # Traced function must return output that has tensors.
        inp = (torch.tensor(4),)
        self._check_equal_ts_ep_converter(MIn(), inp, ["script"])
        self._check_equal_ts_ep_converter(MNotIn(), inp, ["script"])

        # TODO: update test to use reference for in.
        inp = (torch.tensor(4), {torch.tensor(4): "foo"})
        self._check_equal_ts_ep_converter(MTensorIn(), inp, ["script"])
        inp = (torch.tensor(1), {torch.tensor(4): "foo"})
        self._check_equal_ts_ep_converter(MTensorIn(), inp, ["script"])

    def test_ts2ep_converter_custom_op(self):
        with torch.library._scoped_library("mylib", "FRAGMENT") as lib:
            torch._dynamo.config.capture_scalar_outputs = True
            torch._dynamo.config.capture_dynamic_output_shape_ops = True

            torch.library.define(
                "mylib::foo",
                "(Tensor x) -> Tensor",
                lib=lib,
            )

            # PyTorch custorm op implementation
            @torch.library.impl(
                "mylib::foo",
                "CompositeExplicitAutograd",
                lib=lib,
            )
            def foo_impl(x):
                return x + x

            # Meta function of the custom op.
            @torch.library.impl_abstract(
                "mylib::foo",
                lib=lib,
            )
            def foo_meta(x):
                return x + x

            class M(torch.nn.Module):
                def forward(self, x):
                    return torch.ops.mylib.foo(x)

            inp = (torch.randn(3, 3),)
            m = M()
            self._check_equal_ts_ep_converter(m, inp)

    def test_convert_func_without_param(self):
        def func1(x, y):
            return x + y

        def func2(x, y):
            if x.sum() > 0:
                return x + y
            else:
                return x - y

        inp = (
            torch.tensor(1),
            torch.tensor(1),
        )
        self._check_equal_ts_ep_converter(func1, inp)

        ep_list = self._check_equal_ts_ep_converter(func2, inp)

        t = inp[0]
        t -= 1
        for ep in ep_list[1:]:
            torch.testing.assert_close(
                ep.module()(*inp),
                func2(*inp),
            )

    def test_implicit_constant_to_tensor_handling(self):
        def func1(x):
            return x + 2

        def func2(x, y):
            return x * y / (x - 2 * y) + y

        def func3(x):
            return x + torch.tensor([3])

        def func4():
            val = torch.tensor(float("inf"))
            return torch.full((10, 10), val)

        def func5():
            x = -1
            return x * torch.ones(1, dtype=torch.float), torch.zeros(
                1, dtype=torch.float
            )

        def func6(x):
            return x.numel()

        class M1(torch.nn.Module):
            def __init__(self, value):
                super().__init__()
                self.x = torch.tensor(value)

            def forward(self):
                return self.x.clone()

        class M2(torch.nn.Module):
            def forward(self, x):
                return torch.tensor(4) + x

        inp = (torch.randn([2, 2]),)
        self._check_equal_ts_ep_converter(func1, inp)
        inp = (torch.randn([2, 2]), torch.randn([2, 2]))
        self._check_equal_ts_ep_converter(func2, inp)

        inp = (torch.randn([2, 2]),)
        self._check_equal_ts_ep_converter(func3, inp)

        self._check_equal_ts_ep_converter(func4, ())
        self._check_equal_ts_ep_converter(M1(5), ())

        inp = (torch.randn(2),)
        self._check_equal_ts_ep_converter(M2(), inp)

        self._check_equal_ts_ep_converter(func5, ())
        # TODO: NumToTensor now returns a tensor based on dtype of input
        # tensor, but it should always be Long.
        # inp = (torch.randn([2, 3, 4]),)
        # self._check_equal_ts_ep_converter(func6, inp)

    def test_prim_tolist(self):
        class Module(torch.nn.Module):
            def forward(self, x: torch.Tensor) -> List[int]:
                return x.tolist()

        inp = (torch.tensor([1, 2, 3]),)
        self._check_equal_ts_ep_converter(Module(), inp, ["script"])

        class Module(torch.nn.Module):
            def forward(self, x: torch.Tensor) -> List[List[int]]:
                return x.tolist()

        inp = (torch.tensor([[1, 2, 3], [4, 5, 6]]),)
        self._check_equal_ts_ep_converter(Module(), inp, ["script"])

    def test_ts2ep_converter_custom_op(self):
        with torch.library._scoped_library("mylib", "FRAGMENT") as lib:
            torch._dynamo.config.capture_scalar_outputs = True
            torch._dynamo.config.capture_dynamic_output_shape_ops = True

            torch.library.define(
                "mylib::foo",
                "(Tensor x) -> Tensor",
                lib=lib,
            )

            # PyTorch custorm op implementation
            @torch.library.impl(
                "mylib::foo",
                "CompositeExplicitAutograd",
                lib=lib,
            )
            def foo_impl(x):
                return x + x

            # Meta function of the custom op.
            @torch.library.impl_abstract(
                "mylib::foo",
                lib=lib,
            )
            def foo_meta(x):
                return x + x

            class M(torch.nn.Module):
                def forward(self, x):
                    return torch.ops.mylib.foo(x)

            inp = (torch.randn(3, 3),)
            m = M()
            self._check_equal_ts_ep_converter(m, inp)

    def test_convert_func_without_param(self):
        def func1(x, y):
            return x + y

        def func2(x, y):
            if x.sum() > 0:
                return x + y
            else:
                return x - y

        inp = (
            torch.tensor(1),
            torch.tensor(1),
        )
        self._check_equal_ts_ep_converter(func1, inp)

        ep = self._check_equal_ts_ep_converter(func2, inp)

        t = inp[0]
        t -= 1
        torch.testing.assert_close(
            ep.module()(*inp),
            func2(*inp),
        )


if __name__ == "__main__":
    run_tests()<|MERGE_RESOLUTION|>--- conflicted
+++ resolved
@@ -16,27 +16,6 @@
 
 
 class TestConverter(TestCase):
-<<<<<<< HEAD
-    def _check_equal_ts_ep_converter(self, mod, inp) -> ExportedProgram:
-        ts_model = torch.jit.script(mod)
-        ep = TS2EPConverter(ts_model, inp).convert()
-        ep_out, _ = pytree.tree_flatten(ep.module()(*inp))
-        orig_out, _ = pytree.tree_flatten(mod(*inp))
-
-        # Check module.
-        if isinstance(mod, torch.nn.Module):
-            self.assertEqual(
-                ep.module().state_dict().keys(),
-                mod.state_dict().keys(),
-            )
-
-        # Check results.
-        self.assertEqual(len(ep_out), len(orig_out))
-        for ep_t, orig_t in zip(ep_out, orig_out):
-            if isinstance(ep_t, torch.Tensor):
-                self.assertEqual(ep_t.shape, orig_t.shape)
-                self.assertTrue(torch.allclose(ep_t, orig_t))
-=======
     def _check_equal_ts_ep_converter(
         self, mod, inp, option: Union[List[str]] = None
     ) -> ExportedProgram:
@@ -48,7 +27,6 @@
         for opt in option:
             if opt == "script":
                 ts_model = torch.jit.script(mod)
->>>>>>> d21f311a
             else:
                 ts_model = torch.jit.trace(mod, inp)
             model_list.append(ts_model)
@@ -436,15 +414,9 @@
 
         inp = (torch.ones(3),)
         orig_m = NestedM(3)
-<<<<<<< HEAD
-        ep = self._check_equal_ts_ep_converter(orig_m, inp)
-        orig_m = SuperNestedM(3)
-        ep = self._check_equal_ts_ep_converter(orig_m, inp)
-=======
         self._check_equal_ts_ep_converter(orig_m, inp)
         orig_m = SuperNestedM(3)
         self._check_equal_ts_ep_converter(orig_m, inp)
->>>>>>> d21f311a
 
     def test_convert_nn_module_with_nested_buffer(self):
         class M(torch.nn.Module):
@@ -475,15 +447,9 @@
 
         inp = (torch.ones(1),)
         orig_m = NestedM()
-<<<<<<< HEAD
-        ep = self._check_equal_ts_ep_converter(orig_m, inp)
-        orig_m = SuperNestedM()
-        ep = self._check_equal_ts_ep_converter(orig_m, inp)
-=======
         self._check_equal_ts_ep_converter(orig_m, inp)
         orig_m = SuperNestedM()
         self._check_equal_ts_ep_converter(orig_m, inp)
->>>>>>> d21f311a
 
     def test_convert_nn_module_with_nested_if_and_buffer(self):
         class M(torch.nn.Module):
@@ -525,16 +491,6 @@
         # Super nested module testing.
         inp = (torch.ones(1),)
         orig_m = SuperNestedM()
-<<<<<<< HEAD
-        ep = self._check_equal_ts_ep_converter(orig_m, inp)
-
-        t = inp[0]
-        t -= 1
-        torch.testing.assert_close(
-            ep.module()(*inp),
-            orig_m(*inp),
-        )
-=======
         # TODO: fix trace: state_dict is not equal.
         ep_list = self._check_equal_ts_ep_converter(orig_m, inp, ["script"])
 
@@ -545,7 +501,6 @@
                 ep.module()(*inp),
                 orig_m(*inp),
             )
->>>>>>> d21f311a
 
     def test_convert_nn_module_with_nested_if_and_param(self):
         class M(torch.nn.Module):
@@ -602,16 +557,6 @@
         # Basic module testing.
         inp = (torch.ones(3),)
         orig_m = M(3)
-<<<<<<< HEAD
-        ep = self._check_equal_ts_ep_converter(orig_m, inp)
-
-        t = inp[0]
-        t -= 0.8
-        torch.testing.assert_close(
-            ep.module()(*inp),
-            orig_m(*inp),
-        )
-=======
         ep_list = self._check_equal_ts_ep_converter(orig_m, inp)
 
         t = inp[0]
@@ -621,21 +566,10 @@
                 ep.module()(*inp),
                 orig_m(*inp),
             )
->>>>>>> d21f311a
 
         # Nested module testing.
         inp = (torch.ones(3),)
         orig_m = NestedM(3)
-<<<<<<< HEAD
-        ep = self._check_equal_ts_ep_converter(orig_m, inp)
-
-        t = inp[0]
-        t -= 0.8
-        torch.testing.assert_close(
-            ep.module()(*inp),
-            orig_m(*inp),
-        )
-=======
         # TODO: fix trace: state_dict is not equal.
         ep_list = self._check_equal_ts_ep_converter(orig_m, inp, ["script"])
 
@@ -646,21 +580,10 @@
                 ep.module()(*inp),
                 orig_m(*inp),
             )
->>>>>>> d21f311a
 
         # Super nested module testing.
         inp = (torch.ones(3),)
         orig_m = SuperNestedM1(3)
-<<<<<<< HEAD
-        ep = self._check_equal_ts_ep_converter(orig_m, inp)
-
-        t = inp[0]
-        t -= 0.8
-        torch.testing.assert_close(
-            ep.module()(*inp),
-            orig_m(*inp),
-        )
-=======
         # TODO: fix trace: state_dict is not equal.
         ep_list = self._check_equal_ts_ep_converter(orig_m, inp, ["script"])
 
@@ -671,7 +594,6 @@
                 ep.module()(*inp),
                 orig_m(*inp),
             )
->>>>>>> d21f311a
 
         # # Super nested module testing.
         # inp = (torch.ones(3),)
@@ -841,67 +763,6 @@
         inp = (torch.tensor([[1, 2, 3], [4, 5, 6]]),)
         self._check_equal_ts_ep_converter(Module(), inp, ["script"])
 
-    def test_ts2ep_converter_custom_op(self):
-        with torch.library._scoped_library("mylib", "FRAGMENT") as lib:
-            torch._dynamo.config.capture_scalar_outputs = True
-            torch._dynamo.config.capture_dynamic_output_shape_ops = True
-
-            torch.library.define(
-                "mylib::foo",
-                "(Tensor x) -> Tensor",
-                lib=lib,
-            )
-
-            # PyTorch custorm op implementation
-            @torch.library.impl(
-                "mylib::foo",
-                "CompositeExplicitAutograd",
-                lib=lib,
-            )
-            def foo_impl(x):
-                return x + x
-
-            # Meta function of the custom op.
-            @torch.library.impl_abstract(
-                "mylib::foo",
-                lib=lib,
-            )
-            def foo_meta(x):
-                return x + x
-
-            class M(torch.nn.Module):
-                def forward(self, x):
-                    return torch.ops.mylib.foo(x)
-
-            inp = (torch.randn(3, 3),)
-            m = M()
-            self._check_equal_ts_ep_converter(m, inp)
-
-    def test_convert_func_without_param(self):
-        def func1(x, y):
-            return x + y
-
-        def func2(x, y):
-            if x.sum() > 0:
-                return x + y
-            else:
-                return x - y
-
-        inp = (
-            torch.tensor(1),
-            torch.tensor(1),
-        )
-        self._check_equal_ts_ep_converter(func1, inp)
-
-        ep = self._check_equal_ts_ep_converter(func2, inp)
-
-        t = inp[0]
-        t -= 1
-        torch.testing.assert_close(
-            ep.module()(*inp),
-            func2(*inp),
-        )
-
 
 if __name__ == "__main__":
     run_tests()