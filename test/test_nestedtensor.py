# Owner(s): ["module: nestedtensor"]

import io
import itertools
import sys
from typing import Optional, Tuple
import unittest
from functools import partial
import math

import numpy as np
import torch
import torch._dynamo
import torch._dynamo.testing
import torch.nn
import torch.nn.functional as F
from torch.testing._internal.common_cuda import (
    SM70OrLater, SM80OrLater, PLATFORM_SUPPORTS_FUSED_ATTENTION,
)
from torch.testing._internal.common_device_type import (
    dtypes,
    dtypesIfCUDA,
    instantiate_device_type_tests,
    onlyCPU,
    onlyCUDA,
    skipCUDAIf,
    skipCUDAIfRocm,
    skipMeta,
    PYTORCH_CUDA_MEMCHECK,
)
from torch.testing._internal.common_dtype import floating_types_and_half
from torch.testing._internal.common_utils import (
    decorateIf,
    freeze_rng_state,
    gradcheck,
    instantiate_parametrized_tests,
    IS_FBCODE,
    IS_WINDOWS,
    parametrize,
    run_tests,
    skipIfSlowGradcheckEnv,
    skipIfTorchDynamo,
    markDynamoStrictTest,
    xfailIfTorchDynamo,
    subtest,
    TEST_WITH_ROCM,
    TestCase,
)

from torch.nested._internal.nested_tensor import (
    buffer_from_jagged,
    jagged_from_list,
    NestedTensor,
    nested_view_from_values_offsets,
    ViewNestedFromBuffer,
)

# Tests are ported from pytorch/nestedtensor.
# This makes porting as_nested_tensor easier in the future.


def _iter_constructors():
    # yield as_nested_tensor
    yield torch.nested.nested_tensor

# Helper function to generate a pair of random nested tensors
# one is contiguous, the other is not, but they appear to have same entries
# an output nested tensor consists of
# * `len(ragged_sizes)` matrices
# * matrices[i].shape == (20, ragged_sizes[i])


def random_nt_noncontiguous_pair(ragged_sizes, device="cpu", dtype=torch.float16):
    xs = []
    for size in ragged_sizes:
        xs.append(torch.randn((size, 20), device=device, dtype=dtype))
    # contiguous nested tensor
    ys = []
    for x in xs:
        ys.append(x.transpose(-1, -2))
    nt_contiguous = torch.nested.nested_tensor(ys)
    # noncontiguous nested tensor
    n = len(ragged_sizes)
    nt_noncontiguous = torch.nested.nested_tensor(xs).transpose(-1, -2)
    return nt_contiguous, nt_noncontiguous

# Helper functions to pad a noncontiguous nested tensor
# can be replaced once to_padded_tensor supports noncontiguous memory


def noncontiguous_to_padded_tensor(input, shape=None):
    tensors = input.unbind()
    ntensors = len(tensors)
    assert ntensors > 0
    if shape is None:
        shape = []
        for size in tensors[0].shape:
            shape.append(size)
        for i in range(1, ntensors):
            new_shape = tensors[i].shape
            for j in range(len(shape)):
                shape[j] = max(shape[j], new_shape[j])
        shape = [ntensors] + shape
    result = tensors[0].new_zeros(shape)
    for itensor in range(ntensors):
        tensor = tensors[itensor]
        view = result[itensor]
        for idim in range(tensor.dim()):
            view = view.narrow(idim, 0, tensor.size(idim))
        view.copy_(tensor)
    return result

# Helper function to generate a random nested tensor


def random_nt(device, dtype, num_tensors, max_dims, min_dims=None, layout=torch.strided, require_non_empty=True):
    if min_dims is None:
        min_dims = tuple([0] * len(max_dims))

    assert len(max_dims) == len(min_dims)
    for min_dim, max_dim in zip(min_dims, max_dims):
        assert max_dim > min_dim, "random_nt: max_dim must be greater than min_dim"
        assert min_dim >= 0, "random_nt: min_dim must be non-negative"
        if require_non_empty:
            assert not (min_dim == 0 and max_dim == 1), (
                "random_nt: zero cannot be the only possible value if require_non_empty is True"
            )

    if require_non_empty:
        # Select a random idx that will be required to be non-empty
        non_zero_idx = torch.randint(low=0, high=num_tensors, size=(1,)).item()

    ts1 = []
    for i, _ in enumerate(range(num_tensors)):
        tensor_dims = []
        for min_dim, max_dim in zip(min_dims, max_dims):
            new_min_dim = min_dim
            if require_non_empty and i == non_zero_idx and min_dim == 0:
                new_min_dim = 1
            tensor_dims.append(torch.randint(low=new_min_dim, high=max_dim, size=(1,)).item())
        t1 = torch.randn(tensor_dims, device=device, dtype=dtype)
        ts1.append(t1)

    return torch.nested.nested_tensor(ts1, device=device, dtype=dtype, layout=layout)


# Alternate approach to generating a random NT.
# dims should be something like [5, None, 10], with None indicating that a
# random ragged structure should be used
def random_nt_from_dims(dims, device=None, dtype=None, layout=torch.strided, requires_grad=False):
    sizes = [
        [d if d is not None else torch.randint(2, 10, size=(1,)).item() for d in dims[1:]]
        for d in range(dims[0])
    ]
    return torch.nested.nested_tensor([
        torch.randn(*size) for size in sizes
    ], device=device, dtype=dtype, layout=layout, requires_grad=requires_grad)


# Creates an NT matching another NT's number of components and
# shape / ragged structure for all dims specified to be -1.
def random_nt_from_similar(other, dims=None):
    if dims is None:
        return torch.randn_like(other)
    assert len(dims) == other.dim()
    assert dims[0] == -1 or dims[0] == other.size(0)

    ret_sizes = []
    for t in other.unbind():
        other_size = t.shape
        ret_size = []
        for i, d in enumerate(dims[1:]):
            if d == -1:
                ret_size.append(other_size[i])
            else:
                ret_size.append(d)
        ret_sizes.append(ret_size)

    return torch.nested.nested_tensor([
        torch.randn(*size) for size in ret_sizes
    ], device=other.device)


# makes naming nice for tests that parametrize over layout.
def layout_name(layout):
    # e.g. "torch.jagged" -> "jagged"
    return layout.__repr__().split(".")[-1]


# Helper function for test_dummy_mha_with_nt
@torch.fx.wrap
def convert_dense_to_nested_tensor(values):
    offsets = torch.arange(
        0, values.shape[0] * values.shape[1] + 1, values.shape[1], device=values.device
    )
    metadata_cache = {"max_seqlen": values.shape[1], "min_seqlen": 1}
    nt = ViewNestedFromBuffer.apply(
        values.view(-1, values.shape[-1]), offsets, metadata_cache
    )
    return nt


# Helper function for test_dummy_mha_with_nt
@torch.fx.wrap
def convert_jagged_to_nested_tensor(
    values: torch.Tensor, offsets: torch.Tensor, max_length: int
) -> torch.Tensor:
    metadata_cache = {"max_seqlen": max_length, "min_seqlen": 1}
    nt = ViewNestedFromBuffer.apply(values, offsets, metadata_cache)
    return nt


# Helper function for test_dummy_mha_with_nt
@torch.fx.wrap
def convert_nt_to_jagged(nt):
    return buffer_from_jagged(nt)


@markDynamoStrictTest
class TestNestedTensor(TestCase):
    @parametrize("batch_size", [2, 4])
    @parametrize("max_seq_len", [3, 5])
    @parametrize("vocab_size", [10, 20])
    def test_2d_nested_tensor(self, batch_size, max_seq_len, vocab_size):
        data = []
        nested_tensor_ref_list = []
        for _ in range(batch_size):
            if max_seq_len == 0:
                length = 0
            else:
                length = np.random.randint(low=1, high=max_seq_len)
            row = list(np.random.randint(low=0, high=vocab_size, size=(length,)))
            data.append(row)
            nested_tensor_ref_list.append(torch.Tensor(row))
        nested_tensor = torch.nested.nested_tensor(data, dtype=torch.int64)
        nested_tensor_list = nested_tensor.unbind()
        for id in range(batch_size):
            self.assertEqual(
                nested_tensor_list[id],
                nested_tensor_ref_list[id].type(torch.int64)
            )

    @parametrize("batch_size", [2, 4])
    @parametrize("max_seq_len", [3, 5])
    @parametrize("vocab_size", [10, 20])
    def test_3d_nested_tensor(self, batch_size, max_seq_len, vocab_size):
        data = []
        nested_tensor_ref_list = []
        for _ in range(batch_size):
            if max_seq_len == 0:
                length = 0
            else:
                length = np.random.randint(low=1, high=max_seq_len)
            row = list(np.random.randint(low=0, high=vocab_size, size=(length,)))
            row = [list(item * np.arange(max_seq_len)) for item in row]
            data.append(row)
            nested_tensor_ref_list.append(torch.Tensor(row))
        nested_tensor = torch.nested.nested_tensor(data, dtype=torch.int64)
        nested_tensor_list = nested_tensor.unbind()
        for id in range(batch_size):
            self.assertEqual(
                nested_tensor_list[id],
                nested_tensor_ref_list[id].type(torch.int64)
            )

    @parametrize("batch_size", [2, 4])
    @parametrize("max_seq_len", [3, 5])
    @parametrize("vocab_size", [10, 20])
    def test_3d_nested_tensor_float(self, batch_size, max_seq_len, vocab_size):
        data = []
        nested_tensor_ref_list = []
        for _ in range(batch_size):
            if max_seq_len == 0:
                length = 0
            else:
                length = np.random.randint(low=1, high=max_seq_len)
            row = list(
                np.random.randint(low=0, high=vocab_size, size=(length,)).astype(float)
            )
            row = [list(item * np.arange(max_seq_len)) for item in row]
            data.append(row)
            nested_tensor_ref_list.append(torch.Tensor(row))
        nested_tensor = torch.nested.nested_tensor(data, dtype=torch.float)
        nested_tensor_list = nested_tensor.unbind()
        for id in range(batch_size):
            self.assertEqual(
                nested_tensor_list[id],
                nested_tensor_ref_list[id].type(torch.float)
            )


    @torch.inference_mode()
    def _test_unbind_case(self, a, b):
        nt = torch.nested.nested_tensor([a, b])
        a1, b1 = nt.unbind()
        self.assertTrue(a is not a1)
        self.assertTrue(b is not b1)

        nt = torch.nested.nested_tensor([a, b], dtype=a.dtype)
        a1, b1 = nt.unbind(0)
        self.assertEqual(a, a1)
        self.assertEqual(b, b1)

        a = torch.randn((2, 3)).add_(1)
        nt = torch.nested.nested_tensor([a])
        self.assertEqual(a, nt.unbind(0)[0])

    @torch.inference_mode()
    def test_unbind_0(self):
        self._test_unbind_case(
            torch.tensor([1, 2]), torch.tensor([7, 8]),
        )

    @torch.inference_mode()
    def test_unbind_1(self):
        self._test_unbind_case(
            torch.tensor([1]), torch.tensor([7]),
        )

    @torch.inference_mode()
    def test_unbind_3(self):
        self._test_unbind_case(
            torch.tensor([1.0]), torch.tensor([]),
        )

    @torch.inference_mode()
    def test_unbind_4(self):
        self._test_unbind_case(
            torch.tensor([]), torch.tensor([]),
        )

    @torch.inference_mode()
    def test_unbind_dim(self):
        def _test_fn(unbind_fn):
            a = torch.rand(3, 2)
            b = torch.rand(2, 3)
            nt = torch.nested.nested_tensor([a, b])
            self.assertRaises(RuntimeError, lambda: unbind_fn(nt, 1))

        # Both of these tests are necessary, because we're using
        # torch_function.
        _test_fn(lambda x, dim: x.unbind(dim))
        # TODO: Re-enable this once using torch_dispatch
        # _test_fn(lambda x, dim: torch.unbind(x, dim))

    @torch.inference_mode()
    def test_nested_tensor(self):
        self.assertRaises(TypeError, lambda: torch.nested.nested_tensor(torch.tensor([3.0])))
        self.assertRaises(TypeError, lambda: torch.nested.nested_tensor(4.0))

    @torch.inference_mode()
    def test_nested_tensor_matching_dim(self):
        self.assertRaisesRegex(
            RuntimeError,
            "Found dimension 1 for Tensor at index 1 and dimension 0 for Tensor at index 0.",
            lambda: torch.nested.nested_tensor([torch.tensor(1.0), torch.tensor([])]),
        )
        self.assertRaisesRegex(
            RuntimeError,
            "Found dimension 1 for Tensor at index 2 and dimension 0 for Tensor at index 1.",
            lambda: torch.nested.nested_tensor(
                [torch.tensor(1.0), torch.tensor(2.0), torch.tensor([])]
            ),
        )

    @torch.inference_mode()
    def test_default_nested_tensor(self):
        self.assertRaises(TypeError, lambda: torch.nested.nested_tensor())
        default_nested_tensor = torch.nested.nested_tensor([])
        default_tensor = torch.tensor([])
        # self.assertEqual(default_nested_tensor.nested_dim(), 1)
        # self.assertEqual(default_nested_tensor.nested_size(), ())
        self.assertEqual(default_nested_tensor.dim(), default_tensor.dim())
        self.assertEqual(default_nested_tensor.layout, default_tensor.layout)
        self.assertEqual(default_nested_tensor.device, default_tensor.device)
        self.assertEqual(default_nested_tensor.dtype, default_tensor.dtype)
        self.assertEqual(
            default_nested_tensor.requires_grad, default_tensor.requires_grad
        )
        self.assertIsNone(default_tensor.grad)
        # TODO: Re-enable once we have a performance driven
        # use case and implementation.
        # self.assertEqual(default_nested_tensor.is_pinned(),
        #                  default_tensor.is_pinned())

    @torch.inference_mode()
    def test_dim(self):
        for constructor in _iter_constructors():
            a1 = constructor([])
            self.assertEqual(a1.dim(), 1)
            a1 = constructor([torch.tensor(3.0)])
            self.assertEqual(a1.dim(), 1)
            a1 = constructor([torch.tensor([1, 2, 3, 4])])
            self.assertEqual(a1.dim(), 2)

    @unittest.skipIf(IS_FBCODE, "numel is not virtual in fbcode.")
    @torch.inference_mode()
    def test_numel(self):
        for constructor in _iter_constructors():
            a1 = constructor([])
            self.assertEqual(a1.numel(), 0)
            a1 = constructor([torch.tensor(3.0), torch.tensor(4.0)])
            self.assertEqual(a1.numel(), 2)
            a1 = constructor([torch.randn(2, 2, 2)])
            self.assertEqual(a1.numel(), 8)
            a1 = constructor([torch.randn([1, 2, 3]), torch.randn(3, 2, 1)])
            self.assertEqual(a1.numel(), 12)
            a1 = constructor([torch.randn([1, 1, 3]), torch.randn(3, 2, 4)])
            self.assertEqual(a1.numel(), 27)
            a1 = constructor([torch.randn([5, 5, 5]), torch.randn(6, 6, 6)])
            self.assertEqual(a1.numel(), 341)

            # Interesting edge case
            a1 = constructor([torch.randn([1, 2, 3]), torch.randn(1, 2, 0)])
            self.assertEqual(a1.numel(), 6)

    @torch.inference_mode()
    def test_size(self):
        for constructor in _iter_constructors():
            a1 = constructor([])
            self.assertRaisesRegex(
                RuntimeError,
                "NestedTensorImpl doesn't support sizes",
                lambda: a1.size(),
            )

    def test_size_dim(self):
        a = torch.nested.nested_tensor([])
        self.assertEqual(a.size(0), 0)

        a = torch.nested.nested_tensor([torch.tensor(1)])
        self.assertEqual(a.size(0), 1)

        a = torch.nested.nested_tensor([torch.tensor(1), torch.tensor(2)])
        self.assertEqual(a.size(0), 2)

        a = torch.nested.nested_tensor([torch.rand(1, 2),
                                        torch.rand(1, 8)])
        self.assertEqual(a.size(0), 2)
        self.assertEqual(a.size(1), 1)
        self.assertRaisesRegex(
            RuntimeError, "Given dimension 2 is irregular and does not have a size", lambda: a.size(2))

        a = torch.nested.nested_tensor([torch.rand(3, 4),
                                        torch.rand(5, 4)])
        self.assertEqual(a.size(0), 2)
        self.assertRaisesRegex(
            RuntimeError, "Given dimension 1 is irregular and does not have a size", lambda: a.size(1))
        self.assertEqual(a.size(2), 4)

    @unittest.skipIf(IS_FBCODE, "stride is not virtual in fbcode.")
    @torch.inference_mode()
    def test_stride(self):
        for constructor in _iter_constructors():
            a1 = constructor([])
            self.assertRaisesRegex(
                RuntimeError,
                "NestedTensorImpl doesn't support strides",
                lambda: a1.stride(),
            )

    @unittest.skipIf(IS_FBCODE, "is_contiguous is not virtual in fbcode.")
    @torch.inference_mode()
    def test_is_contiguous(self):
        # Test empty case
        nt_empty = torch.nested.nested_tensor([])
        assert nt_empty.is_contiguous()
        self.assertEqual(nt_empty, nt_empty.contiguous())

        nt_contiguous, nt_noncontiguous = random_nt_noncontiguous_pair((2, 3, 6, 7))

        # Test contiguous case
        assert nt_contiguous.is_contiguous()
        self.assertEqual(nt_contiguous, nt_contiguous.contiguous())

        # Test non_contiguous case
        assert not nt_noncontiguous.is_contiguous()
        self.assertEqual(nt_contiguous, nt_noncontiguous.contiguous())

        # Test querying by memory_format
        self.assertTrue(nt_contiguous.is_contiguous(memory_format=torch.contiguous_format))
        self.assertTrue(not nt_noncontiguous.is_contiguous(memory_format=torch.contiguous_format))

    @torch.inference_mode()
    def test_repr_string(self):
        a = torch.nested.nested_tensor([])
        expected = "nested_tensor([\n\n])"
        self.assertEqual(str(a), expected)
        self.assertEqual(repr(a), expected)

        a = torch.nested.nested_tensor([torch.tensor(1.0)])
        expected = "nested_tensor([\n  tensor(1.)\n])"
        self.assertEqual(str(a), expected)
        self.assertEqual(repr(a), expected)

        a = torch.nested.nested_tensor([torch.tensor([[1, 2]]), torch.tensor([[4, 5]])])
        expected = "nested_tensor([\n  tensor([[1, 2]]),\n  tensor([[4, 5]])\n])"
        self.assertEqual(str(a), expected)
        self.assertEqual(repr(a), expected)

    def test_to_padded_tensor_on_empty_tensor(self):

        nt = torch.nested.nested_tensor([])
        empty = torch.nested.to_padded_tensor(nt, 4)
        self.assertEqual(empty, torch.tensor([]))

    def test_nested_namespace(self):
        nt = torch.nested.nested_tensor([torch.randn(2, 3), torch.randn(4, 5)])
        result = nt.to_padded_tensor(4)
        nested_namespace_result = torch.nested.to_padded_tensor(nt, 4)
        self.assertEqual(result, nested_namespace_result)

    def test_to(self):
        ntensors = 4
        nt = random_nt(torch.device('cpu'), torch.float32, ntensors, (4, 4))

        def test_copy_behavior(t, non_blocking=False):
            self.assertIs(t, t.to(t, non_blocking=non_blocking))
            self.assertIs(t, t.to(t.dtype, non_blocking=non_blocking))
            self.assertIs(t, t.to(torch.empty_like(t), non_blocking=non_blocking))
            self.assertIsNot(t, t.to(t, non_blocking=non_blocking, copy=True))
            self.assertIsNot(t, t.to(t.dtype, non_blocking=non_blocking, copy=True))
            self.assertIsNot(t, t.to(torch.empty_like(t), non_blocking=non_blocking, copy=True))

            devices = [t.device]
            if t.device.type == 'cuda':
                if t.device.index == -1:
                    devices.append(f'cuda:{torch.cuda.current_device()}')
                elif t.device.index == torch.cuda.current_device():
                    devices.append('cuda')
            for device in devices:
                self.assertIs(t, t.to(device, non_blocking=non_blocking))
                self.assertIs(t, t.to(device, t.dtype, non_blocking=non_blocking))
                self.assertIsNot(t, t.to(device, non_blocking=non_blocking, copy=True))
                self.assertIsNot(t, t.to(device, t.dtype, non_blocking=non_blocking, copy=True))

        test_copy_behavior(nt)
        self.assertEqual(nt.device, nt.to('cpu').device)
        self.assertEqual(nt.device, nt.to('cpu', dtype=torch.float32).device)
        self.assertIs(torch.float32, nt.to('cpu', dtype=torch.float32).dtype)
        self.assertEqual(nt.device, nt.to(torch.float32).device)
        self.assertIs(torch.float32, nt.to(dtype=torch.float32).dtype)

        def test_data_ptr(getter):
            self.assertEqual(getter(nt), getter(nt.to('cpu')))
            self.assertEqual(getter(nt), getter(nt.to(dtype=nt.dtype, device=nt.device, copy=False)))
            self.assertEqual(getter(nt), getter(nt.to('cpu', copy=False)))
            self.assertNotEqual(getter(nt), getter(nt.to('cpu', copy=True)))

        test_data_ptr(lambda nt: nt.data_ptr())

        if torch.cuda.is_available():
            for non_blocking in [True, False]:
                for cuda in ['cuda', 'cuda:0' if torch.cuda.device_count() == 1 else 'cuda:1']:
                    nt2 = random_nt(cuda, torch.float32, ntensors, (4, 4))
                    test_copy_behavior(nt2, non_blocking)
                    self.assertEqual(nt2.device, nt2.to(cuda, non_blocking=non_blocking).device)
                    self.assertEqual(nt.device, nt2.to('cpu', non_blocking=non_blocking).device)
                    self.assertEqual(nt2.device, nt.to(cuda, non_blocking=non_blocking).device)
                    self.assertIs(torch.int32, nt2.to('cpu', dtype=torch.int32, non_blocking=non_blocking).dtype)
                    self.assertEqual(nt.device, nt2.to('cpu', dtype=torch.int32, non_blocking=non_blocking).device)
                    self.assertIs(torch.int32, nt2.to(dtype=torch.int32).dtype)
                    self.assertEqual(nt2.device, nt2.to(dtype=torch.int32).device)

    def test_copy_(self):
        ntensors = 4
        nt = random_nt(torch.device('cpu'), torch.float32, ntensors, (4, 4))
        nt_copy = torch.empty_like(nt)
        nt_copy.copy_(nt)

        for (nt_ub, nt_copy_ub) in zip(nt.unbind(), nt_copy):
            self.assertEqual(nt_ub, nt_copy_ub)

        nt_error = torch.nested.nested_tensor([torch.tensor([0, 0])])
        self.assertRaisesRegex(
            RuntimeError,
            "copy_ only supports tensors that are the same size for Nested implementations",
            lambda: nt_error.copy_(nt)
        )

        if torch.cuda.is_available():
            nt = random_nt(torch.device('cuda'), torch.float32, ntensors, (4, 4))
            nt_copy = torch.empty_like(nt, device=torch.device('cpu'))
            nt_copy.copy_(nt, non_blocking=True)
            torch.cuda.current_stream(torch.cuda.current_device()).synchronize()
            for (nt_ub, nt_copy_ub) in zip(nt.unbind(), nt_copy):
                self.assertEqual(nt_ub, nt_copy_ub)

            nt_copy = torch.empty_like(nt, device=torch.device('cpu'))
            nt_copy.copy_(nt, non_blocking=False)
            for (nt_ub, nt_copy_ub) in zip(nt.unbind(), nt_copy):
                self.assertEqual(nt_ub, nt_copy_ub)

    def test_fill_(self):
        ntensors = 4
        nt = random_nt(torch.device('cpu'), torch.float32, ntensors, (4, 4))
        nt.fill_(10.)
        for nt_ub in nt.unbind():
            t = torch.empty_like(nt_ub)
            t.fill_(10.)
            self.assertEqual(nt_ub, t)

        fill_tensor = torch.tensor([11.])
        self.assertRaisesRegex(
            RuntimeError,
            "fill_ only supports 0-dimension value tensor",
            lambda: nt.fill_(fill_tensor)
        )

        nt.fill_(fill_tensor[0])
        for nt_ub in nt.unbind():
            t = torch.empty_like(nt_ub)
            t.fill_(11.)
            self.assertEqual(nt_ub, t)

    def test_zero_(self):
        ntensors = 4
        nt = random_nt(torch.device('cpu'), torch.float32, ntensors, (4, 4))
        nt.zero_()
        for nt_ub in nt.unbind():
            t = torch.empty_like(nt_ub)
            t.fill_(0.)
            self.assertEqual(nt_ub, t)

    @parametrize("func", [torch.ones_like, torch.zeros_like, torch.randn_like],
                 name_fn=lambda f: f.__name__)
    def test_like_functions(self, func):
        ntensors = 4
        nt = random_nt(torch.device('cpu'), torch.float32, ntensors, (4, 4))
        torch.manual_seed(1)
        nt_like = func(nt)

        torch.manual_seed(1)
        for nt_ub in nt_like.unbind():
            t_like = func(nt_ub)
            self.assertEqual(nt_ub, t_like)

    def test_cat(self):
        # dim=0 success case
        # No constraints on ragged structures matching.
        x = random_nt_from_dims([5, None, 10])
        y = random_nt_from_dims([3, 4, None])
        output = torch.cat([x, y], dim=0)
        for out_component, xy_component in zip(
                output.unbind(), itertools.chain(x.unbind(), y.unbind())):
            self.assertEqual(out_component, xy_component)

        # dim=-1 success case
        # shape (B, *, D)
        x = random_nt_from_dims([5, None, 10])
        # shape (B, *, D'); same structure as x but dim=-1 differs
        y = random_nt_from_similar(x, dims=[-1, -1, 8])
        # should be shape (B, *, D + D') when supported
        output = torch.cat([x, y], dim=-1)
        for out_component, x_component, y_component in zip(output.unbind(), x.unbind(), y.unbind()):
            self.assertEqual(out_component, torch.cat([x_component, y_component], dim=-1))

        # dim between 0 and -1 success case
        x = random_nt_from_dims([5, None, 2, 3])
        # same structure as x but dim=2 differs
        y = random_nt_from_similar(x, dims=[-1, -1, 4, -1])
        output = torch.cat([x, y], dim=2)
        for out_component, x_component, y_component in zip(output.unbind(), x.unbind(), y.unbind()):
            self.assertEqual(out_component, torch.cat([x_component, y_component], dim=1))

        # error case: mixed NT / dense inputs
        x = random_nt_from_dims([5, None, 2])
        y = torch.randn(5, 3, 2)
        with self.assertRaisesRegex(
                RuntimeError, "expected each tensor in given list to be nested"):
            torch.cat([x, y], dim=-1)

        # error case: NTs with different dims
        x = random_nt_from_dims([5, None, 2])
        y = random_nt_from_dims([5, None, 2, 3])
        with self.assertRaisesRegex(
                RuntimeError, "expected all nested tensors to have matching ragged structures outside of the concatenated dim"):
            torch.cat([x, y], dim=-1)

        # error case: non-contiguous NT
        x, y = random_nt_noncontiguous_pair((2, 3, 4), dtype=torch.float32)
        # transpose to put ragged dim next to batch dim
        x, y = x.transpose(-2, -1), y.transpose(-2, -1)
        with self.assertRaisesRegex(
                RuntimeError, "only contiguous nested tensors are supported"):
            torch.cat([x, y], dim=-1)

        # error case: multiple ragged dims in inputs
        x = random_nt_from_dims([5, None, None, 2])
        y = random_nt_from_similar(x)
        with self.assertRaisesRegex(
                RuntimeError, "only nested tensors with a single ragged dim next to the batch dim are supported"):
            torch.cat([x, y], dim=-1)

        # error case: ragged dim not next to batch dim
        x = random_nt_from_dims([5, 2, None])
        y = random_nt_from_similar(x)
        with self.assertRaisesRegex(
                RuntimeError, "only nested tensors with a single ragged dim next to the batch dim are supported"):
            torch.cat([x, y], dim=1)

        # error case: NTs with different batch sizes
        x = random_nt_from_dims([5, None, 2])
        y = random_nt_from_dims([3, None, 2])
        with self.assertRaisesRegex(
                RuntimeError, "expected all nested tensors to have matching ragged structures outside of the concatenated dim"):
            torch.cat([x, y], dim=-1)

        # error case: NTs with different ragged structures
        x = torch.nested.nested_tensor([
            torch.randn(2, 6),
            torch.randn(4, 6),
            torch.randn(5, 6),
        ])
        y = torch.nested.nested_tensor([
            torch.randn(5, 6),
            torch.randn(4, 6),
            torch.randn(2, 6),
        ])
        with self.assertRaisesRegex(
                RuntimeError, "expected all nested tensors to have matching ragged structures outside of the concatenated dim"):
            torch.cat([x, y], dim=-1)


@markDynamoStrictTest
class TestNestedTensorDeviceType(TestCase):
    # Helper function to generate a pair of random nested tensors
    # the 2 nested tensors have same shapes
    def random_nt_pair(self, device, dtype, num_tensors, max_dims):
        ts1 = []
        ts2 = []
        for _ in range(num_tensors):
            tensor_dims = tuple([torch.randint(low=0, high=max_dim, size=(1,)).item() for max_dim in max_dims])
            t1 = torch.randn(tensor_dims, device=device, dtype=dtype)
            t2 = torch.randn(tensor_dims, device=device, dtype=dtype)
            ts1.append(t1)
            ts2.append(t2)
        return (torch.nested.nested_tensor(ts1, device=device, dtype=dtype),
                torch.nested.nested_tensor(ts2, device=device, dtype=dtype))

    @dtypes(*floating_types_and_half())
    def test_detach(self, device, dtype):
        a = torch.randn(2, 4, device=device, dtype=dtype, requires_grad=False)
        b = torch.randn(5, 4, device=device, dtype=dtype, requires_grad=False)
        x = torch.nested.nested_tensor([a, b], requires_grad=True)

        x_detach = x.detach()

        z = x_detach * 4
        self.assertFalse(x_detach.requires_grad)
        self.assertFalse(z.requires_grad)

        a = torch.randn(2, 4, device=device, dtype=dtype, requires_grad=True)
        b = torch.randn(5, 4, device=device, dtype=dtype, requires_grad=True)
        x = torch.nested.as_nested_tensor([a, b])

        y = x * 2
        y = y.detach()
        self.assertFalse(y.requires_grad)
        self.assertIsNone(y.grad_fn)

        z = x + y
        torch.nested.to_padded_tensor(z, 0).sum().backward()
        # This is an incorrect gradient, but we assume that's what the user
        # wanted. detach() is an advanced option.
        self.assertEqual(a.grad, torch.ones(2, 4, device=device, dtype=dtype))
        self.assertEqual(b.grad, torch.ones(5, 4, device=device, dtype=dtype))

    @dtypes(torch.float, torch.float16, torch.double)
    def test_unbind_noncontiguous(self, device, dtype):
        nt_contiguous, nt_noncontiguous = random_nt_noncontiguous_pair((2, 3, 6, 7), device, dtype)
        ub_contiguous = nt_contiguous.unbind()
        ub_noncontiguous = nt_noncontiguous.unbind()
        self.assertEqual(len(ub_contiguous), len(ub_noncontiguous))
        n = len(ub_contiguous)
        for i in range(n):
            self.assertEqual(ub_contiguous[i], ub_noncontiguous[i])

    @dtypes(torch.float)
    @skipMeta
    def test_to_then_from_padded_tensor_no_transform0213(self, device, dtype):
        t = torch.randn(4, 4, 4, device=device, dtype=dtype)
        ts = list(torch.unbind(t))
        ts[0] = ts[0][:-1]
        nt = torch.nested.nested_tensor(ts, device=device, dtype=dtype)
        padded = torch.nested.to_padded_tensor(nt, 0)

        nt_to = torch._nested_from_padded_and_nested_example(padded, nt)

        for (t1, t2) in zip(nt.unbind(), nt_to.unbind()):
            self.assertEqual(t1, t2)
        self.assertEqual(nt.device, nt_to.device)

    @dtypes(torch.float)
    @dtypesIfCUDA(torch.float, torch.half)
    @skipMeta
    @torch.inference_mode()
    def test_layer_norm(self, device, dtype):
        def _test(size):
            # Simple shapes test
            t0 = torch.randn(2, size, device=device, dtype=dtype, requires_grad=False)
            t1 = torch.randn(2, size, device=device, dtype=dtype, requires_grad=False)
            ts = [t0, t1, t0, t1]
            nt = torch.nested.nested_tensor(ts, device=device, dtype=dtype)
            layer_norm = torch.nn.LayerNorm(size, device=device, dtype=dtype)
            nt_result = layer_norm(nt)
            for (nt_subresult, t) in zip(nt_result.unbind(), ts):
                t_result = layer_norm(t.reshape(1, -1, size).squeeze(0))
                self.assertEqual(nt_subresult, t_result)

            # More complex nt test with different lengths for each tensor
            t0 = torch.randn(4, size, device=device, dtype=dtype, requires_grad=False)
            t1 = torch.randn(10, size, device=device, dtype=dtype, requires_grad=False)
            t2 = torch.randn(7, size, device=device, dtype=dtype, requires_grad=False)
            ts = [t0, t1, t2, t0, t2]
            nt = torch.nested.nested_tensor(ts, device=device, dtype=dtype)
            layer_norm = torch.nn.LayerNorm(size, device=device, dtype=dtype)
            nt_result = layer_norm(nt)
            for (nt_subresult, t) in zip(nt_result.unbind(), ts):
                t_result = layer_norm(t.reshape(1, -1, size).squeeze(0))
                self.assertEqual(nt_subresult, t_result)

            if size <= 128:
                # Test with multidimensional tensors after irregular dim
                # (run only with smaller dimensions to ensure fast execution)
                t0 = torch.randn(4, size, size, 4, device=device, dtype=dtype, requires_grad=False)
                t1 = torch.randn(10, size, size, 4, device=device, dtype=dtype, requires_grad=False)
                t2 = torch.randn(7, size, size, 4, device=device, dtype=dtype, requires_grad=False)
                ts = [t0, t1, t2, t0, t2]
                nt = torch.nested.nested_tensor(ts, device=device, dtype=dtype)
                layer_norm = torch.nn.LayerNorm((size, size, 4), device=device, dtype=dtype)
                nt_result = layer_norm(nt)
                for (nt_subresult, t) in zip(nt_result.unbind(), ts):
                    t_result = layer_norm(t.reshape(1, -1, size, size, 4).squeeze(0))
                    self.assertEqual(nt_subresult, t_result)

                # Test where the normalizing dimensions are not all
                layer_norm = torch.nn.LayerNorm((size, 4), device=device, dtype=dtype)
                nt_result = layer_norm(nt)
                for (nt_subresult, t) in zip(nt_result.unbind(), ts):
                    t_result = layer_norm(t.reshape(1, -1, size, size, 4).squeeze(0))
                    self.assertEqual(nt_subresult, t_result)

        for size in (1024, 1023, 513, 512, 256, 128, 2, 4, 32):
            _test(size)

    @dtypes(torch.float)
    @dtypesIfCUDA(torch.float, torch.half)
    @skipMeta
    @torch.inference_mode()
    def test_layer_norm_breaking(self, device, dtype):
        size = 128
        t0 = torch.randn(4, size, size, 4, device=device, dtype=dtype, requires_grad=False)
        t1 = torch.randn(10, size, size, 4, device=device, dtype=dtype, requires_grad=False)
        t2 = torch.randn(7, size, size, 4, device=device, dtype=dtype, requires_grad=False)
        ts = [t0, t1, t2, t0, t2]
        nt = torch.nested.nested_tensor(ts, device=device, dtype=dtype)
        layer_norm = torch.nn.LayerNorm((4, size, size, 4), device=device, dtype=dtype)
        self.assertRaisesRegex(
            RuntimeError,
            "normalized_shape extends into irregular dimensions for the nested tensor",
            lambda: layer_norm(nt),
        )
        layer_norm = torch.nn.LayerNorm((size + 1, size, 4), device=device, dtype=dtype)
        self.assertRaisesRegex(
            RuntimeError,
            "The shape at dimension 0",
            lambda: layer_norm(nt),
        )

    @decorateIf(
        xfailIfTorchDynamo,
        # only fails in python 3.11. TODO: Ensure this is fixed once views work!
        lambda params: params["layout"] == torch.jagged and sys.version_info >= (3, 11)
    )
    @parametrize("layout", [torch.strided, torch.jagged], name_fn=layout_name)
    def test_embedding(self, device, layout):
        inputs = [
            torch.randint(100, (L,), device=device, dtype=torch.int64)
            for L in torch.randint(5, 50, (8,))
        ]
        x = torch.nested.nested_tensor(inputs, device=device, dtype=torch.int64, layout=layout)
        emb = torch.nn.Embedding(100, 8, device=device)
        y = emb(x)
        ys = y.unbind()
        for i, inp in enumerate(inputs):
            self.assertEqual(emb(inp), ys[i])


    @skipMeta
    @torch.inference_mode()
    @dtypes(*floating_types_and_half())
    def test_masked_fill(self, device, dtype):
        # nested tensor * nested tensor
        (nt, mask) = self.random_nt_pair(device, dtype, 4, (4, 4))
        mask = torch.nested.nested_tensor([m < 0 for m in mask.unbind()])
        ref = torch.nested.nested_tensor([t.masked_fill(m, 0) for (t, m) in zip(nt.unbind(), mask.unbind())])
        out = nt.masked_fill(mask, 0)
        self.assertEqual(ref, out)


    @dtypes(torch.float, torch.float16)
    def test_to_padded_tensor_simple(self, device, dtype):
        t = torch.randn(4, 4, 4, device=device, dtype=dtype)
        ts = list(torch.unbind(t))
        ts[0] = ts[0][:-1]
        nt = torch.nested.nested_tensor(ts, device=device, dtype=dtype)
        for padding_value in (0, 1):
            padded = torch.nested.to_padded_tensor(nt, padding_value)

            correct_output = t.clone()
            if padding_value == 0:
                correct_output[0][-1] = torch.zeros_like(correct_output[0][-1])
            else:
                correct_output[0][-1] = torch.ones_like(correct_output[0][-1])

            self.assertEqual(padded, correct_output)
            self.assertEqual(padded.device, torch.device(device))
            self.assertEqual(padded.dtype, dtype)

    @dtypes(torch.float, torch.float16)
    def test_to_padded_tensor_output_size(self, device, dtype):
        t = torch.randn(4, 4, 4, device=device, dtype=dtype)
        output_size = (4, 6, 5)
        ts = list(torch.unbind(t))
        ts[0] = ts[0][:-1]
        nt = torch.nested.nested_tensor(ts, device=device, dtype=dtype)
        for padding_value in (0, 1):
            padded = torch.nested.to_padded_tensor(nt, padding_value, output_size=output_size)
            correct_output = torch.ones(output_size, device=device, dtype=dtype) * padding_value
            correct_output[:4:, :4, :4] = t.clone()
            if padding_value == 0:
                correct_output[0][3] = torch.zeros_like(correct_output[0][3])
            else:
                correct_output[0][3] = torch.ones_like(correct_output[0][3])

            self.assertEqual(padded, correct_output)
            self.assertEqual(padded.device, torch.device(device))
            self.assertEqual(padded.dtype, dtype)

    @dtypes(torch.float, torch.float16, torch.double)
    def test_to_padded_tensor_dim2(self, device, dtype):
        ts = [
            torch.randn(160, device=device, dtype=dtype),
            torch.randn(1240, device=device, dtype=dtype),
            torch.randn(2400, device=device, dtype=dtype),
        ]
        nt = torch.nested.nested_tensor(ts, device=device, dtype=dtype)
        pad = 42
        correct_output = []
        for t in ts:
            next_output = torch.ones_like(ts[2]) * pad
            correct_output.append(next_output)
            next_output[:t.size(0)].copy_(t)
        correct_output = torch.stack(correct_output)
        padded = torch.nested.to_padded_tensor(nt, pad)
        self.assertEqual(padded, correct_output)

    @dtypes(torch.float, torch.float16, torch.double)
    def test_to_padded_tensor_dim3(self, device, dtype):
        ts = [
            torch.randn(16, 21, device=device, dtype=dtype),
            torch.randn(24, 32, device=device, dtype=dtype),
            torch.randn(40, 53, device=device, dtype=dtype),
        ]
        nt = torch.nested.nested_tensor(ts, device=device, dtype=dtype)
        pad = 42
        correct_output = []
        for t in ts:
            next_output = torch.ones_like(ts[2]) * pad
            correct_output.append(next_output)
            next_output[:t.size(0), :t.size(1)].copy_(t)
        correct_output = torch.stack(correct_output)
        padded = torch.nested.to_padded_tensor(nt, pad)
        self.assertEqual(padded, correct_output)

    @dtypes(torch.float, torch.float16, torch.double)
    def test_to_padded_tensor_dim4(self, device, dtype):
        ts = [
            torch.randn(16, 21, 13, device=device, dtype=dtype),
            torch.randn(24, 32, 14, device=device, dtype=dtype),
            torch.randn(40, 53, 16, device=device, dtype=dtype),
        ]
        nt = torch.nested.nested_tensor(ts, device=device, dtype=dtype)
        pad = 42
        correct_output = []
        for t in ts:
            next_output = torch.ones_like(ts[2]) * pad
            correct_output.append(next_output)
            next_output[:t.size(0), :t.size(1), :t.size(2)].copy_(t)
        correct_output = torch.stack(correct_output)
        padded = torch.nested.to_padded_tensor(nt, pad)
        self.assertEqual(padded, correct_output)

    # TODO: test noncontiguous to_padded_tensor
    # For now this tests the functionality of noncontiguous_to_padded_tensor
    # and the error message of to_padded_tensor
    # since to_padded_tensor does not support noncontiguous buffer yet
    @dtypes(torch.float, torch.float16, torch.double)
    @torch.inference_mode()
    def test_to_padded_tensor_noncontiguous(self, device, dtype):
        nt_contiguous, nt_noncontiguous = random_nt_noncontiguous_pair((2, 3, 6, 7), device, dtype)
        # test noncontiguous_to_padded_tensor functionality
        self.assertEqual(
            torch.nested.to_padded_tensor(nt_contiguous, 0.0),
            noncontiguous_to_padded_tensor(nt_noncontiguous))
        # test to_padded_tensor error message
        self.assertRaisesRegex(
            RuntimeError,
            r"for now to_padded_tensor only supports contiguous nested tensor",
            lambda: torch.nested.to_padded_tensor(nt_noncontiguous, 0.0)
        )

    @skipMeta
    def test_device_checks(self, device):
        nt = torch.nested.nested_tensor([], device=device)
        is_cuda = 'cuda' in str(device)
        self.assertEqual(nt.is_cuda, is_cuda)

    @dtypes(torch.float, torch.float16, torch.double)
    def test_nested_tensor_indexing(self, device, dtype):
        # edge case: empty nested tensor
        nt0 = torch.nested.nested_tensor([])
        self.assertRaises(IndexError, lambda: nt0[0])
        # normal case
        x0 = torch.randn((2, 5), device=device, dtype=dtype)
        x1 = torch.randn((3, 4), device=device, dtype=dtype)
        nt = torch.nested.nested_tensor([x0, x1])
        # single index: only support integer in the batch dimension
        self.assertEqual(nt[0], x0)
        self.assertEqual(nt[-1], x1)
        self.assertRaises(IndexError, lambda: nt[2])
        self.assertRaises(IndexError, lambda: nt[-3])
        self.assertRaises(NotImplementedError, lambda: nt[:])
        self.assertEqual(nt[...], nt)
        # tuple of indices: only support integer in the batch dimension
        #                 + all possible indexing in the original tensor dimensions
        self.assertEqual(nt[0, 0, 0], x0[0, 0])
        self.assertEqual(nt[0, 1, :], x0[1, :])
        self.assertEqual(nt[1, ...], x1)
        self.assertRaises(IndexError, lambda: nt[1, 4, 2])
        self.assertRaises(NotImplementedError, lambda: nt[:, 1, 1])
        # test select on non-batch dimensions
        self.assertEqual(nt.select(1, 0)[0], x0.select(0, 0))
        self.assertEqual(nt.select(1, 0)[1], x1.select(0, 0))
        self.assertRaises(IndexError, lambda: nt.select(1, 3))
        self.assertEqual(nt.select(2, 0)[0], x0.select(1, 0))
        self.assertEqual(nt.select(2, 0)[1], x1.select(1, 0))
        self.assertRaises(IndexError, lambda: nt.select(2, 5))
        # make sure indexing returns a view
        nt[0].fill_(100.0)
        answer = torch.tensor(100.0, device=device, dtype=dtype).expand((2, 5))
        self.assertEqual(nt[0], answer)
        nt[1, 1, :].fill_(200.0)
        answer = torch.tensor(200.0, device=device, dtype=dtype).expand(4)
        self.assertEqual(nt[1, 1, :], answer)

        # Test that indexing works when requires_grad_(True)
        # previously this was failing because the backward kernel for select.int uses .sizes()
        nt = torch.nested.nested_tensor([x0, x1]).requires_grad_(True)
        self.assertEqual(nt[0], x0)
        self.assertEqual(nt[-1], x1)
        grad_x0 = torch.randn((2, 5), device=device, dtype=dtype)
        nt[0].backward(grad_x0)
        expected_grad = torch.nested.nested_tensor([grad_x0, torch.zeros((3, 4), device=device, dtype=dtype)])
        self.assertEqual(nt.grad, expected_grad)

    @parametrize("func", [subtest(torch.nn.functional.relu, name='relu'),
                          subtest(torch.nn.functional.relu_, name='relu_'),
                          subtest(torch.nn.functional.gelu, name='gelu'),
                          subtest(torch._C._nn.gelu_, name='gelu_'),
                          subtest(torch.tanh, name='tanh'),
                          subtest(torch.tanh_, name='tanh_'),
                          subtest(torch.neg, name='neg'),
                          subtest(torch.nn.functional.silu, name='silu'),
                          subtest(partial(torch.nn.functional.silu, inplace=True), name='silu_'),
                          subtest(torch.abs, name="abs"),
                          subtest(torch.abs_, name="abs_"),
                          subtest(torch.sgn, name="sgn"),
                          subtest(torch.logical_not, name='logical_not'),
                          subtest(torch.sin, name='sin'),
                          subtest(torch.cos, name='cos')])
    def test_activations(self, device, func):
        nt, nt_noncontiguous = random_nt_noncontiguous_pair((2, 3, 6, 7), device=device, dtype=torch.float32)
        nested_result = func(nt)
        self.assertTrue(nested_result.is_nested)
        for t, t_res in zip(nt.unbind(), nested_result.unbind()):
            self.assertEqual(func(t), t_res)
        self.assertRaisesRegex(
            RuntimeError,
            "NestedTensor must be contiguous to get buffer.",
            lambda: func(nt_noncontiguous))

    @parametrize("func", [subtest(torch.ge, name='ge'),
                          subtest(torch.eq, name='eq')])
    def test_binary_ops_with_scalar(self, device, func):
        nt_contiguous, nt_noncontiguous = random_nt_noncontiguous_pair(
            (2, 3, 6, 7), device=device, dtype=torch.float32)
        scalar = 0.0

        # should work regardless of contiguity
        for nt in (nt_contiguous, nt_noncontiguous):
            nested_result = func(nt, scalar)
            self.assertTrue(nested_result.is_nested)
            for t, t_res in zip(nt.unbind(), nested_result.unbind()):
                self.assertEqual(func(t, scalar), t_res)

    @dtypes(*floating_types_and_half())
    def test_nested_tensor_chunk(self, device, dtype):
        # Transformer use case
        a = torch.randn(3, 3 * 4, device=device, dtype=dtype)
        b = torch.randn(2, 3 * 4, device=device, dtype=dtype)
        c = torch.randn(1, 3 * 4, device=device, dtype=dtype)
        a_chunks = a.chunk(3, dim=-1)
        b_chunks = b.chunk(3, dim=-1)
        c_chunks = c.chunk(3, dim=-1)

        a_nt = [a_chunks[0], b_chunks[0], c_chunks[0]]
        b_nt = [a_chunks[1], b_chunks[1], c_chunks[1]]
        c_nt = [a_chunks[2], b_chunks[2], c_chunks[2]]

        nt = torch.nested.nested_tensor([a, b, c])
        chunked = nt.chunk(3, dim=-1)

        self.assertEqual(chunked[0], torch.nested.nested_tensor(a_nt))
        self.assertEqual(chunked[1], torch.nested.nested_tensor(b_nt))
        self.assertEqual(chunked[2], torch.nested.nested_tensor(c_nt))

        for chunk in chunked:
            self.assertFalse(chunk.is_contiguous())

        # Failure chunking on ragged dimensions
        self.assertRaisesRegex(
            RuntimeError, "Chunk for nested tensors is currently only supported for the last dimension.",
            lambda: torch.chunk(nt, 5, dim=1))
        self.assertRaisesRegex(
            RuntimeError, "Chunk for nested tensors is currently only supported for the last dimension.",
            lambda: torch.chunk(nt, 5, dim=0))

        # Failure on non-contiguous nt
        _, nt_noncontiguous = random_nt_noncontiguous_pair((2, 3), device, dtype)
        self.assertRaisesRegex(
            RuntimeError, "chunk expects `self` to be contiguous.", lambda: torch.chunk(nt_noncontiguous, 5, dim=-1))

        # Failure when calling non divisible n_chunks
        self.assertRaisesRegex(
            RuntimeError, "Chunk for nested tensors is only supported for "
            "nested tensors with trailing dimension divisible by chunks.",
            lambda: torch.chunk(nt, 5, dim=-1))

        # Failure when calling backward on a chunk
        a = torch.randn(3, 3 * 4, device=device, dtype=dtype, requires_grad=True)
        b = torch.randn(2, 3 * 4, device=device, dtype=dtype, requires_grad=True)
        nt_grad = torch.nested.as_nested_tensor([a, b])
        chunked = torch.chunk(nt_grad, 2, dim=-1)
        self.assertRaisesRegex(RuntimeError, "derivative for aten::chunk is not implemented",
                               lambda: chunked[0].backward(chunked[0].clone()))

    @dtypes(*floating_types_and_half())
    def test_nested_tensor_split_with_sizes(self, device, dtype):
        a = torch.randn(3, 20, device=device, dtype=dtype)
        b = torch.randn(2, 20, device=device, dtype=dtype)
        c = torch.randn(1, 20, device=device, dtype=dtype)

        split_sizes = [4, 6, 10]
        a_splits = a.split_with_sizes(split_sizes, dim=-1)
        b_splits = b.split_with_sizes(split_sizes, dim=-1)
        c_splits = c.split_with_sizes(split_sizes, dim=-1)

        nt = torch.nested.nested_tensor([a, b, c])
        nt_splits = nt.split_with_sizes(split_sizes, dim=-1)

        for i, nt_split in enumerate(nt_splits):
            self.assertEqual(nt_split, torch.nested.nested_tensor(
                [a_splits[i], b_splits[i], c_splits[i]]))
            dense_strides = torch.stack([
                torch.tensor(a_splits[i].stride()),
                torch.tensor(b_splits[i].stride()),
                torch.tensor(c_splits[i].stride())
            ])
            self.assertEqual(nt_split._nested_tensor_strides(), dense_strides)
            self.assertFalse(nt_split.is_contiguous())

        # Failure calling on ragged dimensions
        self.assertRaisesRegex(
            RuntimeError, "split_with_sizes for nested tensors is currently only supported for the last dimension.",
            lambda: torch.split_with_sizes(nt, split_sizes, dim=1))

        # Failure calling on non-last dimension
        self.assertRaisesRegex(
            RuntimeError, "split_with_sizes for nested tensors is currently only supported for the last dimension.",
            lambda: torch.split_with_sizes(nt, split_sizes, dim=0))

        # Failure on non-contiguous nt
        _, nt_noncontiguous = random_nt_noncontiguous_pair((2, 3), device, dtype)
        self.assertRaisesRegex(
            RuntimeError, "split_with_sizes expects `self` to be contiguous.",
            lambda: torch.split_with_sizes(nt_noncontiguous, split_sizes, dim=-1))

        # Failure when calling with split_sizes that don't cover the full dim size
        bad_split_sizes = [4, 6, 9]  # don't add up to 20
        self.assertRaisesRegex(
            RuntimeError, "split_with_sizes expects split_sizes to sum exactly to 20",
            lambda: torch.split_with_sizes(nt, bad_split_sizes, dim=-1))

    @dtypes(torch.float, torch.float16, torch.double)
    @torch.inference_mode()
    def test_nested_tensor_indexing_noncontiguous(self, device, dtype):
        nt_contiguous, nt_noncontiguous = random_nt_noncontiguous_pair((2, 3, 6, 7), device, dtype)
        self.assertEqual(nt_contiguous.size(0), nt_noncontiguous.size(0))
        n = nt_contiguous.size(0)
        for i in range(n):
            self.assertEqual(nt_contiguous[i], nt_noncontiguous[i])

    @dtypes(torch.float, torch.float16)
    @skipMeta
    @torch.inference_mode()
    @parametrize("transpose", [True, False])
    def test_nested_tensor_add(self, device, dtype, transpose):
        if transpose:
            a = torch.randn(2, 2, 2, device=device, dtype=dtype)
            b = torch.rand(2, 2, 2, device=device, dtype=dtype)
            c = a.transpose(-1, -2).contiguous()
            d = b.transpose(-1, -2).contiguous()
            nt1 = torch.nested.nested_tensor([a, b, a, b])
            nt2 = torch.nested.nested_tensor([c, d, c, d]).transpose(-1, -2)
        else:
            (nt1, nt2) = self.random_nt_pair(device, dtype, 4, (4, 4))
        ref = torch.nested.nested_tensor([t1 + t2 for (t1, t2) in zip(nt1.unbind(), nt2.unbind())])
        out = nt1 + nt2
        self.assertEqual(ref, out)

    @dtypes(torch.float, torch.float16)
    @skipMeta
    @torch.inference_mode()
    @parametrize("transpose", [True, False])
    def test_nested_tensor_sub(self, device, dtype, transpose):
        if transpose:
            a = torch.randn(2, 2, 2, device=device, dtype=dtype)
            b = torch.rand(2, 2, 2, device=device, dtype=dtype)
            c = a.transpose(-1, -2).contiguous()
            d = b.transpose(-1, -2).contiguous()
            nt1 = torch.nested.nested_tensor([a, b, a, b])
            nt2 = torch.nested.nested_tensor([c, d, c, d]).transpose(-1, -2)
        else:
            (nt1, nt2) = self.random_nt_pair(device, dtype, 4, (4, 4))
        ref = torch.nested.nested_tensor([t1 - t2 for (t1, t2) in zip(nt1.unbind(), nt2.unbind())])
        out = nt1 - nt2
        self.assertEqual(ref, out)

    @onlyCUDA
    @dtypes(torch.float, torch.float16)
    @torch.inference_mode()
    @parametrize("embedding_dim", [8, 128, 256, 384])
    def test_nested_tensor_dense_elementwise(self, device, dtype, embedding_dim):
        def _test_add_mul(nt, t):
            ref_add = torch.nested.nested_tensor(
                [t1 + t2 for (t1, t2) in zip(nt.unbind(), t.unbind())])
            ref_mul = torch.nested.nested_tensor(
                [t1 * t2 for (t1, t2) in zip(nt.unbind(), t.unbind())])
            self.assertEqual(nt.add(t), ref_add)
            self.assertEqual(nt.mul(t), ref_mul)

        batch_size = 32
        seq_lens = torch.randint(low=0, high=10, size=(batch_size,))

        # [B, *, D], [B, 1, D] case
        ts = [torch.randn((seq_len, embedding_dim)) for seq_len in seq_lens]
        nt = torch.nested.nested_tensor(ts, device=device, dtype=dtype)
        t = torch.randn((batch_size, 1, embedding_dim), device=device, dtype=dtype)
        _test_add_mul(nt, t)

        # [B, *], [B, 1] case
        ts = [torch.randn(seq_len) for seq_len in seq_lens]
        nt = torch.nested.nested_tensor(ts, device=device, dtype=dtype)
        t = torch.randn((batch_size, 1), device=device, dtype=dtype)
        _test_add_mul(nt, t)

    @dtypes(torch.float, torch.float16)
    @skipMeta
    @torch.inference_mode()
    def test_nested_tensor_mul(self, device, dtype):
        # nested tensor * nested tensor
        (nt1, nt2) = self.random_nt_pair(device, dtype, 4, (4, 4))
        ref = torch.nested.nested_tensor([t1 * t2 for (t1, t2) in zip(nt1.unbind(), nt2.unbind())])
        out = nt1 * nt2
        self.assertEqual(ref, out)
        # nested tensor * scalar
        number = 10.0
        scalar = torch.tensor(number).to(dtype).to(device)
        ref = torch.nested.nested_tensor([t * number for t in nt1.unbind()])
        out_number0 = nt1 * number
        out_number1 = number * nt1
        out_scalar0 = nt1 * scalar
        out_scalar1 = scalar * nt1
        self.assertEqual(out_number0, ref)
        self.assertEqual(out_number1, ref)
        self.assertEqual(out_scalar0, ref)
        self.assertEqual(out_scalar1, ref)
        # error case: numel == 1 but dim > 0
        vector = torch.tensor([number]).to(dtype).to(device)
        self.assertRaisesRegex(
            RuntimeError,
            "Expected both self and other to be nested, but got a nested self and non-nested other",
            lambda: nt1.mul(vector)
        )
        self.assertRaisesRegex(
            RuntimeError,
            "Expected both self and other to be nested, but got a non-nested self and nested other",
            lambda: vector.mul(nt1)
        )

    @dtypes(torch.float, torch.float16)
    @skipMeta
    @torch.inference_mode()
    def test_nested_tensor_div(self, device, dtype):
        nt, nt2 = self.random_nt_pair(device, dtype, 4, (4, 4))
        scale = 4.0
        ref = torch.nested.nested_tensor([t / scale for t in nt.unbind()])
        out = nt / 4.0
        self.assertEqual(ref, out)
        ref_transposed = ref.transpose(1, 2)
        out = nt.transpose(1, 2) / 4.0
        self.assertEqual(ref_transposed, out)

        ref = torch.nested.nested_tensor([t / t2 for (t, t2) in zip(nt.unbind(), nt2.unbind())])
        out = nt / nt2
        self.assertEqual(ref, out)

        out = nt.transpose(1, 2) / nt2.transpose(1, 2)
        self.assertEqual(ref.transpose(1, 2), out)

        nt_transpose_copy = torch.nested.nested_tensor([t.transpose(0, 1) for t in nt.unbind()])

        self.assertRaisesRegex(
            RuntimeError, "div requires strides to match when given NestedTensors",
            lambda: nt_transpose_copy.transpose(1, 2) / nt2)

        nt = torch.nested.nested_tensor([torch.randn(i, 4) for i in [3, 4, 5]], device=device, dtype=dtype)
        nt_chunks = nt.chunk(2, -1)
        self.assertRaisesRegex(
            RuntimeError, "div requires offsets to match when given NestedTensors",
            lambda: nt_chunks[0] / nt_chunks[1])

    @dtypes(torch.float, torch.float16)
    @skipMeta
    @torch.inference_mode()
    def test_nested_tensor_add_in_place(self, device, dtype):
        (nt1, nt2) = self.random_nt_pair(device, dtype, 4, (4, 4))
        ref = torch.nested.nested_tensor([t1 + t2 for (t1, t2) in zip(nt1.unbind(), nt2.unbind())])
        nt1 += nt2
        self.assertEqual(ref, nt1)

    @dtypes(torch.float, torch.float16)
    @skipMeta
    @torch.inference_mode()
    def test_nested_tensor_mul_in_place(self, device, dtype):
        # nested tensor * nested tensor
        (nt1, nt2) = self.random_nt_pair(device, dtype, 4, (4, 4))
        ref = torch.nested.nested_tensor([t1 * t2 for (t1, t2) in zip(nt1.unbind(), nt2.unbind())])
        nt1 *= nt2
        self.assertEqual(ref, nt1)
        # nested tensor * scalar
        number = 10.0
        scalar = torch.tensor(number).to(dtype).to(device)
        ref = torch.nested.nested_tensor([t * number for t in nt1.unbind()])
        out_number = nt1.clone()
        out_number *= number
        out_scalar = nt1.clone()
        out_scalar *= scalar
        self.assertEqual(out_number, ref)
        self.assertEqual(out_scalar, ref)
        self.assertRaisesRegex(
            RuntimeError,
            r"output with shape \[.*\] doesn't match the broadcast shape \[.*\]",
            lambda: scalar.mul_(nt1)
        )
        # error case: numel == 1 but dim > 0
        vector = torch.tensor([number]).to(dtype).to(device)
        self.assertRaisesRegex(
            RuntimeError,
            "Expected both self and other to be nested, but got a nested self and non-nested other",
            lambda: nt1.mul_(vector)
        )
        self.assertRaisesRegex(
            RuntimeError,
            "Expected both self and other to be nested, but got a non-nested self and nested other",
            lambda: vector.mul_(nt1)
        )

    @onlyCPU
    @skipMeta
    @dtypes(torch.float)
    def test_nested_tensor_sum_dim(self, device, dtype):
        params = ((2, (1, 1)), ((4), (4, 4)), (10, (3, 5, 7)))

        def test_sum(device, dtype, ntensors, max_sizes, dim, keepdim=True):
            nt = random_nt(device, dtype, ntensors, max_sizes, require_non_empty=False)
            nt2 = nt.clone()
            ub2 = nt2.unbind()
            nt.requires_grad_(True)
            [t.requires_grad_(True) for t in ub2]
            nt_sum = nt.sum(dim=dim, keepdim=keepdim)
            ub2_sum = [t.sum(-1, keepdim=keepdim) for t in ub2]
            self.assertEqual(nt_sum, torch.nested.nested_tensor(ub2_sum))

            # test backward
            # generate gradient tensor that has the same size as the output
            size = nt_sum._nested_tensor_size()
            gt2 = []
            for i in range(ntensors):
                gt2.append(torch.randn(size[i].tolist(), device=device, dtype=dtype))
            gt = torch.nested.nested_tensor(gt2).clone()
            nt_sum.backward(gt)
            for t2, g2 in zip(ub2_sum, gt2):
                t2.backward(g2)
            self.assertEqual(nt.grad, torch.nested.nested_tensor([t.grad for t in ub2]))
            return

        for ntensors, max_sizes in params:
            test_sum(device, dtype, ntensors, max_sizes, len(max_sizes))

        # Test error inputs
        with self.assertRaisesRegex(RuntimeError, "NestedTensor can only be reduced across the last"):
            torch.nested.nested_tensor([torch.tensor([3, 4, 5]), torch.tensor([1, 2])]).sum(0, keepdim=True)

        with self.assertRaisesRegex(RuntimeError, "NestedTensor only allows reduction of a single"):
            torch.nested.nested_tensor([torch.tensor([[3, 4, 5]]), torch.tensor([[1, 2]])]).sum([0, 1], keepdim=True)

        with self.assertRaisesRegex(RuntimeError, "NestedTensor always requires keepdim=True for now."):
            torch.nested.nested_tensor([torch.tensor([3, 4, 5]), torch.tensor([1, 2])]).sum(-1)

    @dtypes(torch.float, torch.float16)
    def test_contiguous(self, device, dtype):
        # Since we don't have access to the buffer in python this is harder to show what
        # we are testing for. When we call chunk on a consistent dim of a NT
        # for chunk_size > 1 the resulting tensors are views of the original NT
        # whose numels is now less than the size of the buffer. Clone was
        # previously creating a new NT with a buffer that was the same size as the
        # original.
        nt_contiguous = torch.nested.nested_tensor([torch.randn(2, 20, device=device, dtype=dtype),
                                                    torch.randn(4, 20, device=device, dtype=dtype)])
        # Split up the last dimension which has a consistent size of 20 into 5 chunks
        chunks = nt_contiguous.chunk(5, dim=-1)

        # # Check chunks are contiguous after calling contiguous
        for chunk in chunks:
            self.assertFalse(chunk.is_contiguous())
            self.assertTrue(chunk.contiguous().is_contiguous())

    @dtypes(torch.float, torch.float16)
    @skipMeta
    def test_clone(self, device, dtype):
        nt1 = random_nt(device, dtype, 4, (4, 4), (1, 1))
        nt2 = nt1.clone()
        # Verify the values match
        self.assertEqual(nt1, nt2)
        # Verify modifying nt2 doesn't affect nt1
        nt2.mul_(nt1)
        ub1 = nt1.unbind()
        ub2 = nt2.unbind()
        for i in range(len(ub1)):
            self.assertNotEqual(ub1[i], ub2[i])

        nt1.clone(memory_format=torch.preserve_format)
        msg = "Nested tensor clone supports Preserve and Contiguous memory formats, called clone with memory format: ChannelsLast"
        with self.assertRaisesRegex(RuntimeError, msg):
            nt1.clone(memory_format=torch.channels_last)

    # cannot test torch.float16 because: RuntimeError: "bernoulli_scalar_cpu_" not implemented for 'Half'
    @decorateIf(xfailIfTorchDynamo, lambda params: params["layout"] == torch.jagged)
    @dtypes(torch.float, torch.double)
    @parametrize("layout", [torch.strided, torch.jagged], name_fn=layout_name)
    def test_dropout(self, device, dtype, layout):
        # edge case: empty nested tensor
        # TODO: support empty NT in jagged layout
        if layout == torch.strided:
            nt0 = torch.nested.nested_tensor([], layout=layout)
            y = torch.nn.functional.dropout(nt0, 0.5)
            self.assertEqual(nt0, y)
        # normal nested tensor
        ntensors = 4
        if layout == torch.jagged:
            nt = random_nt(device, dtype, ntensors, (4, 4), (0, 3), layout=layout)
        else:
            nt = random_nt(device, dtype, ntensors, (4, 4), layout=layout)
        # edge case: invalid dropout
        self.assertRaises(ValueError, lambda: torch.nn.Dropout(-0.1))
        self.assertRaises(ValueError, lambda: torch.nn.Dropout(1.1))
        self.assertRaises(ValueError, lambda: torch.nn.functional.dropout(nt, -0.1))
        self.assertRaises(ValueError, lambda: torch.nn.functional.dropout(nt, 1.1))
        # edge case: no dropout
        dropouter = torch.nn.Dropout(0.0)
        y0 = dropouter(nt)
        y1 = torch.nn.functional.dropout(nt, 0.0)
        self.assertEqual(nt, y0)
        self.assertEqual(nt, y1)
        # edge case: all dropout
        dropouter = torch.nn.Dropout(1.0)
        y0 = dropouter(nt)
        y1 = torch.nn.functional.dropout(nt, 1.0)
        nt0 = torch.zeros_like(nt)
        self.assertEqual(nt0, y0)
        self.assertEqual(nt0, y1)
        # normal case: normal dropout
        p = 0.2
        y = torch.nn.functional.dropout(nt, p)
        expect = nt.clone()
        if layout == torch.jagged:
            expect = torch.where(y == 0.0, y, nt)
            expect /= 1.0 - p
            self.assertEqual(y, expect)
        else:
            expect = nt.clone()
            for i in range(ntensors):
                actual_tensor = y[i].view(-1)
                expect_tensor = expect[i].view(-1)
                for j in range(actual_tensor.shape[0]):
                    if actual_tensor[j].item() == 0.0:
                        expect_tensor[j] = 0.0
                    else:
                        expect_tensor[j] /= 1.0 - p
            self.assertEqual(y, expect)
        with freeze_rng_state():
            dropouter = torch.nn.Dropout(p)
            y0 = dropouter(nt)
        with freeze_rng_state():
            y1 = torch.nn.functional.dropout(nt, p)
        self.assertEqual(y0, y1)

    @dtypes(torch.float, torch.double)
    def test_dropout_noncontiguous(self, device, dtype):
        ntensors = 4
        nt0 = random_nt(device, dtype, ntensors, (4, 4))
        nt1 = nt0.transpose(-1, -2)
        p = 0.3
        with freeze_rng_state():
            dropouter = torch.nn.Dropout(p)
            y0 = dropouter(nt0)
        with freeze_rng_state():
            y1 = torch.nn.functional.dropout(nt1, p).transpose(-1, -2)
        self.assertEqual(y0, y1)

    # cannot test torch.float16 because: RuntimeError: "softmax_kernel_impl" not implemented for 'Half'
    @dtypes(torch.float, torch.double)
    def test_softmax(self, device, dtype):
        # normal nested tensor
        ntensors = 4
        nt = random_nt(device, dtype, ntensors, (4, 4))
        # error case: softmax across nested dimension
        self.assertRaisesRegex(
            RuntimeError,
            "Cannot apply softmax across nested dimension 0",
            lambda: torch.nn.functional.softmax(nt, 0)
        )
        self.assertRaisesRegex(
            RuntimeError,
            "Cannot apply softmax across nested dimension 0",
            lambda: torch.nn.functional.softmax(nt, -3)
        )
        # error case: dimension out of range
        self.assertRaises(IndexError, lambda: torch.nn.functional.softmax(nt, 3))
        self.assertRaises(IndexError, lambda: torch.nn.functional.softmax(nt, -4))
        # normal case: should equal to padding -inf
        softmaxer = torch.nn.Softmax(1)
        y0 = softmaxer(nt)
        y1 = torch.nn.functional.softmax(nt, 1)
        self.assertEqual(y0, y1)
        pt = torch.nested.to_padded_tensor(nt, float("-inf"))
        # if an entire slice is padded, then softmax will return 0.0 / 0.0 = nan
        # however, physically speaking that should be 0.0
        expect = torch.nn.functional.softmax(pt, 1).nan_to_num_(0.0)
        self.assertEqual(torch.nested.to_padded_tensor(y0, 0.0), expect)
        # edge case: empty nested tensor
        nt0 = torch.nested.nested_tensor([])
        y = torch.nn.functional.softmax(nt0, 1)
        self.assertEqual(nt0, y)
        # edge case: nesting scalars
        nt1 = torch.nested.nested_tensor([torch.tensor(0.0), torch.tensor(1.0)])
        self.assertRaises(RuntimeError, lambda: torch.nn.functional.softmax(nt1, 0))
        self.assertRaises(IndexError, lambda: torch.nn.functional.softmax(nt1, 1))

    @dtypes(torch.float, torch.double)
    @torch.inference_mode()
    def test_softmax_noncontiguous(self, device, dtype):
        nt_contiguous, nt_noncontiguous = random_nt_noncontiguous_pair((2, 3, 6, 7), device, dtype)
        self.assertEqual(
            torch.nn.functional.softmax(nt_contiguous, -1),
            torch.nn.functional.softmax(nt_noncontiguous, -1))

    def _test_bmm(self, device, dtype):
        # error case: not 3D tensors
        nt0 = torch.nested.nested_tensor([], device=device, dtype=dtype)
        nt1 = torch.nested.nested_tensor([torch.randn(2), torch.randn(3)], device=device, dtype=dtype)
        nt2 = torch.nested.nested_tensor([torch.randn((2, 4)), torch.randn((3, 4))], device=device, dtype=dtype)
        self.assertRaisesRegex(
            RuntimeError,
            "batch1 must be a 3D tensor",
            lambda: nt0.bmm(nt0)
        )
        self.assertRaisesRegex(
            RuntimeError,
            "batch1 must be a 3D tensor",
            lambda: nt0.bmm(nt1)
        )
        self.assertRaisesRegex(
            RuntimeError,
            "batch1 must be a 3D tensor",
            lambda: nt0.bmm(nt2)
        )
        self.assertRaisesRegex(
            RuntimeError,
            "batch1 must be a 3D tensor",
            lambda: nt1.bmm(nt0)
        )
        self.assertRaisesRegex(
            RuntimeError,
            "batch1 must be a 3D tensor",
            lambda: nt1.bmm(nt1)
        )
        self.assertRaisesRegex(
            RuntimeError,
            "batch1 must be a 3D tensor",
            lambda: nt1.bmm(nt2)
        )
        self.assertRaisesRegex(
            RuntimeError,
            "batch2 must be a 3D tensor",
            lambda: nt2.bmm(nt0)
        )
        self.assertRaisesRegex(
            RuntimeError,
            "batch2 must be a 3D tensor",
            lambda: nt2.bmm(nt1)
        )
        # error case: incompatible batch size
        nt0 = torch.nested.nested_tensor([torch.randn((2, 4)), torch.randn((3, 4))], device=device, dtype=dtype)
        nt1 = torch.nested.nested_tensor([torch.randn((4, 6)),
                                          torch.randn((4, 5)),
                                          torch.randn((4, 7))],
                                         device=device, dtype=dtype)
        self.assertRaisesRegex(
            RuntimeError,
            "Expected size for the 1st dimension of batch2 tensor to be: 2 but got: 3.",
            lambda: nt0.bmm(nt1)
        )
        self.assertRaisesRegex(
            RuntimeError,
            "Expected size for the 1st dimension of batch2 tensor to be: 3 but got: 2.",
            lambda: nt1.bmm(nt0)
        )
        # error case: underlying matrices cannot be multiplied
        nt0 = torch.nested.nested_tensor([torch.randn((2, 4)), torch.randn((3, 4))], device=device, dtype=dtype)
        self.assertRaisesRegex(
            RuntimeError,
            r"0-th nested matrices in batch cannot be multiplied \(2x4 and 2x4\)",
            lambda: nt0.bmm(nt0)
        )
        # normal nested tensor
        nt0 = torch.nested.nested_tensor([torch.randn((2, 4)), torch.randn((3, 7))], device=device, dtype=dtype)
        nt1 = torch.nested.nested_tensor([torch.randn((4, 6)), torch.randn((7, 5))], device=device, dtype=dtype)
        actual = torch.nested.to_padded_tensor(nt0.bmm(nt1), 0.0)
        expect = torch.nested.to_padded_tensor(nt0, 0.0).bmm(torch.nested.to_padded_tensor(nt1, 0.0))
        if dtype == torch.float16:
            self.assertEqual(actual, expect, rtol=1e-3, atol=1e-3)
        else:
            self.assertEqual(actual, expect)

        # nested tensor bmm normal tensor
        nt0 = torch.nested.nested_tensor([torch.randn((2, 7)), torch.randn((3, 7))], device=device, dtype=dtype)
        nt1 = torch.rand(2, 7, 5, dtype=dtype, device=device)
        actual = torch.nested.to_padded_tensor(nt0.bmm(nt1), 0.0)
        expect = torch.nested.to_padded_tensor(nt0, 0.0).bmm(nt1)
        if dtype == torch.float16:
            self.assertEqual(actual, expect, rtol=1e-3, atol=1e-3)
        else:
            self.assertEqual(actual, expect)

        # nested tensor bmm normal tensor with non-contiguous view
        nt1 = torch.rand(2, 5, 7, dtype=dtype, device=device)
        nt1 = nt1.transpose(1, 2)
        actual = torch.nested.to_padded_tensor(nt0.bmm(nt1), 0.0)
        expect = torch.nested.to_padded_tensor(nt0, 0.0).bmm(nt1)
        if dtype == torch.float16:
            self.assertEqual(actual, expect, rtol=1e-3, atol=1e-3)
        else:
            self.assertEqual(actual, expect)


        # normal tensor bmm nested tensor
        nt0 = torch.rand(2, 5, 7, dtype=dtype, device=device)
        nt1 = torch.nested.nested_tensor([torch.randn((7, 6)), torch.randn((7, 5))], device=device, dtype=dtype)
        actual = torch.nested.to_padded_tensor(nt0.bmm(nt1), 0.0)
        expect = nt0.bmm(torch.nested.to_padded_tensor(nt1, 0.0))
        if dtype == torch.float16:
            self.assertEqual(actual, expect, rtol=1e-3, atol=1e-3)
        else:
            self.assertEqual(actual, expect)

        # test tensorcore path
        nt0 = torch.nested.nested_tensor([torch.randn((2, 8)), torch.randn((3, 16))], device=device, dtype=dtype)
        nt1 = torch.nested.nested_tensor([torch.randn((8, 8)), torch.randn((16, 8))], device=device, dtype=dtype)
        actual = torch.nested.to_padded_tensor(nt0.bmm(nt1), 0.0)
        expect = torch.nested.to_padded_tensor(nt0, 0.0).bmm(torch.nested.to_padded_tensor(nt1, 0.0))
        if dtype == torch.float16:
            self.assertEqual(actual, expect, rtol=1e-3, atol=1e-3)
        else:
            self.assertEqual(actual, expect)

    @onlyCUDA
    @dtypes(torch.float, torch.double, torch.float16)
    def test_bmm_cuda(self, device, dtype):
        self._test_bmm(device, dtype)

    @onlyCPU
    # cannot test torch.float16 because: RuntimeError: "addmm_impl_cpu_" not implemented for 'Half'
    @dtypes(torch.float, torch.double)
    def test_bmm_cpu(self, device, dtype):
        self._test_bmm(device, dtype)

    # cannot test torch.float16 because: RuntimeError: "addmm_impl_cpu_" not implemented for 'Half'
    @dtypes(torch.float, torch.double)
    def test_bmm_noncontiguous(self, device, dtype):
        nt0_contiguous, nt0_noncontiguous = random_nt_noncontiguous_pair((2, 3), device, dtype)
        nt1_contiguous, nt1_noncontiguous = random_nt_noncontiguous_pair((6, 7), device, dtype)
        self.assertEqual(
            nt0_contiguous.transpose(-1, -2).bmm(nt1_contiguous),
            nt0_noncontiguous.transpose(-1, -2).bmm(nt1_noncontiguous))

    @dtypes(torch.float, torch.double)
    def test_matmul_with_bmm_path(self, device, dtype):
        def unbind_rebind_matmul(nt1, nt2):
            t1s = nt1.unbind()
            t2s = nt2.unbind()
            out_ts = [t1.matmul(t2) for t1, t2 in zip(t1s, t2s)]
            return torch.nested.nested_tensor(out_ts)

        # [N, n_head, *, head_dim], [N, n_head, head_dim, *]
        Ns = [1, 2, 5]
        n_heads = np.random.randint(2, 5)
        head_dim = 3
        t1s = []
        t2s = []
        for N in Ns:
            for _ in range(N):
                seq_len1 = np.random.randint(2, 5)
                seq_len2 = np.random.randint(2, 5)
                t1s.append(torch.randn(n_heads, seq_len1, head_dim))
                t2s.append(torch.randn(n_heads, head_dim, seq_len2))
            nt1 = torch.nested.nested_tensor(t1s, device=device, dtype=dtype)
            nt2 = torch.nested.nested_tensor(t2s, device=device, dtype=dtype)
            self.assertEqual(torch.matmul(nt1, nt2), unbind_rebind_matmul(nt1, nt2))

        # test with noncontiguous
        t3s = []
        t4s = []
        for _ in range(N):
            seq_len = np.random.randint(2, 5)
            t3s.append(torch.randn(seq_len, n_heads, head_dim))
            t4s.append(torch.randn(seq_len, n_heads, head_dim))
        nt3 = torch.nested.nested_tensor(t3s, device=device, dtype=dtype).transpose(1, 2)
        nt4 = torch.nested.nested_tensor(t4s, device=device, dtype=dtype).transpose(1, 2).transpose(2, 3)
        self.assertEqual(torch.matmul(nt3, nt4), unbind_rebind_matmul(nt3, nt4))

    # cannot test torch.float16 because: RuntimeError: "bmm" not implemented for 'Half'
    @dtypes(torch.float, torch.double)
    def test_matmul(self, device, dtype):
        # error case: one is nested but the other is not
        nt = torch.nested.nested_tensor([torch.randn(2), torch.randn(3)], device=device, dtype=dtype)
        t = torch.randn(4, device=device, dtype=dtype)
        self.assertRaisesRegex(
            RuntimeError,
            "Expected both to be nested, but got a nested self and non-nested other",
            lambda: torch.matmul(nt, t)
        )
        self.assertRaisesRegex(
            RuntimeError,
            "Expected both to be nested, but got a non-nested self and nested other",
            lambda: torch.matmul(t, nt)
        )
        # error case: not 3+D tensors
        nt0 = torch.nested.nested_tensor([], device=device, dtype=dtype)
        nt1 = torch.nested.nested_tensor([torch.randn(2), torch.randn(3)], device=device, dtype=dtype)
        nt2 = torch.nested.nested_tensor([torch.randn((2, 4)), torch.randn((3, 4))], device=device, dtype=dtype)
        self.assertRaisesRegex(
            RuntimeError,
            r"matmul: For nested tensors, only inputs with >= 3 dims are currently supported. 1st input has rank: [0-9]+",
            lambda: torch.matmul(nt0, nt0)
        )
        self.assertRaisesRegex(
            RuntimeError,
            r"matmul: For nested tensors, only inputs with >= 3 dims are currently supported. 1st input has rank: [0-9]+",
            lambda: torch.matmul(nt0, nt1)
        )
        self.assertRaisesRegex(
            RuntimeError,
            r"matmul: For nested tensors, only inputs with >= 3 dims are currently supported. 1st input has rank: [0-9]+",
            lambda: torch.matmul(nt0, nt2)
        )
        self.assertRaisesRegex(
            RuntimeError,
            r"matmul: For nested tensors, only inputs with >= 3 dims are currently supported. 1st input has rank: [0-9]+",
            lambda: torch.matmul(nt1, nt0)
        )
        self.assertRaisesRegex(
            RuntimeError,
            r"matmul: For nested tensors, only inputs with >= 3 dims are currently supported. 1st input has rank: [0-9]+",
            lambda: torch.matmul(nt1, nt1)
        )
        self.assertRaisesRegex(
            RuntimeError,
            r"matmul: For nested tensors, only inputs with >= 3 dims are currently supported. 1st input has rank: [0-9]+",
            lambda: torch.matmul(nt1, nt2)
        )
        self.assertRaisesRegex(
            RuntimeError,
            r"matmul: For nested tensors, only inputs with >= 3 dims are currently supported. 2nd input has rank: [0-9]+",
            lambda: torch.matmul(nt2, nt0)
        )
        self.assertRaisesRegex(
            RuntimeError,
            r"matmul: For nested tensors, only inputs with >= 3 dims are currently supported. 2nd input has rank: [0-9]+",
            lambda: torch.matmul(nt2, nt1)
        )
        # error case: incompatible batch size
        nt0 = torch.nested.nested_tensor([torch.randn((2, 4)), torch.randn((3, 4))], device=device, dtype=dtype)
        nt1 = torch.nested.nested_tensor([torch.randn((4, 6)),
                                          torch.randn((4, 5)),
                                          torch.randn((4, 7))],
                                         device=device, dtype=dtype)
        self.assertRaisesRegex(
            RuntimeError,
            r"matmul: Expected size for the 1st dimension of 2nd input tensor to be: [0-9]+ but got: [0-9]+.",
            lambda: torch.matmul(nt0, nt1)
        )
        self.assertRaisesRegex(
            RuntimeError,
            r"matmul: Expected size for the 1st dimension of 2nd input tensor to be: [0-9]+ but got: [0-9]+.",
            lambda: torch.matmul(nt1, nt0)
        )
        # error case: incompatible (wrong) batch sizes that shouldn't even broadcast?
        nt0 = torch.nested.nested_tensor([torch.randn((2, 2, 4)),
                                          torch.randn((2, 3, 4))],
                                         device=device, dtype=dtype)
        nt1 = torch.nested.nested_tensor([torch.randn((3, 4, 6)),
                                          torch.randn((3, 4, 5))],
                                         device=device, dtype=dtype)
        self.assertRaisesRegex(
            RuntimeError,
            "matmul(): For nested tensors, batch dimensions must have the same sizes,",
            lambda: torch.matmul(nt0, nt1)
        )
        # error case: incompatible batch sizes that should technically broadcast
        nt0 = torch.nested.nested_tensor([torch.randn((2, 2, 4)),
                                          torch.randn((1, 3, 4))],
                                         device=device, dtype=dtype)
        nt1 = torch.nested.nested_tensor([torch.randn((1, 4, 6)),
                                          torch.randn((3, 4, 5))],
                                         device=device, dtype=dtype)
        self.assertRaisesRegex(
            RuntimeError,
            "matmul(): For nested tensors, batch dimensions must have the same sizes,",
            lambda: torch.matmul(nt0, nt1)
        )
        # error case: underlying matrices cannot be multiplied
        nt0 = torch.nested.nested_tensor([torch.randn((2, 4)), torch.randn((3, 4))], device=device, dtype=dtype)
        self.assertRaisesRegex(
            RuntimeError,
            "matmul(): Nested tensors cannot be matrix multiplied",
            lambda: torch.matmul(nt0, nt0)
        )
        # normal nested tensor: 3D
        nt0 = torch.nested.nested_tensor([torch.randn((2, 4)), torch.randn((3, 7))], device=device, dtype=dtype)
        nt1 = torch.nested.nested_tensor([torch.randn((4, 6)), torch.randn((7, 5))], device=device, dtype=dtype)
        actual = torch.nested.to_padded_tensor(torch.matmul(nt0, nt1), 0.0)
        expect = torch.matmul(torch.nested.to_padded_tensor(nt0, 0.0), torch.nested.to_padded_tensor(nt1, 0.0))
        self.assertEqual(actual, expect)
        # normal nested tensor: 4D (with testing for batch_size=1)
        nt0 = torch.nested.nested_tensor([torch.randn((1, 2, 4)),
                                          torch.randn((8, 3, 7))],
                                         device=device, dtype=dtype)
        nt1 = torch.nested.nested_tensor([torch.randn((1, 4, 6)),
                                          torch.randn((8, 7, 5))],
                                         device=device, dtype=dtype)
        actual = torch.nested.to_padded_tensor(torch.matmul(nt0, nt1), 0.0)
        expect = torch.matmul(torch.nested.to_padded_tensor(nt0, 0.0), torch.nested.to_padded_tensor(nt1, 0.0))
        self.assertEqual(actual, expect)
        # normal nested tensor: 5D
        nt0 = torch.nested.nested_tensor([torch.randn((8, 9, 2, 4)),
                                          torch.randn((8, 9, 3, 7))],
                                         device=device, dtype=dtype)
        nt1 = torch.nested.nested_tensor([torch.randn((8, 9, 4, 6)),
                                          torch.randn((8, 9, 7, 5))],
                                         device=device, dtype=dtype)
        actual = torch.nested.to_padded_tensor(torch.matmul(nt0, nt1), 0.0)
        expect = torch.matmul(torch.nested.to_padded_tensor(nt0, 0.0), torch.nested.to_padded_tensor(nt1, 0.0))
        self.assertEqual(actual, expect)

    # only supported on CUDA for now
    @dtypes(torch.float, torch.double)
    def test_matmul_nt_with_broadcasted_t(self, device, dtype):
        # NT (B, *, C, D) with T (D, E) broadcasting case
        nt = random_nt_from_dims([3, None, 4, 5], device=device, dtype=dtype)
        t = torch.randn(5, 6, device=device, dtype=dtype)
        output = torch.matmul(nt, t)

        # should be equivalent to matmul-ing each component with the dense tensor
        self.assertEqual(nt.size(0), output.size(0))
        for component, out_component in zip(nt, output):
            self.assertEqual(out_component, torch.matmul(component, t))

    # cannot test torch.float16 because: RuntimeError: "bmm" not implemented for 'Half'
    @dtypes(torch.float, torch.double)
    def test_matmul_noncontiguous(self, device, dtype):
        nt0_contiguous, nt0_noncontiguous = random_nt_noncontiguous_pair((2, 3), device, dtype)
        nt1_contiguous, nt1_noncontiguous = random_nt_noncontiguous_pair((6, 7), device, dtype)
        self.assertEqual(
            torch.matmul(nt0_contiguous.transpose(-1, -2), nt1_contiguous),
            torch.matmul(nt0_noncontiguous.transpose(-1, -2), nt1_noncontiguous))

    @dtypes(torch.float, torch.double)
    def test_linear(self, device, dtype):
        a = torch.randn(1, 2, device=device, dtype=dtype)
        b = torch.randn(2, 2, device=device, dtype=dtype)
        c = torch.randn(3, 2, device=device, dtype=dtype)
        nt = torch.nested.nested_tensor([a, b, c])

        weight = torch.randn(2, 2, device=device, dtype=dtype)
        bias = torch.randn(2, device=device, dtype=dtype)
        # success case
        torch.functional.F.linear(nt, weight, bias)

        # invalid nested tensor dimension
        msg = r'Linear requires nested_tensor.dim == 3 and dense_matrix.dim == 2. Nested tensor dim: 2. Dense tensor dim: 2'
        nt1 = torch.nested.nested_tensor([torch.randn(1, device=device, dtype=dtype),
                                          torch.randn(2, device=device, dtype=dtype)])
        with self.assertRaisesRegex(RuntimeError, msg):
            torch.functional.F.linear(nt1, weight, bias)

        # invalid weight shape
        msg = r'Linear requires nested_tensor.dim == 3 and dense_matrix.dim == 2. Nested tensor dim: 3. Dense tensor dim: 3'
        weight1 = torch.randn(2, 2, 3, device=device, dtype=dtype)
        with self.assertRaisesRegex(RuntimeError, msg):
            torch.functional.F.linear(nt, weight1, bias)

        # inconsistent last dim of nested tensor
        msg = r"Expected all tensors in nested tensor to have the same trailing dimension, instead last dimension equals:"
        nt2 = torch.nested.nested_tensor([torch.randn(1, 2, device=device, dtype=dtype),
                                          torch.randn(2, 3, device=device, dtype=dtype)])
        with self.assertRaisesRegex(RuntimeError, msg):
            torch.functional.F.linear(nt2, weight, bias)

        # Mismatch of nested tensor last dim and weight dimension
        weight2 = torch.randn(2, 4, device=device, dtype=dtype)
        msg = r"Shape mismatch for NestedTensor Linear: Expected input's \(a nested tensor\) 'last_dim'" \
            r" to equal 'weight.size\(1\), but got: last_dim = 2, and weight.size\(1\) = 4"
        with self.assertRaisesRegex(RuntimeError, msg):
            torch.functional.F.linear(nt, weight2, bias)

        # Nested tensor input and nested weight
        nt_weight = nt.clone()
        msg = r"Linear does not support nested weight when input is a nested tensor."
        with self.assertRaisesRegex(RuntimeError, msg):
            torch.functional.F.linear(nt, nt_weight, bias)

    # TODO: test noncontiguous linear
    # For now this tests the error message of linear
    # since linear does not support noncontiguous buffer yet
    @dtypes(torch.float, torch.double)
    def test_linear_noncontiguous(self, device, dtype):
        nt_contiguous, nt_noncontiguous = random_nt_noncontiguous_pair((2, 3, 6, 7), device, dtype)
        weight = torch.randn((8, 5), device=device, dtype=dtype)
        self.assertRaisesRegex(
            RuntimeError,
            r"for now linear only supports contiguous nested tensor",
            lambda: torch.nn.functional.linear(nt_noncontiguous, weight)
        )

    @dtypes(torch.float, torch.float16, torch.double)
    def test_to_padded_tensor_zero_numel_errors(self, device, dtype):
        ts = [torch.ones(1, 0), torch.ones(0, 0)]
        nt = torch.nested.nested_tensor(ts, device=device, dtype=dtype, layout=torch.strided)
        self.assertRaisesRegex(
            RuntimeError,
            r"at least one constituent tensor should have non-zero numel",
            lambda: torch.nested.to_padded_tensor(nt, 0.0)
        )

    @dtypes(torch.float, torch.float16, torch.double)
    def test_transpose(self, device, dtype):
        nt = random_nt(device, dtype, 4, (4, 4))
        # error case: transpose nested dimension
        self.assertRaisesRegex(
            RuntimeError,
            "Nested tensor dimension 0 cannot be transposed",
            lambda: nt.transpose(0, 1)
        )
        self.assertRaisesRegex(
            RuntimeError,
            "Nested tensor dimension 0 cannot be transposed",
            lambda: nt.transpose(1, -3)
        )
        # error case: dimension out of range
        self.assertRaises(IndexError, lambda: nt.transpose(1, 3))
        self.assertRaises(IndexError, lambda: nt.transpose(-4, -1))
        # normal case
        ntT = nt.transpose(-1, -2)
        ptT_from_ntT = noncontiguous_to_padded_tensor(ntT)
        pt = torch.nested.to_padded_tensor(nt, 0.0)
        ptT = pt.transpose(-1, -2)
        self.assertEqual(ptT, ptT_from_ntT)

    @dtypes(torch.float, torch.float16, torch.double)
    def test_squeeze_unsqueeze(self, device, dtype):
        a = torch.arange(6).reshape(2, 3)
        b = torch.arange(15).reshape(5, 3)
        nt = torch.nested.nested_tensor([a, b], device=device, dtype=dtype)
        # error case: squeeze no dimension
        self.assertRaisesRegex(
            RuntimeError,
            "For nested tensors, squeeze without the dim argument",
            lambda: nt.squeeze()
        )
        # error case: squeeze nested dimension
        self.assertRaisesRegex(
            RuntimeError,
            "For nested tensors, squeezing dimension 0",
            lambda: nt.squeeze(0)
        )
        # error case: dimension out of range
        self.assertRaises(IndexError, lambda: nt.squeeze(3))
        # error case: squeeze nested tensor of singleton tensors
        c = torch.ones(1)
        nt_singleton = torch.nested.nested_tensor([c, c], device=device, dtype=dtype)
        self.assertRaisesRegex(
            RuntimeError,
            "For nested tensors, squeezing a nested tensor of singleton",
            lambda: nt_singleton.squeeze(1)
        )

        # squeezing a dim which does not have size 1 should be a no-op
        nt2 = nt.squeeze(-1)
        self.assertEqual(nt, nt2)

        # test cases that should work
        nt_sizes = nt._nested_tensor_size()
        nt_strides = nt._nested_tensor_strides()
        for i in range(-2, 4):
            if (i == 0):
                # cannot unsqueeze batch dim
                continue
            nt_unsqueezed = nt.unsqueeze(i)
            # negative dim will correspond to unsqueeze() applied at dim = dim + nt.dim() + 1
            wrapped_i = i + nt.dim() + 1 if i < 0 else i
            # col_index into nt size tensor is requires subtraction of 1 to ignore batch dim
            size_idx = wrapped_i - 1
            self.assertEqual(nt_unsqueezed._nested_tensor_size()[:, size_idx], torch.ones(2, dtype=torch.long))
            unsqueezed_stride = nt_unsqueezed._nested_tensor_strides()[:, size_idx]
            if (i == nt.ndim or i == -1):
                self.assertEqual(unsqueezed_stride, torch.ones(2, dtype=torch.long))
            else:
                stride_col_after = nt_strides[:, size_idx]
                size_col_after = nt_sizes[:, size_idx]
                self.assertEqual(unsqueezed_stride, stride_col_after * size_col_after)
            nt_squeezed = nt_unsqueezed.squeeze(i)
            self.assertEqual(nt_squeezed, nt)
            self.assertEqual(nt_squeezed._nested_tensor_size(), nt_sizes)
            self.assertEqual(nt_squeezed._nested_tensor_strides(), nt_strides)

    @dtypes(torch.float, torch.float16, torch.double)
    def test_transpose_inference_mode_interaction(self, device, dtype):
        nt = random_nt(device, dtype, 4, (4, 4))
        # Construct in default mode and transpose while in inference mode
        with torch.inference_mode():
            ntT = nt.transpose(-1, -2)
            ptT_from_ntT = noncontiguous_to_padded_tensor(ntT)
            pt = torch.nested.to_padded_tensor(nt, 0.0)
            ptT = pt.transpose(-1, -2)
            self.assertEqual(ptT, ptT_from_ntT)

        # Construct and transpose while in inference mode
        with torch.inference_mode():
            nt = random_nt(device, dtype, 4, (4, 4))
            ntT = nt.transpose(-1, -2)
            ptT_from_ntT = noncontiguous_to_padded_tensor(ntT)
            pt = torch.nested.to_padded_tensor(nt, 0.0)
            ptT = pt.transpose(-1, -2)
            self.assertEqual(ptT, ptT_from_ntT)

    @dtypes(torch.float, torch.float16, torch.double)
    def test_view(self, device, dtype):
        nt = random_nt(device, dtype, 4, (4, 4))
        # error case: empty shape
        self.assertRaisesRegex(
            RuntimeError,
            r"shape '\[\]' is invalid for a nested tensor",
            lambda: nt.view(())
        )
        # error case: empty nested tensor
        nt_empty = torch.nested.nested_tensor([])
        self.assertRaisesRegex(
            RuntimeError,
            "empty nested tensor cannot be reshaped",
            lambda: nt_empty.view(-1)
        )
        # error case: -1 for batch size
        self.assertRaisesRegex(
            RuntimeError,
            r"view: For now nested view cannot change or infer the implicit batch dimension",
            lambda: nt.view(-1, 2, 3)
        )
        self.assertRaisesRegex(
            RuntimeError,
            r"shape '\[.*\]' is invalid for input of size [0-9]+",
            lambda: nt.view(4, 2, 3)
        )
        # normal case
        x0 = torch.randn((2, 20), device=device, dtype=dtype)
        x1 = torch.randn((3, 20), device=device, dtype=dtype)
        nt = torch.nested.nested_tensor([x0, x1])
        pt = torch.nested.to_padded_tensor(nt, 0.0)
        # error case, trying to reshape batch dim to a legit shape
        self.assertRaisesRegex(
            RuntimeError,
            r"For now nested view cannot change or infer the implicit batch dimension",
            lambda: nt.transpose(-1, -2).view(40, -1)
        )
        # inherit only the ragged dimension
        # (2, 20) -> (2, 5, 4)
        # (3, 20) -> (3, 5, 4)
        nt1 = nt.view(2, -1, 5, 4)
        # (2, 3, 20) -> (2, 3, 5, 4) -> (2, 4, 5, 4)
        pt1 = pt.view(2, -1, 5, 4)
        self.assertEqual(noncontiguous_to_padded_tensor(nt1), pt1)

        # more than one -1 (even for "old" dims), should fail
        # this attempts to do # (2, (2, 3), 5, 4) -> (2, (2, 3), 5, 2, 2)
        # but we ban "inherit old behavior" for >1 dimension
        self.assertRaisesRegex(
            RuntimeError,
            r"only one dimension can be inferred",
            lambda: nt1.view(2, -1, -1, 2, 2)
        )

    @dtypes(torch.float, torch.float16, torch.double)
    def test_view_inference_mode_interaction(self, device, dtype):
        # Construct in default mode and view while in inference mode
        nt = torch.nested.nested_tensor([torch.randn((2, 20)), torch.randn((3, 20))], device=device, dtype=dtype)
        with torch.inference_mode():
            ntT = nt.view(2, -1, 4, 5)
            ptT_from_ntT = noncontiguous_to_padded_tensor(ntT)
            pt = torch.nested.to_padded_tensor(nt, 0.0)
            ptT = pt.view(2, -1, 4, 5)
            self.assertEqual(ptT, ptT_from_ntT)
        # Construct and view while in inference mode
        with torch.inference_mode():
            nt = torch.nested.nested_tensor([torch.randn((2, 20)), torch.randn((3, 20))], device=device, dtype=dtype)
            ntT = nt.view(2, -1, 4, 5)
            ptT_from_ntT = noncontiguous_to_padded_tensor(ntT)
            pt = torch.nested.to_padded_tensor(nt, 0.0)
            ptT = pt.view(2, -1, 4, 5)
            self.assertEqual(ptT, ptT_from_ntT)

    @dtypes(torch.float, torch.float16, torch.double)
    def test_reshape(self, device, dtype):
        nt = random_nt(device, dtype, 4, (4, 4))
        # error case: empty shape
        self.assertRaisesRegex(
            RuntimeError,
            r"shape '\[\]' is invalid for a nested tensor",
            lambda: nt.reshape(())
        )
        # error case: empty nested tensor
        nt_empty = torch.nested.nested_tensor([])
        self.assertRaisesRegex(
            RuntimeError,
            "empty nested tensor cannot be reshaped",
            lambda: nt_empty.reshape(-1)
        )
        # error case: -1 for batch size
        self.assertRaisesRegex(
            RuntimeError,
            r"reshape: For now nested reshape cannot change or infer the implicit batch dimension",
            lambda: nt.reshape(-1, 2, 3)
        )
        self.assertRaisesRegex(
            RuntimeError,
            r"shape '\[.*\]' is invalid for input of size [0-9]+",
            lambda: nt.reshape(4, 2, 3)
        )
        # normal case
        x0 = torch.randn((2, 20), device=device, dtype=dtype)
        x1 = torch.randn((3, 20), device=device, dtype=dtype)
        nt = torch.nested.nested_tensor([x0, x1])  # (2, (2, 3), 20)
        pt = torch.nested.to_padded_tensor(nt, 0.0)
        # error case, trying to reshape batch dim to a legit shape
        self.assertRaisesRegex(
            RuntimeError,
            r"reshape: For now nested reshape cannot change or infer the implicit batch dimension",
            lambda: nt.transpose(-1, -2).reshape(40, -1)
        )
        # inherit only the ragged dimension
        # (2, 20) -> (2, 5, 4)
        # (3, 20) -> (3, 5, 4)
        nt1 = nt.reshape(2, -1, 5, 4)
        # (2, 3, 20) -> (2, 3, 5, 4) -> (2, 4, 5, 4)
        pt1 = pt.reshape(2, -1, 5, 4)
        self.assertEqual(noncontiguous_to_padded_tensor(nt1), pt1)

        # more than one -1 (even for "old" dims), should fail
        # this attempts to do # (2, (2, 3), 5, 4) -> (2, (2, 3), 5, 2, 2)
        # but we ban "inherit old behavior" for >1 dimension
        self.assertRaisesRegex(
            RuntimeError,
            r"only one dimension can be inferred",
            lambda: nt1.reshape(2, -1, -1, 2, 2)
        )

    @dtypes(torch.float, torch.float16, torch.double)
    def test_narrow(self, device, dtype):
        nt = random_nt_from_dims([5, None, None, None], device=device, dtype=dtype)

        # narrow on dim=0 from start to end
        bounds = [(0, 5), (0, 3), (1, 2), (1, 5), (2, 4)]
        for start, end in bounds:
            length = end - start
            narrowed = nt.narrow(dim=0, start=start, length=length)
            # ensure output is a view
            self.assertTrue(narrowed._base is nt)
            for nc, c in zip(narrowed.unbind(), nt.unbind()[start:end]):
                self.assertEqual(nc, c)

        # dim != 0 is not supported
        for dim in range(1, nt.dim()):
            with self.assertRaisesRegex(RuntimeError, "only dim=0 supported for nested tensors"):
                nt.narrow(dim=dim, start=0, length=1)

        # error case: non-contiguous NT
        _, nt_noncont = random_nt_noncontiguous_pair((2, 3, 4))
        with self.assertRaisesRegex(RuntimeError, "only contiguous nested tensors supported"):
            nt_noncont.narrow(dim=0, start=0, length=1)

    @parametrize("input_dim", [3, 4])
    def test_scaled_dot_product_attention(self, device, input_dim):

        def rand_tensor(*shape):
            return torch.randn(shape, device=device)

        E = 8
        if input_dim == 3:
            # Shape: (N, L, E); ragged L
            query = torch.nested.nested_tensor([rand_tensor(2, E), rand_tensor(3, E), rand_tensor(4, E)])

            # Shape: (N, S, E); ragged S
            key = torch.nested.nested_tensor([rand_tensor(3, E), rand_tensor(4, E), rand_tensor(5, E)])
            value = torch.nested.nested_tensor([rand_tensor(3, E), rand_tensor(4, E), rand_tensor(5, E)])
        elif input_dim == 4:
            # In the 4D case the L and S is ragged
            # Shape: (N, N', L, E); ragged N' and L
            query = torch.nested.nested_tensor([rand_tensor(2, 2, E), rand_tensor(3, 3, E), rand_tensor(4, 4, E)])
            # Shape: (N, N', S, E); ragged N' and S
            key = torch.nested.nested_tensor([rand_tensor(2, 3, E), rand_tensor(3, 4, E), rand_tensor(4, 5, E)])
            value = torch.nested.nested_tensor([rand_tensor(2, 3, E), rand_tensor(3, 4, E), rand_tensor(4, 5, E)])
        else:
            self.fail(f"Invalid input_dim {input_dim} encountered in SDP test")

        def rand_mask(size):
            return torch.randint(0, 2, size=size, dtype=torch.bool, device=device)

        # Shape: (N, L, S); ragged L and S matching above
        attn_mask = torch.nested.nested_tensor([rand_mask((2, 3)), rand_mask((3, 4)), rand_mask((4, 5))])

        dropout_p = 0.0  # no dropout for reproducibility

        # Success case: no attn_mask set and is_causal=False.
        actual = torch.nn.functional.scaled_dot_product_attention(
            query, key, value, attn_mask=None, is_causal=False, dropout_p=dropout_p)

        expected_outputs = []
        for q, k, v in zip(query.unbind(), key.unbind(), value.unbind()):
            output = torch.nn.functional.scaled_dot_product_attention(
                q.unsqueeze(0), k.unsqueeze(0), v.unsqueeze(0), attn_mask=None, dropout_p=dropout_p)
            expected_outputs.append(output.squeeze(0))
        expected_output_nested = torch.nested.nested_tensor(expected_outputs)
        self.assertEqual(actual, expected_output_nested)

        # Error case: explicit attn_mask set.
        with self.assertRaisesRegex(RuntimeError, "not supported when an explicit attn_mask is set"):
            torch.nn.functional.scaled_dot_product_attention(
                query, key, value, attn_mask=attn_mask, dropout_p=dropout_p)

        # Error case: is_causal=True.
        with self.assertRaisesRegex(RuntimeError, "not supported when is_causal=True"):
            torch.nn.functional.scaled_dot_product_attention(
                query, key, value, dropout_p=dropout_p, is_causal=True)

    @dtypes(torch.float, torch.float16, torch.double)
    def test_empty_like(self, device, dtype):
        ntensors = 4
        nt = random_nt(device, dtype, ntensors, (4, 4))

        # Create empty on same device as original nested tensor
        nt_empty = torch.empty_like(nt)
        assert nt.is_same_size(nt_empty)
        self.assertEqual(nt.dtype, nt_empty.dtype)
        self.assertEqual(nt.device, nt_empty.device)
        self.assertEqual(nt.layout, nt_empty.layout)

        if torch.cuda.is_available():
            if device == "cpu":
                nt_cuda = torch.empty_like(nt, device='cuda')
                self.assertEqual(torch.device("cuda").type, nt_cuda.device.type)
            else:
                nt_cpu = torch.empty_like(nt, device='cpu')
                self.assertEqual(torch.device("cpu").type, nt_cpu.device.type)

        # Check changing dtype of empty_like nested tensor output
        dtype_set = {torch.float, torch.float16, torch.double}
        for other_dtype in dtype_set - {dtype}:
            nt_empty_other_dtype = torch.empty_like(nt, dtype=other_dtype)
            self.assertEqual(nt.dtype, dtype)
            self.assertEqual(nt_empty_other_dtype.dtype, other_dtype)
            self.assertEqual(nt.device, nt_empty.device)
            self.assertEqual(nt.layout, nt_empty.layout)

        # Create tensor for autograd
        nt_empty_req_grad = torch.empty_like(nt, requires_grad=True)
        self.assertEqual(nt_empty_req_grad.requires_grad, True)

        # Test noncontiguous tensor does not fail to copy
        nt_cont, nt_noncont = random_nt_noncontiguous_pair((2, 3, 6, 7))
        nt_empty = torch.empty_like(nt_cont)
        assert nt_cont.is_same_size(nt_empty)
        nt_empty_non_contig = torch.empty_like(nt_noncont)
        assert nt_noncont.is_same_size(nt_empty_non_contig)

        # Test the contiguous memory format option
        nt_empty_contig = torch.empty_like(nt_cont, memory_format=torch.contiguous_format)
        assert nt_cont.is_same_size(nt_empty_contig)
        assert nt_empty_contig.is_contiguous()

        nt_empty_non_contig = torch.empty_like(nt_noncont, memory_format=torch.contiguous_format)
        assert nt_noncont.is_same_size(nt_empty_non_contig)
        assert nt_empty_non_contig.is_contiguous()

        # Test other memory formats fail
        self.assertRaises(RuntimeError, lambda: torch.empty_like(nt_cont, memory_format=torch.channels_last))
        self.assertRaises(RuntimeError, lambda: torch.empty_like(nt_noncont, memory_format=torch.channels_last))
        self.assertRaises(RuntimeError, lambda: torch.empty_like(nt_cont, memory_format=torch.channels_last_3d))
        self.assertRaises(RuntimeError, lambda: torch.empty_like(nt_noncont, memory_format=torch.channels_last_3d))

@markDynamoStrictTest
class TestNestedTensorAutograd(TestCase):
    # Note [Gradcheck args check_batched_grad=False] the common_utils testing version of gradcheck
    # includes the default parameters used for testing ops with gradcheck. However nested tensor
    # does not support the stack op therefore we turn it off for these tests
    def _create_leaf_nested_tensor_from_list(self, tensor_device, requires_grad=False):
        return torch.nested.nested_tensor([torch.randn(1, 2,),
                                           torch.randn(7, 8)], requires_grad=requires_grad, device=tensor_device)

    def _create_nested_tensor_from_list(self, tensor_device, requires_grad=False):
        return torch.nested.as_nested_tensor([torch.randn(1, 2, requires_grad=requires_grad),
                                              torch.randn(7, 8, requires_grad=requires_grad)], device=tensor_device)

    def _create_nested_tensor_from_mask(self, tensor_device, requires_grad=False):
        data = torch.randn(2, 3, 4, requires_grad=requires_grad, device=tensor_device)
        mask = torch.ones_like(data[:, :, 0]).bool()
        return torch._nested_tensor_from_mask(data, mask)

    def test_as_nested_tensor_propagates_gradients(self, device):
        a = torch.arange(3, dtype=torch.float, device=device)
        b = torch.arange(5, dtype=torch.float, device=device)
        nt = torch.nested.as_nested_tensor([a, b])
        # tensors with requires_grad=False are leaves
        self.assertTrue(nt.is_leaf)
        self.assertTrue(not nt.requires_grad)

        a = torch.arange(3, dtype=torch.float, requires_grad=True, device=device)
        b = torch.arange(5, dtype=torch.float, requires_grad=True, device=device)
        nt2 = torch.nested.as_nested_tensor([a, b])
        fake_grad = torch.nested.nested_tensor([torch.ones_like(a), torch.zeros_like(b)], device=device)
        nt2.backward(fake_grad)
        self.assertEqual(a.grad, fake_grad[0])
        self.assertEqual(b.grad, fake_grad[1])

    def test_nested_tensor_generates_leaf(self, device):
        a = torch.arange(3, dtype=torch.float, requires_grad=True, device=device)
        b = torch.arange(5, dtype=torch.float, requires_grad=True, device=device)

        nt = torch.nested.nested_tensor([a, b], requires_grad=False)
        self.assertTrue(nt.is_leaf)
        self.assertTrue(not nt.requires_grad)

        nt2 = torch.nested.nested_tensor([a, b], requires_grad=True)
        self.assertTrue(nt2.is_leaf)
        self.assertTrue(nt2.requires_grad)

        fake_grad = torch.nested.nested_tensor([torch.ones_like(a), torch.zeros_like(b)], device=device)
        nt2.backward(fake_grad)
        self.assertEqual(nt2.grad, fake_grad)
        self.assertEqual(a.grad, None)
        self.assertEqual(b.grad, None)

    def test_set_requires_grad_from_list(self, device):
        nt = self._create_nested_tensor_from_list(device)
        nt.requires_grad_()
        assert nt.requires_grad

    def test_set_requires_grad_from_mask(self, device):
        nt = self._create_nested_tensor_from_mask(device)
        nt.requires_grad_()
        assert nt.requires_grad

    def test_backward_for_add_op(self, device):
        nt_1 = self._create_nested_tensor_from_mask(device)
        nt_2 = self._create_nested_tensor_from_mask(device)

        nt_1.requires_grad_()
        c = nt_1 + nt_2

        assert nt_1.requires_grad
        assert c.requires_grad
        grad_output = self._create_nested_tensor_from_mask(device)
        c.backward(grad_output)

        #  Grad check doesn't work with nested yet.
        # d/dnt_1 (nt + nt_1) = 1*grad_output
        self.assertEqual(nt_1.grad, grad_output)

    def test_backward_for_sub_op(self, device):
        nt_1 = self._create_nested_tensor_from_mask(device)
        nt_2 = self._create_nested_tensor_from_mask(device)

        nt_1.requires_grad_()
        nt_2.requires_grad_()
        c = nt_1 - nt_2

        assert nt_1.requires_grad
        assert nt_2.requires_grad
        assert c.requires_grad
        grad_output = self._create_nested_tensor_from_mask(device)
        c.backward(grad_output)

        self.assertEqual(nt_1.grad, grad_output)
        self.assertEqual(nt_2.grad, -1 * grad_output)

    def test_backward_sub_strided(self, device):
        a = torch.nested.nested_tensor([torch.randn(9, 2, 4), torch.randn(12, 2, 4)], requires_grad=True, device=device)
        b = torch.nested.nested_tensor([torch.randn(9, 4, 2), torch.randn(12, 4, 2)], requires_grad=True, device=device)
        c = a - b.transpose(-1, -2)
        grad_output = c.clone()
        c.backward(grad_output)
        self.assertEqual(a.grad, grad_output)
        self.assertEqual(b.grad, -1 * grad_output.transpose(-1, -2))

    def test_backward_add_strided(self, device):
        a = torch.nested.nested_tensor([torch.randn(9, 2, 4), torch.randn(12, 2, 4)], requires_grad=True, device=device)
        b = torch.nested.nested_tensor([torch.randn(9, 4, 2), torch.randn(12, 4, 2)], requires_grad=True, device=device)
        c = a + b.transpose(-1, -2)
        grad_output = c.clone()
        c.backward(grad_output)
        self.assertEqual(a.grad, grad_output)
        self.assertEqual(b.grad, grad_output.transpose(-1, -2))

    # Test Factory Functions
    def test_nested_tensor_to_padded_tensor(self, device):
        for padding_val in [0, 1]:
            nt = self._create_leaf_nested_tensor_from_list(tensor_device=device, requires_grad=True)

            out = torch.nested.to_padded_tensor(nt, padding_val)
            grad_output = torch.ones(out.shape, device=device)
            out.backward(grad_output)

            self.assertEqual(nt.grad, torch.nested.nested_tensor([torch.ones(1, 2), torch.ones(7, 8)], device=device))

    def test_nested_tensor_from_mask_and_to_padded(self, device):
        N, L, D = 2, 4, 4
        mask = torch.ones(N, L, device=device)
        for i in range(1, N):
            end = torch.randint(1, L - 1, (1,), device=device)
            mask[i, end:] = 0

        mask[0, :] = 1
        mask = mask.bool()

        data = torch.randn(N, L, D, requires_grad=True, dtype=torch.float64, device=device)

        def grad_test_func(inpt):
            nt = torch._nested_tensor_from_mask(inpt, mask)
            # This implicitly tests to_padded_tensor grads
            return torch.nested.to_padded_tensor(nt, 0)
        assert gradcheck(grad_test_func, inputs=data, check_batched_grad=False)

    def test_nested_tensor_from_padded(self, device):
        nested_size = torch.tensor([[1, 2], [2, 2]])
        padded_tensor = torch.randn(2, 2, 2, dtype=torch.float64, device=device)
        padded_tensor[0, 1, :] = 0
        padded_tensor.requires_grad_()

        def grad_test_func(tensor, nested_size):
            nt = torch._nested_from_padded(tensor, nested_size, fuse_transform_0213=False)
            # This implicitly tests to_padded_tensor grads
            return torch.nested.to_padded_tensor(nt, 0)

        data = (padded_tensor, nested_size)
        assert gradcheck(grad_test_func, inputs=data, check_batched_grad=False)

    def test_nested_tensor_from_padded_fused(self, device):
        nested_size = torch.tensor([[1, 8], [2, 8]])
        padded_tensor = torch.randn(2, 2, 2, 4, dtype=torch.float64, device=device)
        padded_tensor[0, 1, :] = 0
        padded_tensor.requires_grad_()

        def grad_test_func(tensor, nested_size):
            nt = torch._nested_from_padded(tensor, nested_size, fuse_transform_0213=True)
            # This implicitly tests to_padded_tensor grads
            return torch.nested.to_padded_tensor(nt, 0)
        data = (padded_tensor, nested_size)
        assert gradcheck(grad_test_func, inputs=data, check_batched_grad=False)

    def test_nested_tensor_from_list(self, device):

        a = torch.randn(1, 2, requires_grad=True, dtype=torch.float64, device=device)
        b = torch.randn(2, 2, requires_grad=True, dtype=torch.float64, device=device)
        c = torch.randn(10, 2, requires_grad=True, dtype=torch.float64, device=device)

        def grad_test_func(a, b, c):
            c = torch.nested.as_nested_tensor([a, b, c])
            # This implictily tests to_padded_tensor grads
            return torch.nested.to_padded_tensor(c, 0)
        data = (a, b, c)
        assert gradcheck(grad_test_func, inputs=data, check_batched_grad=False)

    @decorateIf(
        xfailIfTorchDynamo,
        # only fails in python 3.11. TODO: Debug this!
        lambda params: params["layout"] == torch.jagged and sys.version_info >= (3, 11)
    )
    @parametrize("layout", [torch.strided, torch.jagged], name_fn=layout_name)
    def test_dropout_backward(self, layout):
        if layout == torch.jagged:
            nt = torch.nested.nested_tensor([torch.randn((2, 5)), torch.randn((3, 5))], requires_grad=True, layout=layout)
        else:
            nt = torch.nested.nested_tensor([torch.randn((2, 5)), torch.randn((3, 4))], requires_grad=True, layout=layout)
        p = 0.2
        y = torch.nn.functional.dropout(nt, p)
        y.backward(nt.clone().detach())
        self.assertEqual(nt.grad, y)

    def test_nested_tensor_bmm_gradcheck(self, device):
        a = torch.randn(2, 6, requires_grad=True, dtype=torch.float64, device=device)
        b = torch.randn(3, 6, requires_grad=True, dtype=torch.float64, device=device)
        c = torch.randn(6, 4, requires_grad=True, dtype=torch.float64, device=device)
        d = torch.randn(6, 5, requires_grad=True, dtype=torch.float64, device=device)

        def grad_test_func(a, b, c, d):
            nt0 = torch.nested.as_nested_tensor([a, b])
            nt1 = torch.nested.as_nested_tensor([c, d])
            result = nt0.bmm(nt1)
            return torch.nested.to_padded_tensor(result, 0.0)

        data = (a, b, c, d)
        assert torch.autograd.gradcheck(grad_test_func, inputs=data)

    def test_nested_tensor_bmm_backward(self, device):
        nt0 = torch.nested.nested_tensor([torch.randn((2, 6)), torch.randn((3, 6))], requires_grad=True, device=device)
        nt1 = torch.nested.nested_tensor([torch.randn((6, 4)), torch.randn((6, 5))], requires_grad=True, device=device)
        with torch.no_grad():
            pt0 = torch.nested.to_padded_tensor(nt0, 0.0).requires_grad_(True)
            pt1 = torch.nested.to_padded_tensor(nt1, 0.0).requires_grad_(True)

        ynt = nt0.bmm(nt1)
        ypt = pt0.bmm(pt1)
        ynt.backward(ynt.clone())
        ypt.backward(ypt.clone())

        self.assertEqual(torch.nested.to_padded_tensor(nt0.grad, 0.0), pt0.grad)
        self.assertEqual(torch.nested.to_padded_tensor(nt1.grad, 0.0), pt1.grad)

    def test_nested_tensor_matmul_gradcheck(self, device):
        a = torch.randn(2, 6, requires_grad=True, dtype=torch.float64, device=device)
        b = torch.randn(3, 6, requires_grad=True, dtype=torch.float64, device=device)
        c = torch.randn(6, 4, requires_grad=True, dtype=torch.float64, device=device)
        d = torch.randn(6, 5, requires_grad=True, dtype=torch.float64, device=device)

        def grad_test_func(a, b, c, d):
            nt0 = torch.nested.as_nested_tensor([a, b])
            nt1 = torch.nested.as_nested_tensor([c, d])
            result = torch.matmul(nt0, nt1)
            return torch.nested.to_padded_tensor(result, 0.0)

        data = (a, b, c, d)
        assert torch.autograd.gradcheck(grad_test_func, inputs=data)

    def test_nested_tensor_matmul_backward(self, device):
        nt0 = torch.nested.nested_tensor([torch.randn((7, 2, 6)), torch.randn((7, 3, 6))], requires_grad=True, device=device)
        nt1 = torch.nested.nested_tensor([torch.randn((7, 6, 4)), torch.randn((7, 6, 5))], requires_grad=True, device=device)
        with torch.no_grad():
            pt0 = torch.nested.to_padded_tensor(nt0, 0.0).requires_grad_(True)
            pt1 = torch.nested.to_padded_tensor(nt1, 0.0).requires_grad_(True)

        ynt = torch.matmul(nt0, nt1)
        ypt = torch.matmul(pt0, pt1)
        ynt.backward(ynt.clone())
        ypt.backward(ypt.clone())

        self.assertEqual(torch.nested.to_padded_tensor(nt0.grad, 0.0), pt0.grad)
        self.assertEqual(torch.nested.to_padded_tensor(nt1.grad, 0.0), pt1.grad)

    def test_nested_tensor_transpose_gradcheck(self, device):
        a = torch.randn(2, 5, requires_grad=True, device=device)
        b = torch.randn(3, 4, requires_grad=True, device=device)

        def grad_test_func(a, b):
            nt = torch.nested.as_nested_tensor([a, b])
            result = nt.transpose(-2, -1).transpose(-2, -1)
            return torch.nested.to_padded_tensor(result, 0.0)

        data = (a, b)
        assert torch.autograd.gradcheck(grad_test_func, inputs=data, eps=1e-3)

    def test_nested_tensor_transpose_backward(self, device):
        nt = torch.nested.nested_tensor([torch.randn((2, 5)), torch.randn((3, 4))], requires_grad=True, device=device)
        with torch.no_grad():
            pt = torch.nested.to_padded_tensor(nt, 0.0).requires_grad_(True)

        ynt = nt.transpose(-2, -1)
        ypt = pt.transpose(-2, -1)
        ynt.backward(ynt.clone())
        ypt.backward(ypt.clone())

        self.assertEqual(torch.nested.to_padded_tensor(nt.grad, 0.0), pt.grad)

    def test_nested_tensor_reshape_gradcheck(self, device):
        a = torch.randn(2, 6, requires_grad=True, device=device)
        b = torch.randn(3, 6, requires_grad=True, device=device)

        def grad_test_func(a, b):
            nt = torch.nested.as_nested_tensor([a, b])
            result = nt.reshape(2, -1, 2, 3)
            return torch.nested.to_padded_tensor(result, 0.0)

        data = (a, b)
        assert torch.autograd.gradcheck(grad_test_func, inputs=data, eps=1e-3)

    def test_nested_tensor_reshape_backward(self):
        nt = torch.nested.nested_tensor([torch.randn((2, 6)), torch.randn((3, 6))], requires_grad=True)
        with torch.no_grad():
            pt = torch.nested.to_padded_tensor(nt, 0.0).requires_grad_(True)

        ynt = nt.reshape(2, -1, 2, 3)
        ypt = pt.reshape(2, -1, 2, 3)
        ynt.backward(ynt.clone())
        ypt.backward(ypt.clone())

        self.assertEqual(torch.nested.to_padded_tensor(nt.grad, 0.0), pt.grad)

    def test_nested_tensor_squeeze_backward(self, device):
        nt = torch.nested.nested_tensor([torch.randn((2, 6, 1)), torch.randn((3, 6, 1))], requires_grad=True, device=device)
        with torch.no_grad():
            pt = torch.nested.to_padded_tensor(nt, 0.0).requires_grad_(True)

        ynt = nt.squeeze(-1)
        ypt = pt.squeeze(-1)
        ynt.backward(ynt.clone())
        ypt.backward(ypt.clone())

        self.assertEqual(torch.nested.to_padded_tensor(nt.grad, 0.0), pt.grad)

    def test_nested_tensor_squeeze_gradcheck(self, device):
        a = torch.randn((2, 6, 1), dtype=torch.float64, requires_grad=True, device=device)
        b = torch.randn((3, 6, 1), dtype=torch.float64, requires_grad=True, device=device)

        def grad_test_func(a, b):
            nt = torch.nested.as_nested_tensor([a, b])
            result = nt.squeeze(-1)
            return torch.nested.to_padded_tensor(result, 0.0)

        assert torch.autograd.gradcheck(grad_test_func, inputs=(a, b), eps=1e-3)

    def test_nested_tensor_unsqueeze_backward(self, device):
        nt = torch.nested.nested_tensor([torch.randn((2, 6)), torch.randn((3, 6))], requires_grad=True, device=device)
        with torch.no_grad():
            pt = torch.nested.to_padded_tensor(nt, 0.0).requires_grad_(True)

        ynt = nt.unsqueeze(2)
        ypt = pt.unsqueeze(2)
        ynt.backward(ynt.clone())
        ypt.backward(ypt.clone())

        self.assertEqual(torch.nested.to_padded_tensor(nt.grad, 0.0), pt.grad)

    def test_nested_tensor_unsqueeze_gradcheck(self, device):
        a = torch.randn((2, 6), dtype=torch.float64, requires_grad=True, device=device)
        b = torch.randn((3, 6), dtype=torch.float64, requires_grad=True, device=device)

        def grad_test_func(a, b):
            nt = torch.nested.as_nested_tensor([a, b])
            result = nt.unsqueeze(-1)
            return torch.nested.to_padded_tensor(result, 0.0)

        assert torch.autograd.gradcheck(grad_test_func, inputs=(a, b), eps=1e-3)

    def test_nested_tensor_linear(self, device):

        a = torch.randn(1, 2, requires_grad=True, dtype=torch.float64, device=device)
        b = torch.randn(2, 2, requires_grad=True, dtype=torch.float64, device=device)
        c = torch.randn(3, 2, requires_grad=True, dtype=torch.float64, device=device)

        weight = torch.randn(2, 2, requires_grad=True, dtype=torch.float64, device=device)
        bias = torch.randn(2, requires_grad=True, dtype=torch.float64, device=device)

        def grad_test_func(a, b, c, weight, bias=None):
            nt = torch.nested.as_nested_tensor([a, b, c])
            # This implicitly tests to_padded_tensor grads
            d = torch.functional.F.linear(nt, weight, bias)
            return torch.nested.to_padded_tensor(d, 0)
        data = (a, b, c, weight, bias)
        assert gradcheck(grad_test_func, inputs=data, check_batched_grad=False)

        # Test linear with no bias added
        data = (a, b, c, weight)
        assert gradcheck(grad_test_func, inputs=data, check_batched_grad=False)

    def test_nested_tensor_linear_plus_transpose(self, device):
        a = torch.randn(1, 2, requires_grad=True, dtype=torch.float64, device=device)
        b = torch.randn(2, 2, requires_grad=True, dtype=torch.float64, device=device)
        c = torch.randn(3, 2, requires_grad=True, dtype=torch.float64, device=device)

        weight = torch.randn(2, 2, requires_grad=True, dtype=torch.float64, device=device)
        bias = torch.randn(2, requires_grad=True, dtype=torch.float64, device=device)

        def grad_test_func(a, b, c, weight, bias=None):
            nt = torch.nested.as_nested_tensor([a, b, c])
            # This implicitly tests to_padded_tensor grads
            d = torch.functional.F.linear(nt, weight, bias)
            d = d.transpose(-1, -2).contiguous()
            return torch.nested.to_padded_tensor(d, 0)
        data = (a, b, c, weight, bias)
        assert gradcheck(grad_test_func, inputs=data, check_batched_grad=False)

        # Test linear with no bias added
        data = (a, b, c, weight)
        assert gradcheck(grad_test_func, inputs=data, check_batched_grad=False)

    def test_nested_tensor_softmax(self, device):
        a = torch.randn(1, 2, requires_grad=True, dtype=torch.float64, device=device)
        b = torch.randn(2, 2, requires_grad=True, dtype=torch.float64, device=device)
        c = torch.randn(3, 2, requires_grad=True, dtype=torch.float64, device=device)

        def grad_test_func(a, b, c, dim):
            nt = torch.nested.as_nested_tensor([a, b, c])
            # This implicitly tests to_padded_tensor grads
            d = torch.functional.F.softmax(nt, dim=dim)
            return torch.nested.to_padded_tensor(d, 0)

        # softmax over last dim
        data = (a, b, c, -1)
        assert gradcheck(grad_test_func, inputs=data, check_batched_grad=False)

    def test_nested_tensor_linear_backward(self, device):
        a = torch.randn(1, 2, requires_grad=False, device=device)
        b = torch.randn(2, 2, requires_grad=False, device=device)
        c = torch.randn(3, 2, requires_grad=False, device=device)

        weight = torch.randn(2, 2, requires_grad=True, device=device)
        bias = torch.randn(2, requires_grad=True, device=device)
        nt = torch.nested.as_nested_tensor([a, b, c], device=device)

        out = torch.functional.F.linear(nt, weight, bias)

        out.backward(out.clone())

        assert weight.grad is not None
        assert bias.grad is not None

        assert a.grad is None
        assert b.grad is None
        assert c.grad is None

    def test_values_grad_with_broadcast(self, device):
        a = torch.randn(1, 2, 4, requires_grad=True, dtype=torch.float64, device=device)
        b = torch.randn(2, 2, 4, requires_grad=True, dtype=torch.float64, device=device)
        c = torch.randn(3, 2, 4, requires_grad=True, dtype=torch.float64, device=device)

        def grad_test_func(a, b, c):
            nt = torch.nested.as_nested_tensor([a, b, c])
            buffer = nt.values()
            return buffer.sum()

        data = (a, b, c)
        assert gradcheck(grad_test_func, inputs=data, check_batched_grad=False)

    def test_to_buffer_series_ops_grad_with_broadcast(self, device):
        a = torch.randn(1, 1, 2, requires_grad=True, dtype=torch.float64, device=device)
        b = torch.randn(1, 1, 2, requires_grad=True, dtype=torch.float64, device=device)
        c = torch.randn(1, 1, 2, requires_grad=True, dtype=torch.float64, device=device)

        def grad_test_func(a, b, c):
            nt = torch.nested.as_nested_tensor([a, b, c])
            buffer = nt.values()
            buffer = buffer * 2
            return buffer.exp()

        data = (a, b, c)
        assert gradcheck(grad_test_func, inputs=data, check_batched_grad=False)

    def test_unbind_flow_through(self, device):
        a = torch.randn(1, 2, 4, requires_grad=True, dtype=torch.float64, device=device)
        b = torch.randn(2, 2, 4, requires_grad=True, dtype=torch.float64, device=device)
        c = torch.randn(3, 2, 4, requires_grad=True, dtype=torch.float64, device=device)

        def grad_test_func(a, b, c):
            nt = torch.nested.as_nested_tensor([a, b, c])
            ntT = nt.transpose(-1, -2)
            unbound = ntT.unbind()
            d = unbound[0]
            d = torch.pow(d, 2)
            return d

        data = (a, b, c)
        assert gradcheck(grad_test_func, inputs=data, check_batched_grad=False)

    def test_split_with_sizes_flow_through(self, device):
        a = torch.randn(2, 5, requires_grad=True, dtype=torch.float64, device=device)
        b = torch.randn(3, 5, requires_grad=True, dtype=torch.float64, device=device)
        c = torch.randn(4, 5, requires_grad=True, dtype=torch.float64, device=device)

        def grad_test_func(a, b, c):
            nt = torch.nested.as_nested_tensor([a, b, c])
            splits = nt.split_with_sizes([2, 3], dim=-1)
            unbound = splits[1].unbind()
            d = unbound[0]
            d = torch.pow(d, 2)
            return d

        data = (a, b, c)
        assert gradcheck(grad_test_func, inputs=data, check_batched_grad=False)

    def test_indexing_backward(self, device):
        x0 = torch.randn((2, 5))
        x1 = torch.randn((3, 4))
        nt = torch.nested.nested_tensor([x0, x1], device=device, requires_grad=True)
        self.assertEqual(nt[0], x0)
        self.assertEqual(nt[-1], x1)
        grad_x0 = torch.randn((2, 5), device=device)
        nt[0].backward(grad_x0)
        expected_grad = torch.nested.nested_tensor([grad_x0, torch.zeros((3, 4), device=device)])
        self.assertEqual(nt.grad, expected_grad)

    def test_masked_fill_backward(self, device):
        a = torch.randn(1, 2, 4, requires_grad=True, dtype=torch.float64, device=device)
        b = torch.randn(2, 2, 4, requires_grad=True, dtype=torch.float64, device=device)
        c = torch.randn(3, 2, 4, requires_grad=True, dtype=torch.float64, device=device)

        def grad_test_func(a, b, c):
            nt = torch.nested.as_nested_tensor([a, b, c])
            mask = nt.detach().clone().to(bool)
            out = nt.masked_fill(mask, 0)
            out = torch.nested.to_padded_tensor(out, 0)
            return out
        data = (a, b, c)
        assert gradcheck(grad_test_func, inputs=data, check_batched_grad=False)

    def test_gelu_backward(self, device):
        a = torch.randn(1, 2, 4, requires_grad=True, dtype=torch.float64, device=device)
        b = torch.randn(2, 2, 4, requires_grad=True, dtype=torch.float64, device=device)
        c = torch.randn(3, 2, 4, requires_grad=True, dtype=torch.float64, device=device)

        def grad_test_func(a, b, c):
            nt = torch.nested.as_nested_tensor([a, b, c])
            nt_gelu = torch.nn.functional.gelu(nt)
            return torch.nested.to_padded_tensor(nt_gelu, 0)

        data = (a, b, c)
        assert gradcheck(grad_test_func, inputs=data, check_batched_grad=False)

    def test_relu_backward(self, device):
        a = torch.randn(1, 2, 4, requires_grad=True, dtype=torch.float64, device=device)
        b = torch.randn(2, 2, 4, requires_grad=True, dtype=torch.float64, device=device)
        c = torch.randn(3, 2, 4, requires_grad=True, dtype=torch.float64, device=device)

        def grad_test_func(a, b, c):
            nt = torch.nested.as_nested_tensor([a, b, c])
            nt_relu = torch.nn.functional.relu(nt)
            return torch.nested.to_padded_tensor(nt_relu, 0)

        data = (a, b, c)
        assert gradcheck(grad_test_func, inputs=data, check_batched_grad=False)

    def test_selu_backward(self, device):
        a = torch.randn(1, 2, 4, requires_grad=True, dtype=torch.float64, device=device)
        b = torch.randn(2, 2, 4, requires_grad=True, dtype=torch.float64, device=device)
        c = torch.randn(3, 2, 4, requires_grad=True, dtype=torch.float64, device=device)

        def grad_test_func(a, b, c):
            nt = torch.nested.as_nested_tensor([a, b, c])
            nt_relu = torch.nn.functional.silu(nt)
            return torch.nested.to_padded_tensor(nt_relu, 0)

        data = (a, b, c)
        assert gradcheck(grad_test_func, inputs=data, check_batched_grad=False)

    def test_abs_backward(self, device):
        a = torch.randn(1, 2, 4, requires_grad=True, dtype=torch.float64, device=device)
        b = torch.randn(2, 2, 4, requires_grad=True, dtype=torch.float64, device=device)
        c = torch.randn(3, 2, 4, requires_grad=True, dtype=torch.float64, device=device)

        def grad_test_func(a, b, c):
            nt = torch.nested.as_nested_tensor([a, b, c])
            nt_abs = torch.abs(nt)
            return torch.nested.to_padded_tensor(nt_abs, 0)

        data = (a, b, c)
        assert gradcheck(grad_test_func, inputs=data, check_batched_grad=False)

    # Previously would error when input NT doesn't require grad
    # NotImplementedError: Cannot access storage of UndefinedTensorImpl
    def test_layer_norm_backward_edge_case(self, device):
        size = 4
        a = torch.randn(1, 2, size, requires_grad=False, dtype=torch.float64, device=device)
        nt = torch.nested.nested_tensor([a])
        nt_layer_norm = torch.nn.LayerNorm(nt.size(-1), device=device, dtype=torch.float64)
        out = nt_layer_norm(nt)
        out.backward(out.clone())

    def test_accumulate_grad_different_strides(self, device):
        a = torch.rand(1, 4, 2, requires_grad=True, dtype=torch.float64, device=device)
        b = torch.rand(1, 8, 2, requires_grad=True, dtype=torch.float64, device=device)

        def grad_test_func(a, b):
            nt_1 = torch.nested.as_nested_tensor([a, b])
            nt_2 = nt_1.clone()
            out = torch.nn.functional.scaled_dot_product_attention(nt_1, nt_2, nt_2)
            return torch.nested.to_padded_tensor(out, 0)

        data = (a, b)
        assert gradcheck(grad_test_func, inputs=data, check_batched_grad=False)

    # https://github.com/pytorch/pytorch/issues/95562
    @skipIfSlowGradcheckEnv
    @parametrize("size", [1024, 1023, 513, 512, 256, 128, 32, 4, 2])
    def test_layer_norm_backward(self, device, size):
        a = torch.randn(1, 2, size, requires_grad=True, dtype=torch.float64, device=device)
        b = torch.randn(2, 2, size, requires_grad=True, dtype=torch.float64, device=device)
        c = torch.randn(3, 2, size, requires_grad=True, dtype=torch.float64, device=device)

        def grad_test_func(a, b, c):
            nt = torch.nested.as_nested_tensor([a, b, c])
            layer_norm = torch.nn.LayerNorm(nt.size(-1), device=device, dtype=torch.float64)
            nt_layer_norm = layer_norm(nt)
            return torch.nested.to_padded_tensor(nt_layer_norm, 0)

        data = (a, b, c)
        assert gradcheck(grad_test_func, inputs=data, check_batched_grad=False)

    # https://github.com/pytorch/pytorch/issues/95562
    @skipIfSlowGradcheckEnv
    # Could either mark slow or reduce size
    @parametrize("size", [128, 32, 4, 2])
    def test_layer_norm_backward_5d(self, device, size):
        a = torch.randn(4, size, size, 4, requires_grad=True, dtype=torch.float64, device=device)
        b = torch.randn(7, size, size, 4, requires_grad=True, dtype=torch.float64, device=device)
        c = torch.randn(10, size, size, 4, requires_grad=True, dtype=torch.float64, device=device)

        def grad_test_func(a, b, c):
            nt = torch.nested.as_nested_tensor([a, b, c])
            layer_norm = torch.nn.LayerNorm((size, size, nt.size(-1)), device=device, dtype=torch.float64)
            nt_layer_norm = layer_norm(nt)
            return torch.nested.to_padded_tensor(nt_layer_norm, 0)

        data = (a, b, c)
        assert gradcheck(grad_test_func, inputs=data, check_batched_grad=False)

# Found in torch/testing/_comparison.py
default_atol = {torch.float16: 1e-3, torch.bfloat16: 1e-3, torch.float32: 1e-5}
default_rtol = {torch.float16: 1e-3, torch.bfloat16: 1.6e-2, torch.float32: 1.3e-6}

def get_rtol(true_value: torch.Tensor, computed_value: torch.Tensor) -> float:
    deviation = true_value - computed_value
    deviation = torch.abs(deviation / true_value)
    # Fill in the nans with the default rtol
    torch.nan_to_num_(deviation, nan=default_rtol[computed_value.dtype])
    return deviation.max().item()


def get_atol(true_value: torch.Tensor, computed_value: torch.Tensor) -> float:
    deviation = true_value - computed_value
    atol = torch.abs(deviation).max().item()
    return atol


def get_tolerances(
    true_value: torch.Tensor,
    computed_value: torch.Tensor,
    fudge_factor: Optional[float] = None,
) -> Tuple[float, float]:
    """Returns the absolute and relative tolerances for comparing two tensors."""
    fudge_factor = fudge_factor if fudge_factor is not None else 1.0
    atol = get_atol(true_value, computed_value)
    rtol = get_rtol(true_value, computed_value)

    atol = fudge_factor * max(atol, default_atol[computed_value.dtype])
    rtol = fudge_factor * max(rtol, default_rtol[computed_value.dtype])
    # torch.isclose() has weird behavior around see:
    # https://github.com/pytorch/pytorch/issues/102400
    if rtol > 1e30:
        rtol = default_rtol[computed_value.dtype]
    return atol, rtol

# We can probably parametrizing existing tests instead of having a separate
# test class as we begin to support more ops. Also maybe rewrite with OpInfos.
@markDynamoStrictTest
class TestNestedTensorSubclass(TestCase):
    # TODO: consolidate with the below
    def _get_list_for_jagged_tensor(self, nested_size, device, requires_grad=True):
        Ds = nested_size[1:]
        out = []
        for s in nested_size[0]:
            out.append(
                torch.randn(s, *Ds, requires_grad=requires_grad, device=device, dtype=torch.float64)
            )
        return out

    def _get_example_tensor_lists(self, include_list_of_lists=True, include_requires_grad=True):

        def _make_tensor(*shape, include_requires_grad=include_requires_grad, requires_grad=True):
            return torch.randn(
                *shape,
                requires_grad=(requires_grad if include_requires_grad else False)
            )

        # Purposefully introduce mixed requires_grad settings for the components
        # when include_requires_grad=True.
        example_lists = [
            # (B, *, D) with B=4
            [
                _make_tensor(2, 5),
                _make_tensor(3, 5, requires_grad=False),
                _make_tensor(4, 5, requires_grad=False),
                _make_tensor(6, 5)
            ],
            # (B, *, D_0, D_1) with B=5
            [
                _make_tensor(2, 5, 6),
                _make_tensor(3, 5, 6),
                _make_tensor(4, 5, 6, requires_grad=False),
                _make_tensor(5, 5, 6),
                _make_tensor(6, 5, 6),
            ],
            # (B, *, D_0, D_1, D_2) with B=6
            [
                _make_tensor(2, 5, 6, 7),
                _make_tensor(3, 5, 6, 7),
                _make_tensor(4, 5, 6, 7, requires_grad=False),
                _make_tensor(5, 5, 6, 7),
                _make_tensor(6, 5, 6, 7),
                _make_tensor(7, 5, 6, 7),
            ],
        ]

        if include_list_of_lists:
            example_lists.append(
                # (B, *, D) with B=3 in list form
                [
                    _make_tensor(2, 5, requires_grad=False).tolist(),
                    _make_tensor(3, 5).tolist(),
                    _make_tensor(4, 5).tolist(),
                ])

        return example_lists

    def test_tensor_attributes(self, device):
        a = torch.randn(2, 3, requires_grad=True, dtype=torch.float64, device=device)
        b = torch.randn(3, 3, requires_grad=True, dtype=torch.float64, device=device)
        c = torch.randn(4, 3, requires_grad=True, dtype=torch.float64, device=device)
        nt = torch.nested.as_nested_tensor([a, b, c], layout=torch.jagged)
        _offsets = nt.offsets()

        for op in (
            torch.ops.aten.is_non_overlapping_and_dense.default,
            torch.ops.aten.sym_size.default,
            torch.ops.aten.dim.default,
            torch.ops.aten.numel.default,
            torch.ops.aten.sym_numel.default,
            torch.ops.aten.sym_stride.default,
            torch.ops.aten.sym_storage_offset.default,
        ):
            op(nt)

        with self.assertRaisesRegex(RuntimeError,
                                    "directly calling torch.ops.aten.size"):
            torch.ops.aten.size.default(nt)

        nested_int = torch.nested._internal.nested_tensor.get_tensor_symint(_offsets, coeff=1)
        self.assertEqual(nt.size(), (3, nested_int, 3))
        self.assertEqual(nt.shape, (3, nested_int, 3))
        self.assertEqual(nt.dim(), 3)
        self.assertEqual(nt.numel(), 27)

    def test_linear(self, device):
        a = torch.randn(2, 3, requires_grad=True, dtype=torch.float64, device=device)
        b = torch.randn(3, 3, requires_grad=True, dtype=torch.float64, device=device)
        c = torch.randn(4, 3, requires_grad=True, dtype=torch.float64, device=device)
        weight = torch.randn(4, 3, requires_grad=True, dtype=torch.float64, device=device)

        def grad_test_func(a, b, c, weight):
            nt = torch.nested.as_nested_tensor([a, b, c], layout=torch.jagged)
            out = torch.nn.functional.linear(nt, weight)
            return out.values()

        gradcheck(grad_test_func, inputs=(a, b, c, weight), check_batched_grad=False)

    def test_unary_pointwise(self, device):
        a = torch.randn(2, 3, requires_grad=True, dtype=torch.float64, device=device)
        b = torch.randn(3, 3, requires_grad=True, dtype=torch.float64, device=device)
        c = torch.randn(4, 3, requires_grad=True, dtype=torch.float64, device=device)

        def grad_test_func(a, b, c):
            nt = torch.nested.as_nested_tensor([a, b, c], layout=torch.jagged)
            out = torch.nn.functional.silu(nt.sin().cos())
            return out.values()

        gradcheck(grad_test_func, inputs=(a, b, c), check_batched_grad=False)

    def test_unary_pointwise_transposed_inputs(self, device):
        a, b, c = (
            torch.randn(i + 2, 5, requires_grad=True, dtype=torch.float64, device=device) for i in range(3)
        )

        nt = torch.nested.nested_tensor([a.detach(), b.detach(), c.detach()], layout=torch.jagged)
        nt_t = nt.transpose(1, 2)
        self.assertFalse(nt_t.is_contiguous())
        out = torch.nn.functional.silu(nt_t.sin().cos())
        self.assertEqual(out.is_contiguous(), torch.nn.functional.silu(b.transpose(-1, -2).sin().cos()).is_contiguous())

        self.assertEqual(nt_t.shape, out.shape)

        a, b, c = (
            torch.randn(i + 2, 5, requires_grad=True, dtype=torch.float64, device=device) for i in range(3)
        )

        def grad_test_func(a, b, c):
            nt = torch.nested.as_nested_tensor([a, b, c], layout=torch.jagged)
            nt_t = nt.transpose(1, 2)
            out = torch.nn.functional.silu(nt_t.sin().cos())
            return out.values()

        gradcheck(grad_test_func, inputs=(a, b, c), check_batched_grad=False)


    def test_binary_pointwise(self, device):
        a = torch.randn(2, 3, requires_grad=True, dtype=torch.float64, device=device)
        b = torch.randn(3, 3, requires_grad=True, dtype=torch.float64, device=device)
        c = torch.randn(4, 3, requires_grad=True, dtype=torch.float64, device=device)

        # Incorrect usage: shape check will fail if the offsets tensor are not
        #                  the same exact tensor object
        nt1 = torch.nested.as_nested_tensor([a, b, c], layout=torch.jagged)
        nt2 = torch.nested.as_nested_tensor([a, b, c], layout=torch.jagged)

        self.assertRaisesRegex(
            RuntimeError,
            "cannot call binary pointwise function .* with inputs of shapes",
            lambda: nt1 * nt2)

        # Correct usage: chain the calls using the same offsets tensor object
        def grad_test_func(a, b, c):
            nt1 = torch.nested.as_nested_tensor([a, b, c], layout=torch.jagged)
            # TODO: Switch to public API that takes in (values, offsets) once it exists
            nt2, offsets = jagged_from_list([a, b, c], nt1.offsets())
            out = nt1 * nt2
            return out.values()

        gradcheck(grad_test_func, inputs=(a, b, c), check_batched_grad=False)

    def test_binary_pointwise_transposed(self, device):
        a, b, c = (
            torch.randn(i + 2, 5, dtype=torch.float64, device=device) for i in range(3)
        )

        nt1, offsets = jagged_from_list([a, b, c], None)
        nt2, offsets = jagged_from_list([a, b, c], offsets)

        nt1_t = nt1.transpose(1, 2)
        nt2_t = nt2.transpose(1, 2)

        # out = nt1_t * nt2_t
        # self.assertFalse(nt1_t.is_contiguous())
        # self.assertEqual(out.is_contiguous(), (b.transpose(-1, -2) * b.transpose(-1, -2)).is_contiguous())
        # self.assertEqual(out.shape, nt1_t.shape)

        self.assertRaisesRegex(
            RuntimeError,
            "cannot call binary pointwise function mul.Tensor with inputs of shapes",
            lambda: nt1 * nt2_t,
        )

        a, b, c = (
            torch.randn(i + 2, 5, requires_grad=True, dtype=torch.float64, device=device) for i in range(3)
        )

        # Correct usage: chain the calls using the same offsets tensor object
        def grad_test_func(a, b, c):
            nt1, offsets = jagged_from_list([a, b, c], None)
            nt2, offsets = jagged_from_list([a, b, c], offsets)
            nt1_t = nt1.transpose(1, 2)
            nt2_t = nt2.transpose(1, 2)
            out = nt1_t * nt2_t
            return out.values()

        gradcheck(grad_test_func, inputs=(a, b, c), check_batched_grad=False)

    def test_split(self, device):
        a = torch.randn(2, 3, requires_grad=True, dtype=torch.float64, device=device)
        b = torch.randn(3, 3, requires_grad=True, dtype=torch.float64, device=device)
        c = torch.randn(4, 3, requires_grad=True, dtype=torch.float64, device=device)

        nt = torch.nested.as_nested_tensor([a, b, c], layout=torch.jagged)
        out = torch.split(nt, 2, -1)
        self.assertEqual(len(out), 2)
        self.assertEqual(
            out[0],
            torch.nested.as_nested_tensor([a[:, 0:2], b[:, 0:2], c[:, 0:2]], layout=torch.jagged)
        )
        self.assertEqual(
            out[1],
            torch.nested.as_nested_tensor([a[:, 2:], b[:, 2:], c[:, 2:]], layout=torch.jagged)
        )

        with self.assertRaisesRegex(
            RuntimeError,
            r"split\(\): not supported for NestedTensor on dim=1",
        ):
            torch.split(nt, 2, 1)

    def test_split_with_sizes(self, device):
        a = torch.randn(2, 3, requires_grad=True, dtype=torch.float64, device=device)
        b = torch.randn(3, 3, requires_grad=True, dtype=torch.float64, device=device)
        c = torch.randn(4, 3, requires_grad=True, dtype=torch.float64, device=device)

        nt = torch.nested.as_nested_tensor([a, b, c], layout=torch.jagged)
        out = torch.split(nt, [1, 2], -1)
        self.assertEqual(len(out), 2)
        self.assertEqual(
            out[0],
            torch.nested.as_nested_tensor([a[:, 0:1], b[:, 0:1], c[:, 0:1]], layout=torch.jagged)
        )
        self.assertEqual(
            out[1],
            torch.nested.as_nested_tensor([a[:, 1:], b[:, 1:], c[:, 1:]], layout=torch.jagged)
        )
        with self.assertRaisesRegex(
            RuntimeError,
            r"split_with_sizes\(\): not supported for NestedTensor on dim=1",
        ):
            torch.split(nt, [1, 2], 1)

    def test_views_inherit_ragged_dim(self, device):
        # view
        nt = random_nt_from_dims(
            [4, None, 8, 10], device=device, dtype=torch.float32, layout=torch.jagged)
        # inherit ragged dim via -1
        view = nt.view(4, -1, 80)
        self.assertEqual(nt.shape[1], view.shape[1])
        # inherit batch and ragged dims via -1
        view2 = nt.view(-1, -1, 80)
        self.assertEqual(nt.shape[:2], view2.shape[:2])

        # expand
        nt = random_nt_from_dims(
            [3, None, 1], device=device, dtype=torch.float32, layout=torch.jagged)
        # inherit batch and ragged dims via -1
        view = nt.expand(-1, -1, 5)
        self.assertEqual(nt.shape[:2], view.shape[:2])

    def test_view_ragged_idx_not_one(self, device):
        nt = random_nt_from_dims([2, None, 20], device=device, dtype=torch.float32, layout=torch.jagged)

        view_transposed = nt.transpose(1, 2).view(2, 20, nt.size(1))
        self.assertEqual((2, 20, nt.size(1)), (view_transposed.size()))
        self.assertEqual(view_transposed._base, nt._base)

    def test_unsafe_view(self, device):
        nt = random_nt_from_dims([4, None, 8, 10], device=device, dtype=torch.float32, layout=torch.jagged)
        # basic view
        view1 = torch.ops.aten._unsafe_view(nt, (4, -1, 80))
        self.assertEqual((4, nt.size(1), 80), tuple(view1.size()))
        # _unsafe_view differs from view in that the view information is not tracked
        self.assertTrue(view1._base is None)

        # test an unsafe_view when ragged_idx != 1, currently only supports identity view
        nt_t = nt.transpose(1, 2)
        view2 = torch.ops.aten._unsafe_view(nt_t, (4, 8, nt.size(1), 10))
        self.assertEqual((4, 8, nt.size(1), 10), tuple(view2.size()))
        self.assertTrue(view2._base is None)

    @xfailIfTorchDynamo
    @parametrize("requires_grad", [False, True])
    def test_reshape_decomp(self, device, requires_grad):
        # contiguous NT should result in view.
        nt = random_nt_from_dims(
            [3, None, 10],
            device=device,
            dtype=torch.float32,
            layout=torch.jagged,
        ).detach().requires_grad_(requires_grad)
        view = nt.reshape(-1, -1, 5, 2)
        self.assertEqual(view.shape[:2], nt.shape[:2])
        self.assertTrue(view._is_view() and view._base is nt)
        # make sure gradients flow back
        if requires_grad:
            view.backward(torch.ones_like(view))
            self.assertEqual(nt.grad, torch.ones_like(nt))

        # non-contiguous NT should result in contiguous copy
        nt = random_nt_from_dims(
            [3, None, 5, 2],
            device=device,
            dtype=torch.float32,
            layout=torch.jagged,
            requires_grad=requires_grad
        )
        nt_noncontig = nt.transpose(-1, -2)
        self.assertFalse(nt_noncontig.is_contiguous())
        copy = nt_noncontig.reshape(-1, -1, 10)
        self.assertTrue(copy.is_contiguous())
        self.assertEqual(copy.shape[:2], nt.shape[:2])
        # make sure gradients flow back
        if requires_grad:
            copy.backward(torch.ones_like(copy))
            self.assertEqual(nt.grad, torch.ones_like(nt))

    def test_flatten_decomp(self, device):
        nt = random_nt_from_dims(
            [3, None, 5, 2], device=device, dtype=torch.float32, layout=torch.jagged)
        flattened = nt.flatten(-2, -1)
        self.assertEqual(flattened.shape, nt.view(3, -1, 10).shape)

        nt = random_nt_from_dims(
            [3, None, 5, 2, 6], device=device, dtype=torch.float32, layout=torch.jagged)
        flattened = nt.flatten(-3, -2)
        self.assertEqual(flattened.shape, nt.view(3, -1, 10, 6).shape)

    def test_chunk(self, device):
        # normal case
        D = 30
        B = 8
        nt = random_nt_from_dims([B, None, D], device=device, dtype=torch.float32, layout=torch.jagged)
        NUM_CHUNKS = 3
        chunks = nt.chunk(NUM_CHUNKS, dim=-1)
        self.assertEqual(len(chunks), NUM_CHUNKS)
        for i in range(NUM_CHUNKS):
            self.assertEqual(chunks[i].shape[-1], D // NUM_CHUNKS)

        # chunk on batch dim
        chunks = nt.chunk(NUM_CHUNKS, dim=0)
        self.assertEqual(len(chunks), NUM_CHUNKS)
        chunk_size = math.ceil(B / NUM_CHUNKS)
        for i in range(NUM_CHUNKS):
            if i < NUM_CHUNKS - 1:
                self.assertEqual(chunks[i].shape[0], chunk_size)
            else:
                self.assertEqual(chunks[i].shape[0], B - chunk_size * (NUM_CHUNKS - 1))
            offsets_expected = nt._offsets[i * chunk_size + 1 : (i + 1) * chunk_size + 1] - nt._offsets[i * chunk_size]
            self.assertEqual(chunks[i]._offsets[1:], offsets_expected)
        self.assertEqual(nt._values, torch.cat([x._values for x in chunks], dim=0))

        # chunk on ragged dim not supported
        with self.assertRaisesRegex(RuntimeError, "chunk.* not supported for NestedTensor on dim=1"):
            nt.chunk(2, dim=1)

    def test_squeeze(self, device):
        B = 4
        D = 6
        # squeeze middle dim
        nt = random_nt_from_dims(
            [B, None, 1, D], device=device, dtype=torch.float32, layout=torch.jagged)
        j0 = nt.shape[1]

        for dim_arg in [-2, 2]:
            out = nt.squeeze(dim_arg)
            self.assertEqual(out.shape, (B, j0, D))
            self.assertEqual(out.unsqueeze(-2), nt)

        # squeeze last dim
        nt = random_nt_from_dims(
            [B, None, 1], device=device, dtype=torch.float32, layout=torch.jagged)
        j1 = nt.shape[1]

        for dim_arg in [-1, 2]:
            out = nt.squeeze(dim_arg)
            self.assertEqual(out.shape, (B, j1))
            self.assertEqual(out.unsqueeze(-1), nt)

        # squeeze on batch dim not supported
        with self.assertRaisesRegex(
                RuntimeError, "squeeze.* not supported for NestedTensor on dim=0"):
            nt.squeeze(0)

        # squeeze on ragged dim not supported
        with self.assertRaisesRegex(
                RuntimeError, "squeeze.* not supported for NestedTensor on dim=1"):
            nt.squeeze(1)

    def test_binary_pointwise_broadcasting(self, device):
        # (B, j0, 3, 4)
        ts = self._get_list_for_jagged_tensor(((2, 3, 4), 3, 4), device, requires_grad=True)
        # (B, j0, ?, ?) + (?) -> (B, j0, ?, ?)
        # (B, j0, ?, ?) + (?, ?) -> (B, j0, ?, ?)
        # (B, j0, ?, ?) + (1, ?, ?) -> (B, j0, ?, ?)
        # Unsupported: (B, j0, ?, ?) + (1, 1, 1, ?, ?) -> (1, B, j0, ?, ?)
        t_sizes = (
            (4,),
            (1, 4),
            (3, 1),
            (1, 3, 1),
            (1, 1, 1, 4),
            # (1, 1, 1, 1, 4), (unsupported today)
        )

        def grad_test_func(t, *ts):
            nt = torch.nested.as_nested_tensor(list(ts), layout=torch.jagged)
            out = nt + t
            return out.values()

        for t_size in t_sizes:
            t = torch.rand(t_size, requires_grad=True, device=device, dtype=torch.float64)
            gradcheck(grad_test_func, inputs=(t, *ts), check_batched_grad=False)

    def test_threshold_backward(self, device):
        ts1 = self._get_list_for_jagged_tensor(((2, 3, 4), 16), device=device, requires_grad=False)
        ts2 = self._get_list_for_jagged_tensor(((2, 3, 4), 16), device=device, requires_grad=False)

        nt1, offsets = jagged_from_list(ts1, None)
        nt2, offsets = jagged_from_list(ts2, offsets)
        buf1 = nt1.values().detach().clone()
        buf2 = nt2.values().detach().clone()

        res_nt = torch.ops.aten.threshold_backward(nt1, nt2, 0.0)
        res_dense = torch.ops.aten.threshold_backward(buf1, buf2, 0.0)

        self.assertEqual(res_dense, res_nt.values())


    @parametrize("keepdim", [False, True])
    def test_sum_int_DimList(self, device, keepdim):
        # (B, j0, 3, 4)
        ts = self._get_list_for_jagged_tensor(((2, 3, 4), 3, 4), device=device, requires_grad=True)

        # Check shape correctness
        reduce_dims = (
            # dims, expected shape, expected keepdim shape
            # j0 is represented as None
            ((0, 1), (3, 4), (1, 1, 3, 4)),
            ((1, 2), None, None),
            ((2, 3), (3, None), (3, None, 1, 1)),
            ((0, 1, 3), (3,), (1, 1, 3, 1)),
            ((0, 1, 2), (4,), (1, 1, 1, 4)),
            ((0, 1, 2, 3), tuple(), (1, 1, 1, 1)),
        )
        for rd, ref_shape_no_keepdim, ref_shape_keepdim in reduce_dims:
            if (0 in rd) ^ (1 in rd):
                with self.assertRaisesRegex(
                        RuntimeError,
                        "applying over the ragged dimension, but not the batch dimension"):
                    nt = torch.nested.as_nested_tensor(ts, layout=torch.jagged)
                    out = torch.sum(nt, dim=rd, keepdim=keepdim)
                continue

            nt = torch.nested.as_nested_tensor(ts, layout=torch.jagged)
            out = torch.sum(nt, dim=rd, keepdim=keepdim)
            ref_shape = ref_shape_keepdim if keepdim else ref_shape_no_keepdim
            self.assertEqual(len(out.shape), len(ref_shape))
            for o, r in zip(out.shape, ref_shape):
                if r is not None:
                    self.assertEqual(o, r)
                else:
                    self.assertTrue(isinstance(o, torch.SymInt))

        # Check values correctness
        # raggedness not reduced
        nt = torch.nested.as_nested_tensor(ts, layout=torch.jagged)
        out = torch.sum(nt, dim=(2, 3), keepdim=keepdim)
        out_ref = torch.sum(nt.values(), dim=(1, 2))
        self.assertIsInstance(out, NestedTensor)
        # flatten to avoid having to replicate unsqueeze logic depending on keepdim
        self.assertTrue(torch.allclose(out.values().view(-1), out_ref.view(-1)))

        # raggedness reduced away
        nt = torch.nested.as_nested_tensor(ts, layout=torch.jagged)
        out = torch.sum(nt, dim=(0, 1), keepdim=keepdim)
        out_ref = torch.sum(nt.values(), dim=(0,))
        self.assertNotIsInstance(out, NestedTensor)
        self.assertTrue(torch.allclose(out, out_ref))



    @dtypes(torch.float, torch.double, torch.half)
    @parametrize("requires_grad", [False, True])
    @parametrize("weights_only", [False, True])
    def test_serialization(self, device, dtype, requires_grad, weights_only):

        def compare_metadata(nt1, nt2):
            self.assertEqual(nt1._nested_tensor_size(), nt2._nested_tensor_size())
            self.assertEqual(nt1._nested_tensor_strides(), nt2._nested_tensor_strides())
            self.assertEqual(nt1._nested_tensor_storage_offsets(),
                             nt2._nested_tensor_storage_offsets())

        nt_contiguous, nt_noncontiguous = random_nt_noncontiguous_pair((2, 3, 6, 7))
        for a in [nt_contiguous, nt_noncontiguous]:
            buffer = io.BytesIO()
            serialized = torch.save(a, buffer)
            buffer.seek(0)
            b = torch.load(buffer, weights_only=weights_only)
            # should be both conceptually equal and metadata equivalent
            self.assertEqual(a, b)
            compare_metadata(a, b)
            # should be conceptually equal but not necessarily metadata equivalent
            self.assertEqual(b, nt_contiguous)
            self.assertEqual(b, nt_noncontiguous)

    @unittest.skipIf(PYTORCH_CUDA_MEMCHECK, "is_pinned uses failure to detect pointer property")
    @onlyCUDA
    def test_pin_memory(self, device):
        nt_contiguous, nt_noncontiguous = random_nt_noncontiguous_pair((2, 3, 6, 7))
        for nt in [nt_contiguous, nt_noncontiguous]:
            self.assertFalse(nt.is_pinned())
            pinned = nt.pin_memory(device)
            self.assertTrue(pinned.is_pinned())
            self.assertEqual(nt, pinned)
            self.assertNotEqual(nt.data_ptr(), pinned.data_ptr())
            # test that pin_memory on already pinned tensor has no effect
            self.assertIs(pinned, pinned.pin_memory())
            self.assertEqual(pinned.data_ptr(), pinned.pin_memory().data_ptr())

    @torch.compiler.disable
    def _validate_nt(self, nt, device, dtype, layout, requires_grad, dim, batch_size, base=None):
        # Validate a bunch of properties after NT construction.
        device = torch.device(device)
        self.assertEqual(nt.dim(), dim)
        self.assertEqual(nt.device, device)
        self.assertEqual(nt.dtype, dtype)
        self.assertEqual(nt.layout, layout)
        self.assertEqual(nt.requires_grad, requires_grad)

        if layout == torch.jagged:
            self.assertEqual(nt._values.device, device)
            self.assertEqual(nt._offsets.device, device)
            self.assertEqual(nt.shape[0], batch_size)
            self.assertTrue(isinstance(nt.shape[1], torch.SymInt))

        if base is not None:
            self.assertTrue(nt._is_view() and nt._base is base)

    @dtypes(torch.float, torch.double, torch.half)
    @parametrize("requires_grad", [False, True])
    @parametrize("components_require_grad", [False, True])
    def test_jagged_layout_construction_nested_tensor(
            self, device, dtype, requires_grad, components_require_grad):
        for tensor_list in self._get_example_tensor_lists(
                include_list_of_lists=True, include_requires_grad=components_require_grad):
            nt = torch.nested.nested_tensor(
                tensor_list,
                device=device,
                dtype=dtype,
                layout=torch.jagged,
                requires_grad=requires_grad)

            expected_dim = torch.as_tensor(tensor_list[0]).dim() + 1
            expected_batch_size = len(tensor_list)
            self._validate_nt(
                nt, device, dtype, torch.jagged, requires_grad, expected_dim, expected_batch_size)

            # Make sure grads -don't- flow back into original tensors for nested_tensor()
            if requires_grad:
                (nt * 2).backward(torch.ones_like(nt))
            for t in tensor_list:
                t = t if isinstance(t, torch.Tensor) else torch.as_tensor(t)
                self.assertTrue(t.grad is None)

    @dtypes(torch.float, torch.double, torch.half)
    @parametrize("components_require_grad", [False, True])
    def test_jagged_layout_construction_as_nested_tensor(
            self, device, dtype, components_require_grad):
        # NB: as_nested_tensor(tensor_list) doesn't support lists of lists for tensor_list
        for tensor_list in self._get_example_tensor_lists(
                include_list_of_lists=False, include_requires_grad=components_require_grad):
            nt = torch.nested.as_nested_tensor(
                tensor_list,
                device=device,
                dtype=dtype,
                layout=torch.jagged)

            # nt.requires_grad=True should be set if at least one component requires grad
            expected_dim = tensor_list[0].dim() + 1
            expected_batch_size = len(tensor_list)
            self._validate_nt(
                nt,
                device,
                dtype,
                torch.jagged,
                components_require_grad,
                expected_dim,
                expected_batch_size)

            # Make sure grads flow back into original tensors for as_nested_tensor()
            if components_require_grad:
                (nt * 2).backward(torch.ones_like(nt))
                for t in tensor_list:
                    if t.requires_grad:
                        self.assertEqual(t.grad, torch.ones_like(t) * 2)
                    else:
                        self.assertTrue(t.grad is None)

    @xfailIfTorchDynamo
    @unittest.skipIf(PYTORCH_CUDA_MEMCHECK, "is_pinned uses failure to detect pointer property")
    @onlyCUDA
    def test_jagged_layout_construction_with_pinned_memory(self, device):
        for tensor_list in self._get_example_tensor_lists():
            nt = torch.nested.nested_tensor(
                tensor_list,
                layout=torch.jagged,
                device="cpu",
                pin_memory=True)

            expected_dim = torch.as_tensor(tensor_list[0]).dim() + 1
            expected_batch_size = len(tensor_list)
            self._validate_nt(
                nt,
                device="cpu",
                dtype=torch.float32,
                layout=torch.jagged,
                requires_grad=False,
                dim=expected_dim,
                batch_size=expected_batch_size)
            self.assertTrue(nt.is_pinned())

    @dtypes(torch.float, torch.double, torch.half)
    @parametrize("requires_grad", [False, True])
    @parametrize("values_is_view", [False, True])
    def test_jagged_view_from_values_offsets(self, device, dtype, requires_grad, values_is_view):
        if values_is_view:
            # make values a view of base
            base = torch.randn(
                2, 3, 4, 5, 6, device=device, dtype=dtype, requires_grad=requires_grad)
            values = base.flatten(0, -2)
        else:
            values = torch.randn(10, 5, device=device, dtype=dtype, requires_grad=requires_grad)
        offsets = torch.tensor([0, 2, 4, 6, 10], device=device, dtype=torch.int64)

        nt = nested_view_from_values_offsets(values, offsets)

        expected_dim = values.dim() + 1
        expected_batch_size = offsets.shape[0] - 1
        expected_base = base if values_is_view else values
        self._validate_nt(
            nt, device, dtype, torch.jagged, requires_grad, expected_dim, expected_batch_size,
            # ensure NT is a proper view
            base=expected_base
        )

        if requires_grad:
            # Make sure grads flow back
            (nt * 2).backward(torch.ones_like(nt))

            @torch.compiler.disable
            def _check_grad(t):
                self.assertTrue(t.grad is not None)
                self.assertEqual(t.grad, torch.ones_like(t) * 2)

            _check_grad(base if values_is_view else values)

    @dtypes(torch.float)
    def test_nested_tensor_from_jagged(self, device, dtype):
        # construct from (values, offsets)
        values = torch.randn(10, 5, device=device, dtype=dtype)
        offsets = torch.tensor([0, 2, 4, 6, 10], device=device, dtype=torch.int64)
        nt = torch.nested.nested_tensor_from_jagged(values, offsets=offsets)
        self.assertTrue(isinstance(nt, NestedTensor))
        self.assertTrue(nt._is_view() and nt._base is values)
        self.assertEqual(nt.dim(), 3)
        self.assertEqual(nt.size(0), offsets.size(0) - 1)
        self.assertEqual(nt.size(-1), values.size(-1))
        self.assertIsNone(nt._lengths)
        self.assertTrue(nt.is_contiguous())

        # construct from (values, offsets, lengths)
        lengths = torch.tensor([2, 1, 1, 2], device=device)
        nt = torch.nested.nested_tensor_from_jagged(values, offsets=offsets, lengths=lengths)
        self.assertTrue(isinstance(nt, NestedTensor))
        self.assertTrue(nt._is_view() and nt._base is values)
        self.assertEqual(nt.dim(), 3)
        self.assertEqual(nt.size(0), offsets.size(0) - 1)
        self.assertEqual(nt.size(-1), values.size(-1))
        self.assertEqual(nt._lengths, lengths)
        # when both offsets / lengths are specified, expect non-contiguous
        self.assertFalse(nt.is_contiguous())

        # construct from (values, lengths)
        values = torch.randn(14, 5, device=device, dtype=dtype)
        lengths = torch.tensor([2, 3, 4, 5], device=device)
        nt = torch.nested.nested_tensor_from_jagged(values, lengths=lengths)
        self.assertTrue(isinstance(nt, NestedTensor))
        self.assertTrue(nt._is_view() and nt._base is values)
        self.assertEqual(nt.dim(), 3)
        self.assertEqual(nt.size(0), lengths.size(0))
        self.assertEqual(nt.size(-1), values.size(-1))
        # for now, if only lengths is specified, convert to offsets to integrate best with the
        # existing kernels
        expected_offsets = torch.tensor([0, 2, 5, 9, 14], device=device)
        expected_nt = torch.nested.nested_tensor_from_jagged(values, offsets=expected_offsets)
        for n1, n2 in zip(nt.unbind(), expected_nt.unbind()):
            self.assertEqual(n1, n2)

        # error case: no offsets or lengths
        with self.assertRaisesRegex(RuntimeError, "At least one of offsets or lengths is required"):
            torch.nested.nested_tensor_from_jagged(values, offsets=None, lengths=None)

    @dtypes(torch.float, torch.double, torch.half)
    @parametrize("dim", range(5))
    @parametrize("layout", [torch.strided, torch.jagged],
                 name_fn=lambda l: f"layout_{str(l).split('.')[1]}")
    @parametrize("requires_grad", [False, True])
    @parametrize("contiguous", [False, True])
    def test_as_nested_tensor_from_tensor(
            self, device, dtype, dim, layout, requires_grad, contiguous):
        if dim == 0:
            t = torch.tensor(3., requires_grad=requires_grad)
        else:
            t = torch.randn(*(3 for _ in range(dim)), requires_grad=requires_grad)
        assert t.dim() == dim

        if dim < 2:
            # 0-1 dim tensors can't be converted to NTs
            with self.assertRaisesRegex(RuntimeError, "Expected tensor argument to have dim"):
                nt = torch.nested.as_nested_tensor(t, device=device, dtype=dtype, layout=layout)
            return

        orig_t = t
        if not contiguous:
            t = t.transpose(0, 1)

        nt = torch.nested.as_nested_tensor(t, device=device, dtype=dtype, layout=layout)
        expected_dim = t.dim()
        expected_batch_size = t.size(0)
        self._validate_nt(
            nt, device, dtype, layout, requires_grad, expected_dim, expected_batch_size)

        if torch.device(device) == t.device and dtype == t.dtype and contiguous:
            # should be the non-copying (view) case
            self.assertTrue(nt._is_view() and nt._base is t)

        # should be equivalent to construction from unbound tensor list
        nt_from_unbind = torch.nested.as_nested_tensor(
            list(t.unbind(0)), device=device, dtype=dtype, layout=layout)
        self.assertEqual(nt, nt_from_unbind)

        # ensure call on a NT with the same properties returns the NT directly
        nt2 = torch.nested.as_nested_tensor(nt, device=device, dtype=dtype, layout=layout)
        self.assertTrue(nt is nt2)

        # we don't support conversion between layouts this way atm
        other_layout = torch.strided if layout == torch.jagged else torch.jagged
        with self.assertRaisesRegex(
                RuntimeError, "Converting between nested tensor layouts is not supported"):
            torch.nested.as_nested_tensor(nt, device=device, dtype=dtype, layout=other_layout)

        if requires_grad:
            # make sure gradients flow back into inputs
            (nt * 2).backward(torch.ones_like(nt))
            self.assertEqual(orig_t.grad, torch.ones_like(orig_t) * 2)

    @dtypes(torch.double, torch.half)
    @onlyCUDA
    def test_device_dtype_transfer_updates_offsets(self, device, dtype):
        for tensor_list in self._get_example_tensor_lists():
            orig_device = torch.device("cpu")
            orig_dtype = torch.float32
            nt = torch.nested.nested_tensor(
                tensor_list,
                layout=torch.jagged,
                device=orig_device,
                dtype=orig_dtype)

            self.assertEqual(torch.int64, nt.offsets().dtype)
            nt = nt.to(device=device).to(dtype=dtype)

            # offsets should still be int64 on the new device
            self.assertEqual(nt.values().device, nt.offsets().device)
            self.assertEqual(torch.int64, nt.offsets().dtype)

    def test_unbind(self, device):
        for tensor_list in self._get_example_tensor_lists():
            nt = torch.nested.nested_tensor(
                tensor_list,
                layout=torch.jagged,
                device=device)  # ragged_idx = 1
            out = nt.unbind()
            self.assertEqual(len(out), len(tensor_list))
            for i, t in enumerate(out):
                self.assertEqual(t, tensor_list[i])

    @parametrize("ragged_idx", [2, 3])
    def test_unbind_transpose(self, device, ragged_idx):
        for tensor_list in self._get_example_tensor_lists():
            nt = torch.nested.nested_tensor(
                tensor_list,
                layout=torch.jagged,
                device=device)
            if ragged_idx < nt.dim():
                nt = nt.transpose(1, ragged_idx)  # set ragged_idx
                out = nt.unbind()
                self.assertEqual(len(out), len(tensor_list))
                for i, t in enumerate(out):
                    self.assertEqual(t.transpose(0, ragged_idx - 1), tensor_list[i])  # transpose back each element of result

    def test_unbind_transpose_ragged_idx_last_dim(self, device):
        for tensor_list in self._get_example_tensor_lists():
            nt = torch.nested.nested_tensor(
                tensor_list,
                layout=torch.jagged,
                device=device).transpose(1, -1)  # set ragged_idx = last dimension
            out = nt.unbind()
            self.assertEqual(len(out), len(tensor_list))
            for i, t in enumerate(out):
                self.assertEqual(t.transpose(0, -1), tensor_list[i])  # transpose back each element of result

    def test_unbind_lengths(self, device):
        values = torch.randn(16, 128, device=device)
        offsets = torch.tensor([0, 8, 12, 13, 16], device=device)
        lengths = torch.tensor([6, 2, 1, 2], device=device)
        nt = torch.nested.nested_tensor_from_jagged(
            values,
            offsets=offsets,
            lengths=lengths)  # 3D nested tensor

        tensor_list = []
        for i in range(offsets.shape[0] - 1):
            tensor_list.append(values[offsets[i] : (offsets[i] + lengths[i])])

        out = nt.unbind()
        self.assertEqual(len(out), len(tensor_list))
        for i, t in enumerate(out):
            self.assertEqual(t, tensor_list[i])

    def test_unbind_lengths_ragged_idx_1(self, device):
        values = torch.randn(16, 8, 128, device=device)
        offsets = torch.tensor([0, 8, 12, 13, 16], device=device)
        lengths = torch.tensor([6, 2, 1, 2], device=device)
        ragged_idx = 1
        nt = torch.nested._internal.nested_tensor.NestedTensor(
            values,
            offsets=offsets,
            lengths=lengths,
            _ragged_idx=ragged_idx)  # 4D nested tensor

        tensor_list = []
        for i in range(offsets.shape[0] - 1):
            tensor_list.append(values[offsets[i] : (offsets[i] + lengths[i]), :, :])

        out = nt.unbind()

        self.assertEqual(len(out), len(tensor_list))
        for i, t in enumerate(out):
            self.assertEqual(t, tensor_list[i])

    def test_unbind_lengths_ragged_idx_equals_2_bad_dim(self, device):
        values = torch.randn(16, 8, 128, device=device)
        offsets = torch.tensor([0, 8, 12, 13, 16], device=device)
        lengths = torch.tensor([6, 2, 1, 2], device=device)
        ragged_idx = 2
        nt = torch.nested._internal.nested_tensor.NestedTensor(
            values,
            offsets=offsets,
            lengths=lengths,
            _ragged_idx=ragged_idx)  # 4D nested tensor

        self.assertRaisesRegex(
            RuntimeError,
            r"unbind\(\): nested tensor offsets and lengths.*",
            lambda: nt.unbind()
        )


    def test_unbind_lengths_ragged_idx_2(self, device):
        values = torch.randn(16, 8, 128, device=device)
        offsets = torch.tensor([0, 2, 4, 8], device=device)
        lengths = torch.tensor([2, 1, 3], device=device)
        ragged_idx = 2
        nt = torch.nested._internal.nested_tensor.NestedTensor(
            values,
            offsets=offsets,
            lengths=lengths,
            _ragged_idx=ragged_idx)  # 4D nested tensor

        tensor_list = []
        for i in range(offsets.shape[0] - 1):
            tensor_list.append(values[:, offsets[i] : (offsets[i] + lengths[i]), :])

        out = nt.unbind()

        self.assertEqual(len(out), len(tensor_list))
        for i, t in enumerate(out):
            self.assertEqual(t, tensor_list[i])

    def test_unbind_lengths_ragged_idx_3(self, device):
        values = torch.randn(16, 8, 128, device=device)
        offsets = torch.tensor([0, 100, 128], device=device)
        lengths = torch.tensor([50, 28], device=device)
        ragged_idx = 3
        nt = torch.nested._internal.nested_tensor.NestedTensor(
            values,
            offsets=offsets,
            lengths=lengths,
            _ragged_idx=ragged_idx)  # 4D nested tensor

        tensor_list = []
        for i in range(offsets.shape[0] - 1):
            tensor_list.append(values[:, :, offsets[i] : (offsets[i] + lengths[i])])

        out = nt.unbind()

        self.assertEqual(len(out), len(tensor_list))
        for i, t in enumerate(out):
            self.assertEqual(t, tensor_list[i])

    @skipIfTorchDynamo("TorchDynamo raises an error for ragged_idx == 0 earlier than Torch")
    def test_unbind_lengths_ragged_idx_0(self, device):
        values = torch.randn(16, 8, 128, device=device)
        offsets = torch.tensor([0, 100, 128], device=device)
        lengths = torch.tensor([50, 28], device=device)
        ragged_idx = 0
        nt = torch.nested._internal.nested_tensor.NestedTensor(
            values,
            offsets=offsets,
            lengths=lengths,
            _ragged_idx=ragged_idx)  # 4D nested tensor

        tensor_list = []
        for i in range(offsets.shape[0] - 1):
            tensor_list.append(values[:, :, offsets[i] : (offsets[i] + lengths[i])])

        self.assertRaisesRegex(
            RuntimeError,
            r"unbind\(\): nested tensor.*out of bounds",
            lambda: nt.unbind()
        )

    @xfailIfTorchDynamo
    def test_layer_norm_2(self, device):
        test_tensor_list = self._get_list_for_jagged_tensor(
            ((2, 3, 4), 3), device=device, requires_grad=True
        )
        bias = torch.randn(3, requires_grad=False, dtype=torch.float64, device=device)

        def grad_test_func(a, b, c, bias):
            nt = torch.nested.as_nested_tensor([a, b, c], layout=torch.jagged)
            out = torch.nn.functional.layer_norm(nt, (nt.shape[-1],), bias=bias)
            return out.values()

        gradcheck(
            grad_test_func, inputs=(*test_tensor_list, bias), check_batched_grad=False
        )

        with self.assertRaisesRegex(
            RuntimeError,
            r"layer_norm\(\): normalizing over ragged dim not supported for nested tensors",
        ):
            nt = torch.nested.as_nested_tensor(test_tensor_list, layout=torch.jagged)
            _ = torch.nn.functional.layer_norm(nt, (nt.shape[-2], nt.shape[-1]))

    def test_narrow(self, device):
        starts = torch.tensor([0, 1, 2, 3, 4], device=device, dtype=torch.int64)
        lengths = torch.tensor([3, 2, 2, 1, 5], device=device, dtype=torch.int64)
        buffer = (
            torch.arange(0, 10, device=device, dtype=torch.int64)
            .unsqueeze(0).expand(5, -1).clone().detach()
        )
        nt = torch.nested.narrow(
            buffer,
            1,
            starts,
            lengths,
            layout=torch.jagged
        )

        self.assertTrue(nt._is_view() and nt._base is buffer)

        # TODO: Use this approach when unbind is functional
        # unbinded_nt = nt.unbind()
        # for i in range(starts.shape[0]):
        #     self.assertEqual(torch.arange(starts[i], starts[i] + lengths[i], device=device, dtype=torch.int64), unbinded_nt[i])
        for i in range(starts.shape[0]):
            self.assertEqual(
                torch.arange(starts[i], starts[i] + lengths[i], device=device, dtype=torch.int64),
                nt.values()[nt.offsets()[i]:(nt.offsets()[i] + nt.lengths()[i])]
            )

    def test_is_contiguous(self, device):
        a = torch.randn(2, 3, requires_grad=True, dtype=torch.float64, device=device)
        b = torch.randn(3, 3, requires_grad=True, dtype=torch.float64, device=device)
        c = torch.randn(4, 3, requires_grad=True, dtype=torch.float64, device=device)
        nt_contiguous = torch.nested.as_nested_tensor([a, b, c], layout=torch.jagged)

        starts_nc = torch.tensor([0, 1, 2, 3, 4], device=device, dtype=torch.int64)
        lengths_nc = torch.tensor([3, 2, 2, 1, 5], device=device, dtype=torch.int64)
        narrow_base = torch.arange(0, 10, device=device, dtype=torch.int64).unsqueeze(0).expand(5, -1).clone()
        nt_noncontiguous = torch.nested.narrow(
            narrow_base,
            1,
            starts_nc,
            lengths_nc,
            layout=torch.jagged
        )

        starts_c = torch.tensor([1, 0, 0, 0, 0], device=device, dtype=torch.int64)
        lengths_c = torch.tensor([9, 10, 10, 10, 8], device=device, dtype=torch.int64)
        nt_contiguous_narrow = torch.nested.narrow(
            narrow_base,
            1,
            starts_c,
            lengths_c,
            layout=torch.jagged
        )

        # Test contiguous case
        assert nt_contiguous.is_contiguous()

        # Test narrow case
        assert not nt_noncontiguous.is_contiguous()
        assert nt_contiguous_narrow.is_contiguous()

        # Test querying by memory_format
        self.assertTrue(nt_contiguous.is_contiguous(memory_format=torch.contiguous_format))
        self.assertTrue(not nt_noncontiguous.is_contiguous(memory_format=torch.contiguous_format))
        self.assertTrue(nt_contiguous_narrow.is_contiguous(memory_format=torch.contiguous_format))

    def test_layout_under_torch_dispatch_mode(self):
        from torch.testing._internal.logging_tensor import capture_logs_with_logging_tensor_mode

        nt = random_nt_from_dims([2, None, 3], torch.device('cpu'), torch.float32, layout=torch.jagged)

        with capture_logs_with_logging_tensor_mode():
            self.assertEqual(nt.layout, torch.jagged)

    @skipIfTorchDynamo("Not a suitable test for TorchDynamo")
    @parametrize("func", [torch.empty_like, torch.randn_like],
                 name_fn=lambda f: f.__name__)
    def test_like_shape(self, func):
        nt = random_nt_from_dims([2, None, 3], torch.device('cpu'), torch.float32, layout=torch.jagged)
        nt_like = func(nt)

        for nt_ub in nt_like.unbind():
            t_like = func(nt_ub)
            self.assertEqual(nt_ub.shape, t_like.shape)

    @skipIfTorchDynamo("Not a suitable test for TorchDynamo")
    @parametrize("func", [torch.ones_like, torch.zeros_like],
                 name_fn=lambda f: f.__name__)
    def test_like_value(self, func):
        nt = random_nt_from_dims([2, None, 3], torch.device('cpu'), torch.float32, layout=torch.jagged)
        nt_like = func(nt)

        for nt_ub in nt_like.unbind():
            t_like = func(nt_ub)
            self.assertEqual(nt_ub, t_like)

    def test_noncontiguous_pointwise(self, device):
        a = torch.randn(2, 3, 4, requires_grad=True, dtype=torch.float64, device=device)
        b = torch.randn(3, 3, 4, requires_grad=True, dtype=torch.float64, device=device)
        c = torch.randn(4, 3, 4, requires_grad=True, dtype=torch.float64, device=device)
        nt = torch.nested.nested_tensor([a, b, c], layout=torch.jagged)
        # transpose ragged dim
        transposed = nt.transpose(1, 2)
        self.assertFalse(transposed.is_contiguous())
        clone = transposed.clone()

        def check_nt_equality(x, y):
            self.assertEqual(x.values(), y.values())
            self.assertEqual(x.offsets(), y.offsets())
            self.assertEqual(x._ragged_idx, y._ragged_idx)
            self.assertEqual(x.shape, y.shape)

        self.assertFalse(clone.is_contiguous())
        check_nt_equality(clone, transposed)

        clone_contig = transposed.clone(memory_format=torch.contiguous_format)
        self.assertTrue(clone_contig.is_contiguous())
        check_nt_equality(clone_contig, transposed)

        detached = transposed.detach()
        self.assertFalse(clone.is_contiguous())
        check_nt_equality(detached, transposed)

    def test_to_copy(self, device):
        nt = torch.nested.nested_tensor(
            [torch.randn(i + 2, 3, 4, requires_grad=True, dtype=torch.float64, device=device)
             for i in range(3)], layout=torch.jagged
        )

        nt_copy_dtype = torch.ops.aten._to_copy(nt, dtype=torch.float16)
        self.assertEqual(torch.float16, nt_copy_dtype.dtype)

        nt_t = nt.transpose(1, 2)
        nt_t_copy_dtype = torch.ops.aten._to_copy(nt_t, dtype=torch.float16)
        self.assertEqual(torch.float16, nt_t_copy_dtype.dtype)

    @skipIfTorchDynamo("Dynamo doesn't know how to trace prof.events()")
    def test_profiler_sequence_nr(self):
        with torch.profiler.profile() as prof:
            values = torch.randn(4, 6, requires_grad=True)
            offsets = torch.tensor([0, 2, 4])
            values = values * 2
            l = torch.nn.Linear(6, 8)
            nt = torch.nested.nested_tensor_from_jagged(values, offsets)

            nt = l(nt)
            val = nt.values()

            loss = val.sum()
            loss.backward()

        fwd_seq_nrs = []
        for evt in prof.events():
            if "linear" in evt.name.lower() and "backward" not in evt.name.lower() and evt.sequence_nr != -1:
                fwd_seq_nrs.append(evt.sequence_nr)

        bwd_seq_nrs = []
        for evt in prof.events():
            if (
                "linear" in evt.name.lower() and
                "backward" in evt.name.lower() and
                "evaluate_function" not in evt.name.lower() and
                evt.sequence_nr != -1
            ):
                bwd_seq_nrs.append(evt.sequence_nr)

        # There should only be one such event with a sequence number:
        # the PythonTLSSnapshot event - but, note that it's not terrible if
        # we end up with multiple events with the same sequence number - so we
        # could relax this check if it becomes inconvenient to maintain this
        # property.
        self.assertEqual(len(fwd_seq_nrs), 1)
        self.assertEqual(len(bwd_seq_nrs), 1)
        self.assertEqual(fwd_seq_nrs[0], bwd_seq_nrs[0])

    def test_is_same_size(self, device):
        def get_3_tensors():
            return [torch.randn(i + 2, 3, 4, requires_grad=True, dtype=torch.float64, device=device) for i in range(3)]

        nt1, offsets1 = jagged_from_list(get_3_tensors(), None)
        nt2, offsets1 = jagged_from_list(get_3_tensors(), offsets1)

        nt3, offsets2 = jagged_from_list(get_3_tensors(), None)
        nt4, offsets2 = jagged_from_list(get_3_tensors(), offsets2)

        def check_size(nt1, nt2, nt3, nt4):
            self.assertTrue(torch.ops.aten.is_same_size(nt1, nt2))
            self.assertTrue(torch.ops.aten.is_same_size(nt3, nt4))
            self.assertFalse(torch.ops.aten.is_same_size(nt1, nt3))

        check_size(nt1, nt2, nt3, nt4)

        nt1_t, nt2_t, nt3_t, nt4_t = (x.transpose(1, 2) for x in (nt1, nt2, nt3, nt4))
        check_size(nt1_t, nt2_t, nt3_t, nt4_t)

    @skipIfTorchDynamo("compiles internally")
    @unittest.skipIf(IS_WINDOWS, reason="Windows not yet supported for torch.compile")
    @skipCUDAIf(not SM70OrLater, "GPU capability is < SM70")
    def test_specialize_dynamic_shape(self, device):
        values = torch.randn((18, 16), device=device)
        offsets = torch.tensor([0, 2, 3, 6, 15, 18], device=device)
        like_values = torch.randn_like(values)

        # this marks values as dynamic
        nt = torch.nested.nested_tensor_from_jagged(values, offsets)

        def fn(values, same_size):
            # here, the dynamic shape is specialized by same_size's shape
            # https://github.com/pytorch/pytorch/issues/127097
            # make sure this doesn't error out in torch.compile
            return values + same_size

        self.assertEqual(
            fn(values, like_values),
            torch.compile(fn)(values, like_values),
        )

    @skipIfTorchDynamo("compiles internally")
    @unittest.skipIf(IS_WINDOWS, reason="Windows not yet supported for torch.compile")
    @skipCUDAIf(not SM70OrLater, "GPU capability is < SM70")
    def test_specialize_dynamic_shape_recompile(self, device):
        def generate_inp(total_len):
            values = torch.randn((total_len, 16), device=device)
            offsets = torch.tensor([0, 2, 3, 6, 15, total_len], device=device)
            like_values = torch.randn_like(values)
            return values, offsets, like_values

        def check_results(ref_fn, res_fn, args):
            values, offsets, like_values = args
            # this may add dynamic shape markings
            # goal of this test is to make sure that whatever markings are there,
            # we eventually stop recompiling as shape changes.
            nt = torch.nested.nested_tensor_from_jagged(values, offsets)

            self.assertEqual(
                ref_fn(values, like_values),
                res_fn(values, like_values),
            )


        def fn(values, same_size):
            return values + same_size

        compile_counter = torch._dynamo.testing.CompileCounter()

        compiled_fn = torch._dynamo.optimize(compile_counter, nopython=True)(fn)
        check_results(fn, compiled_fn, generate_inp(18))
        self.assertEqual(compile_counter.frame_count, 1)

        check_results(fn, compiled_fn, generate_inp(19))
        # we'll probably recompile here with dynamic shapes - it's okay if not though.
        frame_count_2 = compile_counter.frame_count
        self.assertIn(frame_count_2, [1, 2])

        # make sure that by now we've already compiled with dynamic shapes, so additional
        # shapes should not trigger additional recompiles.
        check_results(fn, compiled_fn, generate_inp(20))
        self.assertEqual(compile_counter.frame_count, frame_count_2)

    # Doesn't work until we have real views
    @xfailIfTorchDynamo
    # Note 1: Math fallback doesn't work with bfloat16 on CUDA
    # Note 2: ROCm doesn't support flash attention or mem_efficient attention for NT
    @unittest.skipIf(
        TEST_WITH_ROCM,
        "ROCm doesn't support flash attention or mem_efficient attention for NT",
    )
    @parametrize("dtype", [torch.float16, torch.bfloat16, torch.float32] if
                 SM80OrLater else [torch.float16, torch.float32])
    def test_sdpa(self, device, dtype):
        batch_size = 1
        emb_dims = 128
        n_heads = 8
        head_dims = emb_dims // n_heads

        sen1 = torch.randn(11, emb_dims, dtype=dtype, device=device)
        sen2 = torch.randn(13, emb_dims, dtype=dtype, device=device)

        query = torch.nn.Linear(emb_dims, emb_dims, bias=False, device=device, dtype=dtype)
        key = torch.nn.Linear(emb_dims, emb_dims, bias=False, device=device, dtype=dtype)
        value = torch.nn.Linear(emb_dims, emb_dims, bias=False, device=device, dtype=dtype)

        # Simplest case: 1 sentence, no batching
        x_d1 = sen1.unsqueeze(0)
        x_nt = torch.nested.as_nested_tensor([sen1], layout=torch.jagged)

        # See note below for why we detach here.
        q_d1 = query(x_d1).view(batch_size, -1, n_heads, head_dims).detach().requires_grad_(True)
        q_d1_t = q_d1.transpose(1, 2)
        k_d1 = key(x_d1).view(batch_size, -1, n_heads, head_dims).detach().requires_grad_(True)
        k_d1_t = k_d1.transpose(1, 2)
        v_d1 = value(x_d1).view(batch_size, -1, n_heads, head_dims).detach().requires_grad_(True)
        v_d1_t = v_d1.transpose(1, 2)

        q_nt = query(x_nt).view(*x_nt.size()[0:2], n_heads, head_dims).detach().requires_grad_(True)
        q_nt_t = q_nt.transpose(1, 2)
        k_nt = key(x_nt).view(*x_nt.size()[0:2], n_heads, head_dims).detach().requires_grad_(True)
        k_nt_t = k_nt.transpose(1, 2)
        v_nt = value(x_nt).view(*x_nt.size()[0:2], n_heads, head_dims).detach().requires_grad_(True)
        v_nt_t = v_nt.transpose(1, 2)

        # High Precision Math Reference
        q_d1_f32 = q_d1.to(torch.float32)
        k_d1_f32 = k_d1.to(torch.float32)
        v_d1_f32 = v_d1.to(torch.float32)
        q_d1_f32_t = q_d1_f32.transpose(1, 2)
        k_d1_f32_t = k_d1_f32.transpose(1, 2)
        v_d1_f32_t = v_d1_f32.transpose(1, 2)
        out_ref = torch.ops.aten._scaled_dot_product_attention_math(q_d1_f32_t, k_d1_f32_t, v_d1_f32_t)[0]
        grads_ref = torch.autograd.grad(out_ref.sum(), (q_d1_f32, k_d1_f32, v_d1_f32))

        # Low Precision Math Reference
        out_lp_ref = torch.ops.aten._scaled_dot_product_attention_math(q_d1_t, k_d1_t, v_d1_t)[0]
        grads_lp_ref = torch.autograd.grad(out_lp_ref.sum(), (q_d1, k_d1, v_d1))

        # Compute tolerances
        output_ref_atol, output_ref_rtol = get_tolerances(out_ref, out_lp_ref)
        grad_q_ref_atol, grad_q_ref_rtol = get_tolerances(grads_ref[0], grads_lp_ref[0])
        grad_k_ref_atol, grad_k_ref_rtol = get_tolerances(grads_ref[1], grads_lp_ref[1])
        grad_v_ref_atol, grad_v_ref_rtol = get_tolerances(grads_ref[2], grads_lp_ref[2])
        grad_atols = [grad_q_ref_atol, grad_k_ref_atol, grad_v_ref_atol]
        grad_rtols = [grad_q_ref_rtol, grad_k_ref_rtol, grad_v_ref_rtol]

        attn_d1 = torch.nn.functional.scaled_dot_product_attention(q_d1_t, k_d1_t, v_d1_t).transpose(1, 2)
        attn_nt = torch.nn.functional.scaled_dot_product_attention(q_nt_t, k_nt_t, v_nt_t).transpose(1, 2)

        self.assertEqual(attn_d1, attn_nt.unbind()[0].unsqueeze(0), atol=output_ref_atol, rtol=output_ref_rtol)

        # Simple case: 2 sentences, no extra params
        x_d2 = sen2.unsqueeze(0)
        x_nt = torch.nested.as_nested_tensor([sen1, sen2], layout=torch.jagged)

        # NB: we make sure the leaf tensor we compute gradients for is the view-ed tensor before
        # it is transposed. This is because today we cannot backward through view or unbind a
        # transposed tensor.
        q_d2 = query(x_d2).view(batch_size, -1, n_heads, head_dims).detach().requires_grad_(True)
        q_d2_t = q_d2.transpose(1, 2)
        k_d2 = key(x_d2).view(batch_size, -1, n_heads, head_dims).detach().requires_grad_(True)
        k_d2_t = k_d2.transpose(1, 2)
        v_d2 = value(x_d2).view(batch_size, -1, n_heads, head_dims).detach().requires_grad_(True)
        v_d2_t = v_d2.transpose(1, 2)

        q_nt = query(x_nt).view(*x_nt.size()[0:2], n_heads, head_dims).detach().requires_grad_(True)
        q_nt_t = q_nt.transpose(1, 2)
        k_nt = key(x_nt).view(*x_nt.size()[0:2], n_heads, head_dims).detach().requires_grad_(True)
        k_nt_t = k_nt.transpose(1, 2)
        v_nt = value(x_nt).view(*x_nt.size()[0:2], n_heads, head_dims).detach().requires_grad_(True)
        v_nt_t = v_nt.transpose(1, 2)

        attn_d2 = torch.nn.functional.scaled_dot_product_attention(q_d2_t, k_d2_t, v_d2_t).transpose(1, 2)
        d1_grads = torch.autograd.grad(attn_d1.sum(), (q_d1, k_d1, v_d1))
        d2_grads = torch.autograd.grad(attn_d2.sum(), (q_d2, k_d2, v_d2))

        def check_forward_backward():
            attn_nt = torch.nn.functional.scaled_dot_product_attention(q_nt_t, k_nt_t, v_nt_t).transpose(1, 2)

            attn_nts = attn_nt.unbind()
            self.assertEqual(attn_d1, attn_nts[0].unsqueeze(0), atol=output_ref_atol, rtol=output_ref_rtol)
            self.assertEqual(attn_d2, attn_nts[1].unsqueeze(0), atol=output_ref_atol, rtol=output_ref_rtol)

            nt_grads = torch.autograd.grad(attn_nt.values().sum(), (q_nt, k_nt, v_nt))
            for nt_grad, d1_grad, d2_grad, grad_atol, grad_rtol in zip(nt_grads, d1_grads, d2_grads, grad_atols, grad_rtols):
                unbound_nt_grads = nt_grad.unbind()
                self.assertEqual(d1_grad, unbound_nt_grads[0].unsqueeze(0), atol=grad_atol, rtol=grad_rtol)
                self.assertEqual(d2_grad, unbound_nt_grads[1].unsqueeze(0), atol=grad_atol, rtol=grad_rtol)

        # Default
        check_forward_backward()

        # Test dispatcher works by calling only mem-effn and math (as they are safe for all devices)
        with torch.backends.cuda.sdp_kernel(enable_flash=False, enable_mem_efficient=True, enable_math=True):
            check_forward_backward()

        # Test math fallback
        with torch.backends.cuda.sdp_kernel(enable_flash=False, enable_mem_efficient=False, enable_math=True):
            # Math fallback doesn't work with bfloat16 on CUDA because
            # "group_gemm_dispatch" not implemented for 'BFloat16'
            if not (str(device).startswith("cuda") and dtype == torch.bfloat16):
                check_forward_backward()

    @skipIfTorchDynamo("SDPA test compiles internally")
    @unittest.skipIf(IS_WINDOWS, reason="Windows not yet supported for torch.compile")
    @skipCUDAIf(not SM70OrLater, "GPU capability is < SM70")
    # Guarding with sqrt() doesn't work on ROCm?
    @skipCUDAIfRocm
    @onlyCUDA
    @dtypes(*([torch.float16, torch.bfloat16, torch.float32] if SM80OrLater
            else [torch.float16, torch.float32]))
    def test_sdpa_compile(self, device, dtype):
        batch_size = 1
        emb_dims = 1024
        n_heads = 8
        head_dims = emb_dims // n_heads

        sen1 = torch.randn(11, emb_dims, dtype=dtype, device=device)
        sen2 = torch.randn(13, emb_dims, dtype=dtype, device=device)

        query = torch.nn.Linear(emb_dims, emb_dims, bias=False, device=device, dtype=dtype)
        key = torch.nn.Linear(emb_dims, emb_dims, bias=False, device=device, dtype=dtype)
        value = torch.nn.Linear(emb_dims, emb_dims, bias=False, device=device, dtype=dtype)

        # Simplest case: 1 sentence, no batching
        x_d1 = sen1.unsqueeze(0)
        x_d2 = sen2.unsqueeze(0)
        x_nt = torch.nested.as_nested_tensor([sen1, sen2], layout=torch.jagged)

        q_d1 = query(x_d1).view(batch_size, -1, n_heads, head_dims).transpose(1, 2)
        k_d1 = key(x_d1).view(batch_size, -1, n_heads, head_dims).transpose(1, 2)
        v_d1 = value(x_d1).view(batch_size, -1, n_heads, head_dims).transpose(1, 2)
        q_d2 = query(x_d2).view(batch_size, -1, n_heads, head_dims).transpose(1, 2)
        k_d2 = key(x_d2).view(batch_size, -1, n_heads, head_dims).transpose(1, 2)
        v_d2 = value(x_d2).view(batch_size, -1, n_heads, head_dims).transpose(1, 2)

        q_nt = query(x_nt).view(*x_nt.size()[0:2], n_heads, head_dims).detach().transpose(1, 2)
        k_nt = key(x_nt).view(*x_nt.size()[0:2], n_heads, head_dims).detach().transpose(1, 2)
        v_nt = value(x_nt).view(*x_nt.size()[0:2], n_heads, head_dims).detach().transpose(1, 2)

        # High Precision Math Reference
        q_d1_f32 = q_d1.to(torch.float32)
        k_d1_f32 = k_d1.to(torch.float32)
        v_d1_f32 = v_d1.to(torch.float32)
        out_ref = torch.ops.aten._scaled_dot_product_attention_math(q_d1_f32, k_d1_f32, v_d1_f32)[0]
        # Low Precision Math Reference
        out_lp_ref = torch.ops.aten._scaled_dot_product_attention_math(q_d1, k_d1, v_d1)[0]
        output_ref_atol, output_ref_rtol = get_tolerances(out_ref, out_lp_ref)

        attn_d1 = torch.nn.functional.scaled_dot_product_attention(q_d1, k_d1, v_d1).transpose(1, 2)
        attn_d2 = torch.nn.functional.scaled_dot_product_attention(q_d2, k_d2, v_d2).transpose(1, 2)

        compiled_sdpa = torch.compile(torch.nn.functional.scaled_dot_product_attention)
        attn_nt = compiled_sdpa(q_nt, k_nt, v_nt).transpose(1, 2)

        attn_nts = attn_nt.unbind()
        self.assertEqual(attn_d1, attn_nts[0].unsqueeze(0), atol=output_ref_atol, rtol=output_ref_rtol)
        self.assertEqual(attn_d2, attn_nts[1].unsqueeze(0), atol=output_ref_atol, rtol=output_ref_rtol)

    @dtypes(torch.float32, torch.double, torch.half)
    def test_sdpa_with_constant_sequence_length(self, device, dtype):
        # shape (B, P*, S, D)
        # B: batch size
        # P*: ragged number of prompts
        # S: (constant) sequence length
        # D: embedding size
        query = random_nt_from_dims(
            [4, None, 8, 10], device=device, dtype=dtype, layout=torch.jagged)
        key = random_nt_from_similar(query)
        value = random_nt_from_similar(query)
        output = F.scaled_dot_product_attention(query, key, value)
        self.assertTrue(isinstance(output, NestedTensor))

        # should be equivalent to just running the buffers through
        output_dense = F.scaled_dot_product_attention(query._values, key._values, value._values)
        self.assertEqual(output._values, output_dense)

    # Doesn't work until we have real views
    @xfailIfTorchDynamo
    @onlyCUDA
    @unittest.skipIf(
        not PLATFORM_SUPPORTS_FUSED_ATTENTION,
        "Platform doesn't support flash or mem-efficient attention"
    )
    @dtypes(*([torch.float16, torch.bfloat16, torch.float32] if SM80OrLater
            else [torch.float16, torch.float32]))
    def test_sdpa_with_packed_in_proj(self, device, dtype):
        # shape (B, *, D)
        input_packed = random_nt_from_dims(
            [5, None, 10], device=device, dtype=dtype, layout=torch.jagged)

        # Do input projection.
        num_heads = 2
        # should be multiple of 4 for efficient kernels (e.g. flash / mem-efficient)
        head_dim = 8
        qkv_linear = torch.nn.Linear(10, num_heads * head_dim * 3).to(device=device, dtype=dtype)

        def in_proj(input_packed, qkv_linear=qkv_linear):
            qkv_post_proj = qkv_linear(input_packed)
            # these are non-contiguous to trigger _is_safe_to_get_storage_as_tensor()
            q, k, v = qkv_post_proj.chunk(3, dim=-1)
            q = q.unflatten(-1, [num_heads, head_dim]).transpose(-2, -3)
            k = k.unflatten(-1, [num_heads, head_dim]).transpose(-2, -3)
            v = v.unflatten(-1, [num_heads, head_dim]).transpose(-2, -3)
            return q, k, v

        q, k, v = in_proj(input_packed)
        output = F.scaled_dot_product_attention(q, k, v, attn_mask=None)

        # compare to individually running unbound components through
        for in_component, out_component in zip(
            input_packed.unbind(),
            output.transpose(-2, -3).unbind()
        ):
            q, k, v = in_proj(in_component)
            out = F.scaled_dot_product_attention(q, k, v).transpose(-2, -3)

            # Low Precision Math Reference
            out_lp_ref = torch.ops.aten._scaled_dot_product_attention_math(
                q, k, v)[0].transpose(-2, -3)
            output_ref_atol, output_ref_rtol = get_tolerances(out, out_lp_ref, fudge_factor=2)

            self.assertEqual(out, out_component, atol=output_ref_atol, rtol=output_ref_rtol)

    @skipIfTorchDynamo("SDPA test compiles internally")
    @unittest.skipIf(IS_WINDOWS, reason="Windows not yet supported for torch.compile")
    @skipCUDAIf(not SM70OrLater, "GPU capability is < SM70")
    # mha_varlen_fwd not supported on ROCm
    @skipCUDAIfRocm
    @onlyCUDA
    @dtypes(*([torch.float16, torch.bfloat16, torch.float32] if SM80OrLater
            else [torch.float16, torch.float32]))
    def test_sdpa_backwards(self, device, dtype):
        values = torch.randn(9, 3, 256, requires_grad=True, device=device, dtype=dtype)
        offsets = torch.tensor([0, 1, 3, 5, 9], device=device, dtype=torch.int64)

        @torch.compile
        def f(values, offsets):
            nt = convert_jagged_to_nested_tensor(values, offsets, max_length=4)
            nt = nt.transpose(-2, -3)
            # purposefully graph break to trigger view replay for subclass view input
            torch.tensor(1).item()
            output = F.scaled_dot_product_attention(nt, nt, nt).transpose(-2, -3)
            return convert_nt_to_jagged(output)

        output = f(values, offsets)
        output.sum().backward()
        self.assertEqual(values.grad, torch.ones_like(values))

    # Internally-defined NT use cases are lifted to here for maximum test realism.
    # TODO: Remove these when ViewNestedFromBuffer, etc. are deprecated.
    @skipCUDAIfRocm  # not needed
    @skipIfTorchDynamo("compiles internally")
    @unittest.skipIf(IS_WINDOWS, reason="Windows not yet supported for torch.compile")
    @skipCUDAIf(not SM70OrLater, "GPU capability is < SM70")
    def test_dummy_mha_with_nt(self, device):
        bs = 3
        d1 = 2
        d2 = 4
        d3 = 6
        n_heads = 2
        d_head = d3 // n_heads
        max_length_1 = 10
        max_length_2 = 20
        torch.manual_seed(0)

        class mha(torch.nn.Module):
            def __init__(self):
                super().__init__()
                torch.manual_seed(0)
                self.linear = torch.nn.Linear(d2, d3, device=device)

            def forward(self, query, value, offsets):

                value = self.linear(value)
                key = convert_jagged_to_nested_tensor(value, offsets, max_length_1)
                value = convert_jagged_to_nested_tensor(value, offsets, max_length_2)
                query = convert_dense_to_nested_tensor(query)
                q = query.view(bs, -1, n_heads, d_head).transpose(1, 2)
                k = key.view(bs, -1, n_heads, d_head).transpose(1, 2)
                v = value.view(bs, -1, n_heads, d_head).transpose(1, 2)
                attn_output = torch.nn.functional.scaled_dot_product_attention(
                    q,
                    k,
                    v,
                    attn_mask=None,
                    dropout_p=0.0,
                    is_causal=False,
                )
                attn_output = attn_output.transpose(1, 2)
                attn_output = convert_nt_to_jagged(attn_output)
                return attn_output, key._max_seqlen, value._max_seqlen

        query = torch.rand(bs, d1, d3, device=device)
        value = torch.rand(6, d2, requires_grad=True, device=device)
        offsets = torch.tensor([0, 2, 3, 6], device=device)

        m = mha()
        symbolic_traced: torch.fx.GraphModule = torch.fx.symbolic_trace(m)
        m = torch.compile(symbolic_traced)
        attn_output, cached_key_max_seqlen, cached_value_max_seqlen = m(
            query, value, offsets
        )
        loss = attn_output.sum()
        # Check that NT can be fx traced and torch.compile, and backward works
        loss.backward()

        # Check that value.requires_grad is not lost after tracing and compiling
        value_grad = value.grad  # save for comparison later
        self.assertIsNotNone(value_grad)
        # check that max_seqlen is cached properly
        self.assertEqual(cached_key_max_seqlen, max_length_1)
        self.assertEqual(cached_value_max_seqlen, max_length_2)

        # check if the output is numerically equivalent with the eager mode
        m_eager = mha()
        value.grad = None
        attn_output_eager, _, _ = m_eager(query, value, offsets)
        attn_output_eager.sum().backward()
        self.assertTrue(torch.allclose(attn_output_eager, attn_output))
        self.assertTrue(torch.allclose(value_grad, value.grad))

<<<<<<< HEAD
    @dtypes(torch.float32)
    def test_apply_(self, device, dtype):
        nt = random_nt_from_dims(
            [5, None, 10], device=device, dtype=dtype, layout=torch.jagged, requires_grad=True)

        def f(x):
            return x * 2

        if device != "cpu":
            with self.assertRaisesRegex(TypeError, "apply_ is only implemented on CPU tensors"):
                nt.apply_(f)
            return

        before = nt._values.clone().detach()

        nt.apply_(f)
        expected = f(before)
        self.assertEqual(expected, nt._values)
        # apply_ should swap values in-place without appending to autograd graph
        self.assertIsNone(nt.grad)
        self.assertIsNone(nt._values.grad_fn)

=======
    @dtypes(torch.float64, torch.float32, torch.half)
    @onlyCUDA
    def test_fbgemm_jagged_to_padded_dense_kernels(self, device, dtype):
        values = torch.randn(10, 5, device=device, dtype=dtype)
        offsets = torch.tensor([0, 1, 3, 8, 10], device=device, dtype=torch.int64)
        max_length = offsets.diff().max().item()
        padding_value = 1.3

        # convert jagged -> padded dense
        padded = torch.ops.aten._jagged_to_padded_dense_forward(
            values, [offsets], [max_length], padding_value
        )

        batch_size = offsets.shape[0] - 1
        expected_padded_shape = (batch_size, max_length, values.shape[-1])
        self.assertEqual(padded.shape, expected_padded_shape)

        # convert padded dense -> jagged
        total_L = values.shape[0]
        output_jagged = torch.ops.aten._padded_dense_to_jagged_forward(
            padded, [offsets], total_L
        )

        # should be equivalent to the original values
        self.assertEqual(values, output_jagged)
>>>>>>> 7bc8b7ba

instantiate_parametrized_tests(TestNestedTensor)
instantiate_device_type_tests(TestNestedTensorDeviceType, globals())
instantiate_device_type_tests(TestNestedTensorAutograd, globals())
instantiate_device_type_tests(TestNestedTensorSubclass, globals())

if __name__ == '__main__':
    run_tests()<|MERGE_RESOLUTION|>--- conflicted
+++ resolved
@@ -4569,30 +4569,6 @@
         self.assertTrue(torch.allclose(attn_output_eager, attn_output))
         self.assertTrue(torch.allclose(value_grad, value.grad))
 
-<<<<<<< HEAD
-    @dtypes(torch.float32)
-    def test_apply_(self, device, dtype):
-        nt = random_nt_from_dims(
-            [5, None, 10], device=device, dtype=dtype, layout=torch.jagged, requires_grad=True)
-
-        def f(x):
-            return x * 2
-
-        if device != "cpu":
-            with self.assertRaisesRegex(TypeError, "apply_ is only implemented on CPU tensors"):
-                nt.apply_(f)
-            return
-
-        before = nt._values.clone().detach()
-
-        nt.apply_(f)
-        expected = f(before)
-        self.assertEqual(expected, nt._values)
-        # apply_ should swap values in-place without appending to autograd graph
-        self.assertIsNone(nt.grad)
-        self.assertIsNone(nt._values.grad_fn)
-
-=======
     @dtypes(torch.float64, torch.float32, torch.half)
     @onlyCUDA
     def test_fbgemm_jagged_to_padded_dense_kernels(self, device, dtype):
@@ -4618,7 +4594,29 @@
 
         # should be equivalent to the original values
         self.assertEqual(values, output_jagged)
->>>>>>> 7bc8b7ba
+
+    @dtypes(torch.float32)
+    def test_apply_(self, device, dtype):
+        nt = random_nt_from_dims(
+            [5, None, 10], device=device, dtype=dtype, layout=torch.jagged, requires_grad=True)
+
+        def f(x):
+            return x * 2
+
+        if device != "cpu":
+            with self.assertRaisesRegex(TypeError, "apply_ is only implemented on CPU tensors"):
+                nt.apply_(f)
+            return
+
+        before = nt._values.clone().detach()
+
+        nt.apply_(f)
+        expected = f(before)
+        self.assertEqual(expected, nt._values)
+        # apply_ should swap values in-place without appending to autograd graph
+        self.assertIsNone(nt.grad)
+        self.assertIsNone(nt._values.grad_fn)
+
 
 instantiate_parametrized_tests(TestNestedTensor)
 instantiate_device_type_tests(TestNestedTensorDeviceType, globals())
