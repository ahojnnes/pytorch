--- conflicted
+++ resolved
@@ -471,16 +471,12 @@
 
         if test_local_backend:
             assert local_ort is not None
-<<<<<<< HEAD
-            number_of_captured_graphs = 3 if test_backward else 2
-=======
             if torch._dynamo.config.inline_inbuilt_nn_modules:
                 # with inlining and dynamic=True, we have more graph captures
                 number_of_captured_graphs = 3 if test_backward else 2
             else:
                 number_of_captured_graphs = 2 if test_backward else 1
 
->>>>>>> 44722c6b
             execution_count = len(example_args_collection) * number_of_captured_graphs
             self._assert_counting_information(
                 local_ort,
@@ -573,16 +569,12 @@
 
         if test_local_backend:
             assert local_ort is not None
-<<<<<<< HEAD
-            number_of_captured_graphs = 3 if test_backward else 2
-=======
             if torch._dynamo.config.inline_inbuilt_nn_modules:
                 # with inlining and dynamic=True, we have more graph captures
                 number_of_captured_graphs = 3 if test_backward else 2
             else:
                 number_of_captured_graphs = 2 if test_backward else 1
 
->>>>>>> 44722c6b
             execution_count = len(example_args_collection) * number_of_captured_graphs
 
             self._assert_counting_information(
@@ -668,15 +660,11 @@
 
         if test_local_backend:
             assert local_ort is not None
-<<<<<<< HEAD
-            number_of_captured_graphs = 3 if test_backward else 2
-=======
             if torch._dynamo.config.inline_inbuilt_nn_modules:
                 # with inlining and dynamic=True, we have more graph captures
                 number_of_captured_graphs = 3 if test_backward else 2
             else:
                 number_of_captured_graphs = 2 if test_backward else 1
->>>>>>> 44722c6b
             execution_count = len(example_args_collection) * number_of_captured_graphs
             self._assert_counting_information(
                 local_ort,
