--- conflicted
+++ resolved
@@ -1427,10 +1427,7 @@
             yield t.select(-1, 6), False
             # https://github.com/pytorch/pytorch/issues/128649
             yield t[2:3, 5:9], dynamic
-<<<<<<< HEAD
-=======
             yield t.view(-1, 15), False
->>>>>>> d21f311a
 
         def f(x):
             return x * 2
