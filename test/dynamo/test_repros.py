"""
PYTEST_DONT_REWRITE (prevents pytest from rewriting assertions, which interferes
with test_rewrite_assert_with_msg and test_rewrite_assert_without_msg)
"""

# Owner(s): ["module: dynamo"]
import collections
import contextlib
import copy
import functools
import inspect
import itertools
import random
import unittest
import warnings
import weakref
from abc import ABC
from collections import namedtuple
from copy import deepcopy
from enum import Enum
from functools import wraps
from typing import Any, Dict, Iterator, List, Tuple
from unittest import mock

import numpy as np
import torch

import torch._dynamo.test_case
import torch._dynamo.testing
import torch._dynamo.utils

import torch._functorch.config
import torch.library
import torch.utils._pytree as pytree
from torch import nn
from torch._dynamo.debug_utils import same_two_models
from torch._dynamo.testing import CompileCounter, rand_strided, same
from torch._inductor.utils import fresh_inductor_cache
from torch.nn import functional as F

from torch.testing._internal.common_cuda import PLATFORM_SUPPORTS_FLASH_ATTENTION
from torch.testing._internal.common_utils import (
    disable_translation_validation_if_dynamic_shapes,
    instantiate_parametrized_tests,
    parametrize,
    TEST_WITH_ROCM,
)
from torch.testing._internal.two_tensor import TwoTensor


_orig_module_call = torch.nn.Module.__call__

# Custom operator that only supports CPU and Meta
lib = torch.library.Library("test_sample", "DEF")  # noqa: TOR901
lib.define("foo(Tensor self) -> Tensor")
lib.impl("foo", torch.sin, "CPU")


requires_cuda = unittest.skipUnless(torch.cuda.is_available(), "requires cuda")


_GLOBAL_CPU_TENSOR = torch.randn(3)


def exists(val):
    return val is not None


def maybe(fn):
    @wraps(fn)
    def inner(x, *args, **kwargs):
        if not exists(x):
            return x
        return fn(x, *args, **kwargs)

    return inner


def is_fx_tracing_test() -> bool:
    """
    Copied from the hpc trainer codebase
    """
    return torch.nn.Module.__call__ is not _orig_module_call


def has_detectron2():
    try:
        from detectron2.layers.mask_ops import _paste_masks_tensor_shape

        return _paste_masks_tensor_shape is not None
    except ImportError:
        return False


def _do_paste_mask(masks, boxes, img_h: int, img_w: int, skip_empty: bool = True):
    # from detectron2 mask_ops.py

    device = masks.device

    if skip_empty and not torch.jit.is_scripting():
        x0_int, y0_int = torch.clamp(boxes.min(dim=0).values.floor()[:2] - 1, min=0).to(
            dtype=torch.int32
        )
        x1_int = torch.clamp(boxes[:, 2].max().ceil() + 1, max=img_w).to(
            dtype=torch.int32
        )
        y1_int = torch.clamp(boxes[:, 3].max().ceil() + 1, max=img_h).to(
            dtype=torch.int32
        )
    else:
        x0_int, y0_int = 0, 0
        x1_int, y1_int = img_w, img_h
    x0, y0, x1, y1 = torch.split(boxes, 1, dim=1)  # each is Nx1

    N = masks.shape[0]

    img_y = torch.arange(y0_int, y1_int, device=device, dtype=torch.float32) + 0.5
    img_x = torch.arange(x0_int, x1_int, device=device, dtype=torch.float32) + 0.5
    img_y = (img_y - y0) / (y1 - y0) * 2 - 1
    img_x = (img_x - x0) / (x1 - x0) * 2 - 1
    # img_x, img_y have shapes (N, w), (N, h)

    gx = img_x[:, None, :].expand(N, img_y.size(1), img_x.size(1))
    gy = img_y[:, :, None].expand(N, img_y.size(1), img_x.size(1))
    grid = torch.stack([gx, gy], dim=3)

    if not torch.jit.is_scripting():
        if not masks.dtype.is_floating_point:
            masks = masks.float()
    img_masks = F.grid_sample(masks, grid.to(masks.dtype), align_corners=False)

    if skip_empty and not torch.jit.is_scripting():
        return img_masks[:, 0], (slice(y0_int, y1_int), slice(x0_int, x1_int))
    else:
        return img_masks[:, 0], ()


def global_fn(x):
    return torch.sin(x)


def cat(tensors, dim=0):
    # from detectron2 wrappers.py
    assert isinstance(tensors, (list, tuple))
    if len(tensors) == 1:
        return tensors[0]
    return torch.cat(tensors, dim)


def shapes_to_tensor(x, device=None):
    # from detectron2 wrappers.py
    if torch.jit.is_scripting():
        return torch.as_tensor(x, device=device)
    if torch.jit.is_tracing():
        assert all(
            isinstance(t, torch.Tensor) for t in x
        ), "Shape should be tensor during tracing!"
        # as_tensor should not be used in tracing because it records a constant
        ret = torch.stack(x)
        if ret.device != device:  # avoid recording a hard-coded device if not necessary
            ret = ret.to(device=device)
        return ret
    return torch.as_tensor(x, device=device)


fw_graph = [None]
bw_graph = [None]


def aot_graph_capture_backend(gm, args):
    from functorch.compile import min_cut_rematerialization_partition
    from torch._functorch.aot_autograd import aot_module_simplified

    def fw_compiler(gm, _):
        fw_graph[0] = gm
        return gm

    def bw_compiler(gm, _):
        bw_graph[0] = gm
        return gm

    return aot_module_simplified(
        gm,
        args,
        fw_compiler,
        bw_compiler,
        partition_fn=min_cut_rematerialization_partition,
        keep_inference_input_mutations=True,
    )


class Boxes:
    # from detectron2 poolers.py
    def __init__(self, tensor: torch.Tensor):
        """
        Args:
            tensor (Tensor[float]): a Nx4 matrix.  Each row is (x1, y1, x2, y2).
        """
        device = (
            tensor.device if isinstance(tensor, torch.Tensor) else torch.device("cpu")
        )
        tensor = torch.as_tensor(tensor, dtype=torch.float32, device=device)
        if tensor.numel() == 0:
            # Use reshape, so we don't end up creating a new tensor that does not depend on
            # the inputs (and consequently confuses jit)
            tensor = tensor.reshape((-1, 4)).to(dtype=torch.float32, device=device)
        assert tensor.dim() == 2 and tensor.size(-1) == 4, tensor.size()
        self.tensor = tensor

    def __len__(self) -> int:
        return self.tensor.shape[0]

    @property
    def device(self):
        return self.tensor.device


def convert_boxes_to_pooler_format(box_lists):
    # from detectron2 structures.py
    boxes = torch.cat([x.tensor for x in box_lists], dim=0)
    # __len__ returns Tensor in tracing.
    sizes = shapes_to_tensor([x.__len__() for x in box_lists], device=boxes.device)
    indices = torch.repeat_interleave(
        torch.arange(len(box_lists), dtype=boxes.dtype, device=boxes.device), sizes
    )
    return cat([indices[:, None], boxes], dim=1)


ReformerBackwardOutput = namedtuple(
    "ReformerBackwardOutput",
    ["attn_output", "hidden_states", "grad_attn_output", "grad_hidden_states"],
)
ReformerEncoderOutput = namedtuple(
    "ReformerEncoderOutput",
    ["hidden_states", "all_hidden_states", "all_attentions", "past_buckets_states"],
)


class _ReversibleFunction(torch.autograd.Function):
    # taken from modeling_reformer.py in huggingface
    @staticmethod
    def forward(
        ctx,
        hidden_states,
        layers,
        attention_mask,
        head_mask,
        num_hashes,
        all_hidden_states,
        all_attentions,
        past_buckets_states,
        use_cache,
        orig_sequence_length,
        output_hidden_states,
        output_attentions,
    ):
        all_buckets = ()

        # split duplicated tensor
        hidden_states, attn_output = torch.chunk(hidden_states, 2, dim=-1)

        for layer_id, (layer, layer_head_mask) in enumerate(zip(layers, head_mask)):
            if output_hidden_states is True:
                all_hidden_states.append(hidden_states)

            attn_output = layer(attn_output)
            all_buckets = all_buckets + (attn_output,)

        # Add last layer
        if output_hidden_states is True:
            all_hidden_states.append(hidden_states)

        # attach params to ctx for backward
        ctx.save_for_backward(attn_output.detach(), hidden_states.detach())
        ctx.layers = layers
        ctx.all_buckets = all_buckets
        ctx.head_mask = head_mask
        ctx.attention_mask = attention_mask

        # Concatenate 2 RevNet outputs
        return torch.cat([attn_output, hidden_states], dim=-1)

    @staticmethod
    def backward(ctx, grad_hidden_states):
        grad_attn_output, grad_hidden_states = torch.chunk(
            grad_hidden_states, 2, dim=-1
        )

        # free memory
        del grad_attn_output

        # num of return vars has to match num of forward() args
        # return gradient for hidden_states arg and None for other args
        return (
            grad_hidden_states,
            None,
            None,
            None,
            None,
            None,
            None,
            None,
            None,
            None,
            None,
            None,
        )


class ReformerEncoder(torch.nn.Module):
    def __init__(self):
        super().__init__()
        self.dropout = 0.5
        self.layer_norm = torch.nn.LayerNorm(512, eps=1.0e-12)
        self.layers = [torch.nn.Linear(256, 256)]

    def forward(
        self,
        hidden_states,
        attention_mask=None,
        head_mask=[None] * 6,
        num_hashes=None,
        use_cache=False,
        orig_sequence_length=64,
        output_hidden_states=False,
        output_attentions=False,
    ):
        # hidden_states and attention lists to be filled if wished
        all_hidden_states = []
        all_attentions = []
        past_buckets_states = [((None), (None)) for i in range(len(self.layers))]

        # concat same tensor for reversible ResNet
        hidden_states = torch.cat([hidden_states, hidden_states], dim=-1)
        hidden_states = _ReversibleFunction.apply(
            hidden_states,
            self.layers,
            attention_mask,
            head_mask,
            num_hashes,
            all_hidden_states,
            all_attentions,
            past_buckets_states,
            use_cache,
            orig_sequence_length,
            output_hidden_states,
            output_attentions,
        )

        # Apply layer norm to concatenated hidden states
        hidden_states = self.layer_norm(hidden_states)

        # Apply dropout
        hidden_states = torch.nn.functional.dropout(
            hidden_states, p=self.dropout, training=self.training
        )

        return ReformerEncoderOutput(
            hidden_states=hidden_states,
            all_hidden_states=all_hidden_states,
            all_attentions=all_attentions,
            past_buckets_states=past_buckets_states,
        )


class ListConfig:
    class ValueNode:
        def __init__(self, value):
            self.value = value

        def _dereference_node(self):
            return self

        def _is_missing(self):
            return False

        def _value(self):
            return self.value

    # Based on an example from omegaconfig.listconfig
    class ListIterator(Iterator[Any]):
        def __init__(self, lst: Any, resolve: bool) -> None:
            self.resolve = resolve
            self.iterator = iter(lst.__dict__["_content"])
            self.index = 0

        def __next__(self) -> Any:
            x = next(self.iterator)
            if self.resolve:
                x = x._dereference_node()
                if x._is_missing():
                    raise AssertionError

            self.index = self.index + 1
            if isinstance(x, ListConfig.ValueNode):
                return x._value()
            raise AssertionError

    def __iter__(self):
        return self._iter_ex(True)

    def _iter_ex(self, resolve: bool) -> Iterator[Any]:
        try:
            return ListConfig.ListIterator(self, resolve)
        except Exception:
            raise AssertionError from None

    def __init__(self):
        self._content = [
            ListConfig.ValueNode(1),
            ListConfig.ValueNode(3),
            ListConfig.ValueNode(torch.tensor([7.0])),
        ]


def longformer_chunk(hidden_states, window_overlap=256):
    """convert into overlapping chunks. Chunk size = 2w, overlap size = w"""

    # non-overlapping chunks of size = 2w
    hidden_states = hidden_states.view(
        hidden_states.size(0),
        hidden_states.size(1) // (window_overlap * 2),
        window_overlap * 2,
        hidden_states.size(2),
    )

    # use `as_strided` to make the chunks overlap with an overlap size = window_overlap
    chunk_size = list(hidden_states.size())
    chunk_size[1] = chunk_size[1] * 2 - 1

    chunk_stride = list(hidden_states.stride())
    chunk_stride[1] = chunk_stride[1] // 2
    return hidden_states.as_strided(size=chunk_size, stride=chunk_stride)


class PartialT5(torch.nn.Module):
    # Highly simplified T5Attention prefix
    def __init__(self):
        super().__init__()
        self.q = torch.nn.Linear(512, 512)
        self.k = torch.nn.Linear(512, 512)
        self.v = torch.nn.Linear(512, 512)

    def forward(
        self,
        hidden_states,
        key_value_states=None,
        past_key_value=None,
        query_length=None,
    ):
        batch_size, seq_length = hidden_states.shape[:2]

        real_seq_length = seq_length

        if past_key_value is not None:
            assert (
                len(past_key_value) == 2
            ), f"past_key_value should have 2 past states: keys and values. Got { len(past_key_value)} past states"
            real_seq_length += (
                past_key_value[0].shape[2] if query_length is None else query_length
            )

        def shape(states):
            """projection"""
            return states.view(batch_size, -1, 8, 64).transpose(1, 2)

        def project(hidden_states, proj_layer, key_value_states, past_key_value):
            """projects hidden states correctly to key/query states"""
            if key_value_states is None:
                # self-attn
                # (batch_size, n_heads, seq_length, dim_per_head)
                hidden_states = shape(proj_layer(hidden_states))
            elif past_key_value is None:
                # cross-attn
                # (batch_size, n_heads, seq_length, dim_per_head)
                hidden_states = shape(proj_layer(key_value_states))

            if past_key_value is not None:
                if key_value_states is None:
                    # self-attn
                    # (batch_size, n_heads, key_length, dim_per_head)
                    hidden_states = torch.cat([past_key_value, hidden_states], dim=2)
                else:
                    # cross-attn
                    hidden_states = past_key_value
            return hidden_states

        # get query states
        query_states = shape(
            self.q(hidden_states)
        )  # (batch_size, n_heads, seq_length, dim_per_head)

        # get key/value states
        key_states = project(
            hidden_states,
            self.k,
            key_value_states,
            past_key_value[0] if past_key_value is not None else None,
        )
        value_states = project(
            hidden_states,
            self.v,
            key_value_states,
            past_key_value[1] if past_key_value is not None else None,
        )

        # compute scores
        scores = torch.matmul(query_states, key_states.transpose(3, 2))

        # (truncated here )
        return scores, value_states


class ChunkReformerFeedForward(torch.nn.Module):
    # simplified from HF modeling_reformer.py
    def __init__(self):
        super().__init__()
        self.layer_norm = torch.nn.LayerNorm(256, eps=1e-12)
        self.dense = torch.nn.Linear(256, 256)
        self.output = torch.nn.Linear(256, 256)

    def forward(self, attention_output):
        return apply_chunking_to_forward(
            self.forward_chunk,
            attention_output + 1,
        )

    def forward_chunk(self, hidden_states):
        hidden_states = self.layer_norm(hidden_states)
        hidden_states = self.dense(hidden_states)
        return self.output(hidden_states)


def apply_chunking_to_forward(forward_fn, *input_tensors):
    # simplified from HF model_utils.py
    assert len(input_tensors) > 0
    tensor_shape = input_tensors[0].shape[1]
    assert all(input_tensor.shape[1] == tensor_shape for input_tensor in input_tensors)
    num_args_in_forward_chunk_fn = len(inspect.signature(forward_fn).parameters)
    if num_args_in_forward_chunk_fn != len(input_tensors):
        raise ValueError

    return forward_fn(*input_tensors)


def _validate_model_kwargs(fn, model_kwargs):
    # simplified from transformers.generation.utils._validate_model_kwargs
    unused_model_args = []
    model_args = set(inspect.signature(fn).parameters)
    for key, value in model_kwargs.items():
        if value is not None and key not in model_args:
            unused_model_args.append(key)
    if unused_model_args:
        raise ValueError(
            f"The following `model_kwargs` are not used by the model: {unused_model_args} (note: typos in the"
            " generate arguments will also show up in this list)"
        )


class FakeMamlInner(torch.nn.Module):
    def __init__(self):
        super().__init__()
        self.linear = torch.nn.Linear(784, 5)

    def forward(self, x, ignored=None, bn_training=False):
        return self.linear(x.view(x.shape[0], -1))


class PartialMaml(torch.nn.Module):
    # Highly simplified version of maml.meta.Meta.finetuning
    def __init__(self):
        super().__init__()
        self.net = FakeMamlInner()
        self.update_step_test = 10
        self.update_lr = 0.4

    def forward(self, x_spt, y_spt, x_qry, y_qry):
        querysz = x_qry.size(0)

        corrects = [0 for _ in range(self.update_step_test + 1)]

        # in order to not ruin the state of running_mean/variance and bn_weight/bias
        # we finetuning on the copied model instead of self.net
        net = deepcopy(self.net)

        # 1. run the i-th task and compute loss for k=0
        logits = net(x_spt)
        loss = F.cross_entropy(logits, y_spt)
        grad = torch.autograd.grad(loss, net.parameters())
        fast_weights = [
            p[1] - self.update_lr * p[0] for p in zip(grad, net.parameters())
        ]

        # this is the loss and accuracy before first update
        with torch.no_grad():
            # [setsz, nway]
            logits_q = net(x_qry, net.parameters(), bn_training=True)
            # [setsz]
            pred_q = F.softmax(logits_q, dim=1).argmax(dim=1)
            # scalar
            correct = torch.eq(pred_q, y_qry).sum().item()
            corrects[0] = corrects[0] + correct

        # this is the loss and accuracy after the first update
        with torch.no_grad():
            # [setsz, nway]
            logits_q = net(x_qry, fast_weights, bn_training=True)
            # [setsz]
            pred_q = F.softmax(logits_q, dim=1).argmax(dim=1)
            # scalar
            correct = torch.eq(pred_q, y_qry).sum().item()
            corrects[1] = corrects[1] + correct

        del net

        accs = torch.tensor(corrects) / querysz

        return accs


def softmax_backward_data(parent, grad_output, output, dim, self):
    from torch import _softmax_backward_data

    return _softmax_backward_data(grad_output, output, parent.dim, self.dtype)


class XSoftmax(torch.autograd.Function):
    # transformers.models.deberta.modeling_deberta.XSoftmax
    @staticmethod
    def forward(self, input, mask, dim):
        self.dim = dim
        rmask = ~(mask.to(torch.bool))
        output = input.masked_fill(rmask, torch.tensor(torch.finfo(input.dtype).min))
        output = torch.softmax(output, self.dim)
        output.masked_fill_(rmask, 0)
        self.save_for_backward(output, rmask)
        return output

    @staticmethod
    def backward(self, grad_output):
        (output, rmask) = self.saved_tensors
        inputGrad = softmax_backward_data(self, grad_output, output, self.dim, output)
        return inputGrad, None, None


class ModelOutput(collections.OrderedDict):
    """based on file_utils.py in HuggingFace"""

    def __getitem__(self, k):
        if isinstance(k, str):
            inner_dict = dict(self.items())
            return inner_dict[k]
        else:
            return self.to_tuple()[k]

    def __setattr__(self, name, value):
        if name in self.keys() and value is not None:
            # Don't call self.__setitem__ to avoid recursion errors
            super().__setitem__(name, value)
        super().__setattr__(name, value)

    def __setitem__(self, key, value):
        # Will raise a KeyException if needed
        super().__setitem__(key, value)
        # Don't call self.__setattr__ to avoid recursion errors
        super().__setattr__(key, value)

    def to_tuple(self):
        return tuple(self[k] for k in self.keys())


def create_rand_mask_from_inputs(
    from_blocked_mask,
    to_blocked_mask,
    rand_attn,
    num_attention_heads,
    num_rand_blocks,
    batch_size,
    from_seq_length,
    from_block_size,
):
    """taken from HF modeling_big_bird.py"""
    num_windows = from_seq_length // from_block_size - 2
    rand_mask = torch.stack(
        [p1[i1.flatten()] for p1, i1 in zip(to_blocked_mask, rand_attn)]
    )
    rand_mask = rand_mask.view(
        batch_size, num_attention_heads, num_windows, num_rand_blocks * from_block_size
    )
    rand_mask = torch.einsum("blq,bhlk->bhlqk", from_blocked_mask[:, 1:-1], rand_mask)
    return rand_mask


class SequentialAppendList(torch.nn.Sequential):
    """from timm/models/vovnet.py"""

    def forward(self, x: torch.Tensor, concat_list: List[torch.Tensor]) -> torch.Tensor:
        for i, module in enumerate(self):
            if i == 0:
                concat_list.append(module(x))
            else:
                concat_list.append(module(concat_list[-1]))
        x = torch.cat(concat_list, dim=1)
        return x, concat_list


class BatchNormAct2d(torch.nn.BatchNorm2d):
    """Taken from timm"""

    def __init__(
        self,
        num_features,
        eps=1e-5,
        momentum=0.1,
        affine=True,
        track_running_stats=True,
        act_layer=torch.nn.ReLU,
        inplace=True,
    ):
        super().__init__(
            num_features,
            eps=eps,
            momentum=momentum,
            affine=affine,
            track_running_stats=track_running_stats,
        )
        self.act = act_layer(inplace=inplace)

    @torch.jit.ignore
    def _forward_python(self, x):
        return super().forward(x)

    def forward(self, x):
        if torch.jit.is_scripting():
            x = self._forward_jit(x)
        else:
            x = self._forward_python(x)
        x = self.act(x)
        return x


def get_parameter_dtype(parameter):
    """from huggingface model_utils.py"""
    try:
        return next(parameter.parameters()).dtype
    except StopIteration:
        # For nn.DataParallel compatibility in PyTorch 1.5

        def find_tensor_attributes(module):
            tuples = [(k, v) for k, v in module.__dict__.items() if torch.is_tensor(v)]
            return tuples

        gen = parameter._named_members(get_members_fn=find_tensor_attributes)
        first_tuple = next(gen)
        return first_tuple[1].dtype


class DummyConfig:
    attn_layers = ["local", "lsh", "local", "lsh", "local", "lsh"]
    lsh_attn_chunk_length = 64
    local_attn_chunk_length = 64


def _get_min_chunk_len(config):
    """from hf_Reformer"""
    attn_types = config.attn_layers
    attn_types_set = set(attn_types)
    if len(attn_types_set) == 1 and attn_types[0] == "lsh":
        return config.lsh_attn_chunk_length
    elif len(attn_types_set) == 1 and attn_types[0] == "local":
        return config.local_attn_chunk_length
    elif len(attn_types_set) == 2 and attn_types_set == set(  # noqa: C405
        ["lsh", "local"]
    ):
        return min(config.lsh_attn_chunk_length, config.local_attn_chunk_length)
    else:
        raise NotImplementedError(
            f"Only attn layer types 'lsh' and 'local' exist, but `config.attn_layers`: {config.attn_layers}. Select "
            "attn layer types from ['lsh', 'local'] only."
        )


def _stable_argsort(vector, dim):
    """from hf_Reformer"""
    # this function scales the vector so that torch.argsort is stable.
    # torch.argsort is not stable on its own
    scale_offset = torch.arange(vector.shape[dim], device=vector.device).view(1, 1, -1)
    scale_offset = scale_offset.expand(vector.shape)
    scaled_vector = vector.shape[dim] * vector + (scale_offset % vector.shape[dim])
    return torch.argsort(scaled_vector, dim=dim)


def _get_sorted_bucket_idx_and_undo_sorted_bucket_idx(buckets):
    """from hf_Reformer"""
    # no gradients are needed
    with torch.no_grad():
        # hash-based sort
        sorted_bucket_idx = _stable_argsort(buckets, dim=-1)

        # create simple indices to scatter to, to have undo sort
        indices = (
            torch.arange(sorted_bucket_idx.shape[-1], device=buckets.device)
            .view(1, 1, -1)
            .expand(sorted_bucket_idx.shape)
        )

        # get undo sort
        undo_sorted_bucket_idx = sorted_bucket_idx.new(*sorted_bucket_idx.size())
        undo_sorted_bucket_idx.scatter_(-1, sorted_bucket_idx, indices)

    return sorted_bucket_idx, undo_sorted_bucket_idx


class CustomList1(list):
    def __call__(self, x):
        for processor in self:
            x = processor(x)
        return x

    def clear(self):
        pass  # this prevents RestrictedListSubclassVariable from kicking in


class CustomList2(list):
    def __call__(self, x):
        for processor in self:
            x = processor(x)
        return x

    def length_times_10(self):
        return len(self) * 10

    def append_twice(self, x):
        self.extend([x, x])


def _merge_criteria_processor_list(default_list, custom_list):
    # simplified transformers/generation/utils.py
    if len(custom_list) == 0:
        return default_list
    for default in default_list:
        for custom in custom_list:
            if type(custom) is type(default):
                raise ValueError
    default_list.extend(custom_list)
    return default_list


class FeedForwardLayer(nn.Module):
    def __init__(self, d_model, dim_feedforward, activation, dropout) -> None:
        super().__init__()
        self.linear1 = nn.Linear(d_model, dim_feedforward)
        self.activation = activation
        self.dropout1 = nn.Dropout(dropout)
        self.linear2 = nn.Linear(dim_feedforward, d_model)
        self.dropout2 = nn.Dropout(dropout)

    def forward(self, x):
        return self.dropout2(
            self.linear2(self.dropout1(self.activation(self.linear1(x))))
        )


class TransformerEncoderLayer(nn.Module):
    def __init__(
        self,
        d_model,
        nhead,
        dim_feedforward=2048,
        dropout=0.1,
        activation=nn.ReLU(),
        layer_norm_eps=1e-5,
    ):
        super().__init__()
        self.self_attn = nn.MultiheadAttention(d_model, nhead, dropout=dropout)
        self.norm1 = nn.LayerNorm(d_model, eps=layer_norm_eps)
        self.norm2 = nn.LayerNorm(d_model, eps=layer_norm_eps)
        self.dropout = nn.Dropout(dropout)
        self.ff_block = FeedForwardLayer(d_model, dim_feedforward, activation, dropout)

    def forward(self, src, src_mask=None, src_key_padding_mask=None):
        x = src
        x = self.norm1(x + self._sa_block(x, src_mask, src_key_padding_mask))
        x = self.norm2(x + self._ff_block(x))
        return x

    # self-attention block
    def _sa_block(self, x, attn_mask, key_padding_mask):
        x = self.self_attn(
            x,
            x,
            x,
            attn_mask=attn_mask,
            key_padding_mask=key_padding_mask,
            need_weights=False,
        )[0]
        return self.dropout(x)

    # feed forward block
    def _ff_block(self, x):
        return self.ff_block(x)


class MockModule(torch.nn.Module):
    def inner_fn(self, left, right):
        return tuple(left) == tuple(right)

    def fn(self, tensor):
        if type(tensor) is int:
            return False

        torch.add(tensor, tensor)
        return self.inner_fn(tensor.shape, (1, 2, 3))


class IncByOne:
    def __init__(self, x):
        self.x = x + 1


class IncByTwo:
    def __init__(self, x):
        self.x = x + 2


class ReproTests(torch._dynamo.test_case.TestCase):
    def test_do_paste_mask(self):
        torch._dynamo.utils.counters.clear()
        cnt = torch._dynamo.testing.CompileCounter()
        opt__do_paste_mask = torch.compile(_do_paste_mask, backend=cnt)
        opt__do_paste_mask(
            torch.randn(1, 1, 28, 28),
            torch.tensor([[0.0, 1, 2, 4]]) * 1,
            427,
            640,
            True,
        )
        opt__do_paste_mask(
            torch.randn(1, 1, 28, 28),
            torch.tensor([[0.0, 1, 2, 4]]) * 2,
            427,
            640,
            True,
        )
        opt__do_paste_mask(
            torch.randn(1, 1, 28, 28),
            torch.tensor([[0.0, 1, 2, 4]]) * 3,
            612,
            612,
            True,
        )
        opt__do_paste_mask(
            torch.randn(1, 1, 28, 28),
            torch.tensor([[0.0, 1, 2, 4]]) * 4,
            612,
            612,
            True,
        )
        opt__do_paste_mask(
            torch.randn(1, 1, 28, 28),
            torch.tensor([[0.0, 1, 2, 4]]) * 2,
            427,
            640,
            False,
        )
        # (dynamic shapes, static shapes)
        self.assertIn(cnt.frame_count, (5, 7))
        self.assertIn(cnt.op_count, (104, 106, 127))

    def test_convert_boxes_to_pooler_format(self):
        boxes1 = [
            Boxes(torch.arange(0, 8).reshape((2, 4))),
            Boxes(torch.arange(8, 16).reshape((2, 4))),
        ]
        boxes2 = [
            Boxes(torch.arange(16, 20).reshape((1, 4))),
            Boxes(torch.arange(20, 24).reshape((1, 4))),
        ]
        correct1 = convert_boxes_to_pooler_format(boxes1)
        correct2 = convert_boxes_to_pooler_format(boxes2)
        fn = convert_boxes_to_pooler_format
        cnt = torch._dynamo.testing.CompileCounter()
        opt_fn = torch._dynamo.optimize(cnt)(fn)
        self.assertTrue(same(opt_fn(boxes1), correct1))
        self.assertTrue(same(opt_fn(boxes2), correct2))

        # repeat_interleave is a dynamic shape operator we do not execute/
        # In the future, we could reduce the frame_count down to 1
        # by guarding on the exact values of `Tensor repeats` arg
        if torch._dynamo.config.assume_static_by_default:
            self.assertExpectedInline(cnt.frame_count, """4""")
            self.assertExpectedInline(cnt.op_count, """10""")
        else:
            self.assertExpectedInline(cnt.frame_count, """4""")
            self.assertExpectedInline(cnt.op_count, """14""")

    def test_boxes_len(self):
        def fn(boxes):
            return len(boxes) + boxes.__len__() + boxes.tensor

        boxes1 = Boxes(torch.arange(0, 8).reshape((2, 4)))
        cnt = torch._dynamo.testing.CompileCounter()
        opt_fn = torch._dynamo.optimize_assert(cnt)(fn)
        self.assertTrue(same(opt_fn(boxes1), boxes1.tensor + 4.0))

        if torch._dynamo.config.assume_static_by_default:
            self.assertExpectedInline(cnt.frame_count, """1""")
            self.assertExpectedInline(cnt.op_count, """1""")
        else:
            self.assertExpectedInline(cnt.frame_count, """1""")
            self.assertExpectedInline(cnt.op_count, """6""")

    def _reformer(self, nopython):
        input = torch.randn([1, 64, 256])
        model = ReformerEncoder()
        torch.manual_seed(1337)
        correct = copy.deepcopy(model)(input)
        cnt = torch._dynamo.testing.CompileCounter()
        torch.manual_seed(1337)
        opt_model = torch._dynamo.optimize(cnt, nopython=nopython)(model)
        self.assertTrue(same(opt_model(input), correct))
        return cnt

    @requires_cuda
    def test_sub_alpha_scalar_repro(self):
        @torch.compile(backend="aot_eager")
        def f(x):
            return x.sub(1, alpha=2)

        f(torch.ones(2, device="cuda", dtype=torch.float64))

    # https://github.com/pytorch/pytorch/issues/113010
    def test_out_overload_non_contiguous(self):
        def f(x, y):
            return torch.abs(x, out=y.T)

        f_compiled = torch.compile(f, backend="aot_eager")

        x_ref = torch.arange(4, dtype=torch.float32).reshape(2, 2)
        y_ref = torch.arange(4, dtype=torch.float32).reshape(2, 2)
        x_test = torch.arange(4, dtype=torch.float32).reshape(2, 2)
        y_test = torch.arange(4, dtype=torch.float32).reshape(2, 2)

        out_ref = f(x_ref, y_ref)
        out_test = f_compiled(x_test, y_test)
        self.assertEqual(out_ref, out_test)
        self.assertEqual(y_ref, y_test)

    # https://github.com/pytorch/pytorch/issues/109053
    def test_view_dtype_overload(self):
        def f(x):
            return x.view(torch.int32)

        f_compiled = torch.compile(f, backend="aot_eager")

        x1 = torch.ones(4, requires_grad=True)
        out_ref = f(x1)
        out_test = f_compiled(x1)
        self.assertEqual(out_ref, out_test)

        x2 = torch.ones(4, requires_grad=False)
        out_ref = f(x2)
        out_test = f_compiled(x2)
        self.assertEqual(out_ref, out_test)

    # https://github.com/pytorch/pytorch/issues/90552
    def test_intermediate_leaf_requires_grad(self):
        def f(x):
            leaf = torch.ones(2, requires_grad=True)
            return leaf, leaf * 2

        f_compiled = torch.compile(f, backend="aot_eager")
        x = torch.arange(4, dtype=torch.float32).reshape(2, 2)

        leaf, out = f(x)
        leaf_test, out_test = f_compiled(x)
        out.sum().backward()
        out_test.sum().backward()
        self.assertEqual(leaf.grad, leaf_test.grad)

    # See https://github.com/pytorch/pytorch/issues/97745
    def test_gan_repro_trying_to_backward_through_the_graph_a_second_time(self):
        def f(a, b):
            c = torch.ones(2, 2)
            d = torch.ones(2, 2)
            e = torch.matmul(a, c)
            g_loss = torch.abs(e - d).mean()
            g_loss.backward()
            fake_d_pred = torch.matmul(b, e.detach())
            d_loss = fake_d_pred.mean()
            d_loss.backward()

        a_ref = torch.randn(2, 2, requires_grad=True)
        b_ref = torch.randn(2, 2, requires_grad=True)
        out_ref = f(a_ref, b_ref)

        a_test = a_ref.clone().detach().requires_grad_(True)
        b_test = b_ref.clone().detach().requires_grad_(True)
        out_test = torch.compile(f, backend="aot_eager")(a_test, b_test)

        self.assertEqual(out_ref, out_test)
        self.assertEqual(a_ref.grad, a_test.grad)
        self.assertEqual(b_ref.grad, b_test.grad)

    # https://github.com/pytorch/pytorch/issues/111603
    def test_tuple_enum_as_key_dict(self):
        class MyEnum(Enum):
            A = "a"

        class SomeModel(torch.nn.Module):
            def __init__(self) -> None:
                super().__init__()
                self.linear = torch.nn.Linear(1, 1)

            def forward(self, x) -> torch.Tensor:
                return self.linear(x[MyEnum.A])

        x = {MyEnum.A: torch.rand(8, 1)}
        model_pytorch = SomeModel()
        model = torch.compile(model_pytorch)
        # Executing twice works
        model(x)
        y = model(x)
        self.assertEqual(y, model_pytorch(x))

    def test_embedding_backward_broadcasting_decomp(self):
        def f(grad_output, indices):
            num_weights = 10
            padding_idx = 1
            scale_grad_by_freq = True
            return torch.ops.aten.embedding_dense_backward(
                grad_output, indices, num_weights, padding_idx, scale_grad_by_freq
            )

        f_compiled = torch.compile(f, backend="aot_eager")

        grad_output = torch.ones(2, 4, 3, dtype=torch.float16)
        indices = torch.ones(2, 4, dtype=torch.int64)

        out_ref = f(grad_output, indices)
        out_test = f_compiled(grad_output, indices)

        self.assertEqual(out_ref, out_test)

    def test_reformer_eval(self):
        with torch.no_grad():
            cnt = self._reformer(nopython=True)
        self.assertEqual(cnt.frame_count, 1)
        self.assertEqual(cnt.op_count, 11)

    def test_reformer_train(self):
        with torch.enable_grad():
            cnt = self._reformer(nopython=False)
        expected_op_count = (
            """11""" if torch._dynamo.config.inline_inbuilt_nn_modules else """5"""
        )

        self.assertExpectedInline(cnt.frame_count, """1""")
        self.assertExpectedInline(cnt.op_count, expected_op_count)

    @disable_translation_validation_if_dynamic_shapes
    def test_longformer_chunk(self):
        input1 = torch.randn([1, 4096, 1])
        input2 = torch.randn([12, 4096, 64])
        correct1 = longformer_chunk(input1)
        correct2 = longformer_chunk(input2)
        fn = longformer_chunk
        cnt = torch._dynamo.testing.CompileCounter()
        opt_fn = torch._dynamo.optimize_assert(cnt)(fn)
        self.assertTrue(same(opt_fn(input1), correct1))
        self.assertTrue(same(opt_fn(input2), correct2))
        self.assertTrue(same(opt_fn(input1), correct1))
        self.assertTrue(same(opt_fn(input2), correct2))

        if torch._dynamo.config.assume_static_by_default:
            if torch._dynamo.config.automatic_dynamic_shapes:
                self.assertExpectedInline(cnt.frame_count, """2""")
                self.assertExpectedInline(cnt.op_count, """14""")
            else:
                self.assertExpectedInline(cnt.frame_count, """2""")
                self.assertExpectedInline(cnt.op_count, """4""")
        else:
            self.assertExpectedInline(cnt.frame_count, """2""")
            self.assertExpectedInline(cnt.op_count, """35""")

    def test_hf_t5_forward(self):
        input = torch.randn([1, 2048, 512])
        model = PartialT5()
        correct = model(input)
        cnt = torch._dynamo.testing.CompileCounter()
        opt_model = torch._dynamo.optimize_assert(cnt)(model)
        self.assertTrue(same(opt_model(input), correct))

        if torch._dynamo.config.assume_static_by_default:
            self.assertExpectedInline(cnt.frame_count, """1""")
            self.assertExpectedInline(cnt.op_count, """11""")
        else:
            self.assertExpectedInline(cnt.frame_count, """1""")
            self.assertExpectedInline(cnt.op_count, """11""")

    def test_module_in_skipfiles(self):
        model = nn.Linear(10, 10)
        cnt = torch._dynamo.testing.CompileCounter()
        torch.compile(model, backend=cnt, fullgraph=True)(torch.randn([5, 10]))
        self.assertEqual(cnt.frame_count, 1)
        self.assertEqual(cnt.op_count, 1)

    def test_function_in_skipfiles(self):
        cnt = torch._dynamo.testing.CompileCounter()
        torch.compile(torch.sin, backend=cnt, fullgraph=True)(torch.randn([5, 10]))
        self.assertEqual(cnt.frame_count, 1)
        self.assertEqual(cnt.op_count, 1)

    def test_slicing_dynamic_shape(self):
        def fn(y):
            x = torch.ones(8)
            idx = y[0]
            out = x[idx:]
            return (out + 3) * 5

        counter = torch._dynamo.testing.CompileCounter()
        opt_fn = torch._dynamo.optimize(counter)(fn)
        out = opt_fn(torch.ones(10, dtype=torch.long))
        # idx should be 1 -> slicing off [1:] of 8 elem tensor
        self.assertEqual(list(out.shape), [7])

        self.assertEqual(counter.op_count, 2)
        self.assertEqual(counter.frame_count, 1)

        self.assertEqual(list(opt_fn(torch.tensor([4])).shape), [4])

    def test_slicing_dynamic_shape_setitem(self):
        def fn(input_lengths: torch.Tensor, new_ones_1):
            getitem_13 = input_lengths[3]
            new_ones_1[(3, slice(getitem_13, None, None))] = 0
            setitem_13 = new_ones_1
            return (setitem_13,)

        x = torch.randn(10).to(dtype=torch.int64)
        y = torch.randn(10, 204)
        ref = fn(x, y)
        opt_fn = torch._dynamo.optimize("aot_eager")(fn)
        res = opt_fn(x, y)
        self.assertTrue(same(ref, res))

    def test_chunk_reformer_ff(self):
        input = torch.randn([1, 4096, 256])
        model = ChunkReformerFeedForward()
        correct = model(input)
        cnt = torch._dynamo.testing.CompileCounter()
        opt_model = torch._dynamo.optimize_assert(cnt)(model)
        self.assertTrue(same(opt_model(input), correct))

        self.assertEqual(cnt.frame_count, 1)
        self.assertLessEqual(cnt.op_count, 10)

    # see: https://github.com/pytorch/pytorch/issues/80067
    # NB: When you remove the expectedFailure, don't forget to
    # uncomment/adjust the assertEqual below
    @unittest.expectedFailure
    @torch._dynamo.config.patch(
        fake_tensor_propagation=True, capture_scalar_outputs=True
    )
    def test_maml_item_capture(self):
        a = torch.randn(5, 1, 28, 28)
        b = torch.zeros(5, dtype=torch.int64)
        c = torch.randn(75, 1, 28, 28)
        d = torch.zeros(75, dtype=torch.int64)
        model = PartialMaml()
        correct = model(a, b, c, d)
        cnt = torch._dynamo.testing.CompileCounter()
        opt_model = torch._dynamo.optimize(cnt)(model)
        for _ in range(10):
            self.assertTrue(same(opt_model(a, b, c, d), correct))

        # if torch._dynamo.config.assume_static_by_default:
        #     self.assertExpectedInline(cnt.frame_count, """2""")
        # else:
        #     self.assertExpectedInline(cnt.frame_count, """3""")
        # TODO(jansel): figure out why op count depends on imports
        self.assertIn(cnt.op_count, (36, 35, 34, 29, 28, 27))

    # see: https://github.com/pytorch/pytorch/issues/80067
    @torch._dynamo.config.patch(capture_scalar_outputs=False)
    def test_maml_no_item_capture(self):
        a = torch.randn(5, 1, 28, 28)
        b = torch.zeros(5, dtype=torch.int64)
        c = torch.randn(75, 1, 28, 28)
        d = torch.zeros(75, dtype=torch.int64)
        model = PartialMaml()
        correct = model(a, b, c, d)
        cnt = torch._dynamo.testing.CompileCounter()
        opt_model = torch._dynamo.optimize(cnt)(model)
        for _ in range(10):
            self.assertTrue(same(opt_model(a, b, c, d), correct))

        if torch._dynamo.config.assume_static_by_default:
            self.assertExpectedInline(cnt.frame_count, """4""")
        else:
            self.assertExpectedInline(cnt.frame_count, """5""")

    def test_hf_model_output(self):
        ex = ModelOutput(a=torch.randn(10), b=torch.randn(10), c=torch.randn(10))

        def fn1(x):
            return x["a"] + 1

        def fn2(x):
            return x.a + 1

        def fn3(x):
            return x.to_tuple()[0] + 1

        def fn4(x):
            return x[0] + 1

        cnt = torch._dynamo.testing.CompileCounter()
        for fn in (fn1, fn2, fn3, fn4):
            cnt.clear()
            opt_fn = torch._dynamo.optimize_assert(cnt)(fn)
            self.assertTrue(same(opt_fn(ex), ex.a + 1))
            self.assertEqual(cnt.frame_count, 1)
            self.assertEqual(cnt.op_count, 1)

    @disable_translation_validation_if_dynamic_shapes
    def test_create_rand_mask_from_inputs(self):
        args = [
            torch.randn([1, 64, 64]),
            torch.randn([1, 64, 64]),
            torch.zeros([1, 12, 62, 3], dtype=torch.int64),
            12,
            3,
            1,
            4096,
            64,
        ]
        correct = create_rand_mask_from_inputs(*args)
        fn = create_rand_mask_from_inputs

        cnt = torch._dynamo.testing.CompileCounter()
        opt_fn = torch._dynamo.optimize_assert(cnt)(fn)
        self.assertTrue(same(opt_fn(*args), correct))
        if torch._dynamo.config.assume_static_by_default:
            self.assertExpectedInline(cnt.frame_count, """1""")
            self.assertExpectedInline(cnt.op_count, """8""")
        else:
            self.assertExpectedInline(cnt.frame_count, """1""")
            self.assertExpectedInline(cnt.op_count, """11""")

    def test_rng_state(self):
        def fn():
            state = torch.get_rng_state()
            before = torch.rand(1000)
            torch.set_rng_state(state)
            after = torch.rand(1000)
            return before, after

        cnt = torch._dynamo.testing.CompileCounter()
        opt_fn = torch._dynamo.optimize(cnt)(fn)

        before, after = opt_fn()
        self.assertTrue(same(before, after))
        self.assertEqual(cnt.frame_count, 2)
        self.assertEqual(cnt.op_count, 2)  # rand, rand
        try:
            graph, _ = torch._dynamo.export(fn)()
            # See https://github.com/pytorch/pytorch/pull/87490
            self.fail("unexpected export success")
        except torch._dynamo.exc.Unsupported:
            pass

    def test_threading_local(self):
        import threading

        foo = threading.local()
        foo.x = torch.rand(1)

        def f(x):
            return torch.cat([x, foo.x])

        cnt = torch._dynamo.testing.CompileCounter()
        opt_f = torch._dynamo.optimize(cnt, nopython=True)(f)

        inp = torch.ones(1)
        out = f(inp)
        opt_out = opt_f(inp)
        self.assertEqual(opt_out, out)
        self.assertEqual(cnt.frame_count, 1)

    def test_seq_append_list(self):
        x = torch.randn(4, 10)
        model = SequentialAppendList(
            torch.nn.Linear(10, 10),
            torch.nn.ReLU(),
            torch.nn.Linear(10, 10),
            torch.nn.ReLU(),
        )
        # this one is tricky because it mutates the list provided as an input
        l1 = [x]
        l2 = [x]
        correct, _ = model(x, l1)
        cnt = torch._dynamo.testing.CompileCounter()
        opt_model = torch._dynamo.optimize_assert(cnt)(model)
        result, l3 = opt_model(x, l2)
        self.assertTrue(same(result, correct))
        self.assertTrue(same(l1, l2))
        self.assertIs(l2, l3)
        self.assertEqual(cnt.frame_count, 1)
        self.assertEqual(cnt.op_count, 5)

    def test_batch_norm_act(self):
        a = torch.randn(5, 1, 28, 28)
        model = BatchNormAct2d(1).eval()
        correct = model(a)
        cnt = torch._dynamo.testing.CompileCounter()
        if not torch._dynamo.config.specialize_int:
            # _local_scalar_dense causes graph break w 0-dim tensor
            opt_model = torch._dynamo.optimize(cnt)(model)
            self.assertTrue(same(opt_model(a), correct))
            return

        opt_model = torch._dynamo.optimize_assert(cnt)(model)
        self.assertTrue(same(opt_model(a), correct))
        self.assertEqual(cnt.frame_count, 1)
        self.assertEqual(cnt.op_count, 2)

    def test_get_parameter_dtype(self):
        model = SequentialAppendList(
            torch.nn.Linear(10, 10),
            torch.nn.ReLU(),
        )

        def fn(model, x):
            return x + torch.randn(10, dtype=get_parameter_dtype(model))

        cnt = torch._dynamo.testing.CompileCounter()
        opt_fn = torch._dynamo.optimize_assert(cnt)(fn)
        self.assertEqual(opt_fn(model, torch.randn(10)).dtype, torch.float32)
        self.assertEqual(cnt.frame_count, 1)
        self.assertEqual(cnt.op_count, 2)

    def test_nn_parameter(self):
        def test_fn():
            a = torch.nn.Parameter(torch.randn(5, 5))
            # Checks that TensorVariable stores the type information correctly
            self.assertTrue(isinstance(a, torch.nn.Parameter))
            return a

        cnt = torch._dynamo.testing.CompileCounter()
        opt_test_fn = torch._dynamo.optimize(cnt)(test_fn)
        out = opt_test_fn()
        self.assertTrue(isinstance(out, torch.nn.Parameter))

    def test_Size(self):
        def test_fn():
            a = torch.randn(4)
            x = torch.Size([1, 2, 3])
            # Checks that SizeVariable return torch.Size object
            assert isinstance(x, torch.Size)
            # Causes graph breaks and checks reconstruction of SizeVariable
            # object
            self.assertIsInstance(x, torch.Size)
            return a

        cnt = torch._dynamo.testing.CompileCounter()
        opt_test_fn = torch._dynamo.optimize(cnt)(test_fn)
        opt_test_fn()

    # See https://github.com/pytorch/pytorch/issues/100067
    def test_copy_weird_strides(self):
        # This test requires inductor's copy() decomp to preserve strides properly.
        def test_fn(a):
            b = torch.zeros(48, 4, 256, 513)
            b[:, 0, 1:256, 1:256] = a
            c = b.view(4, 12, 1024, 513)
            d = c.transpose(2, 1)
            d.add_(1)
            return d

        sh, st, dt, dev, rg = (
            (48, 255, 255),
            (787968, 513, 1),
            torch.float16,
            "cpu",
            True,
        )
        a = rand_strided(sh, st, dt, dev).requires_grad_(rg)
        compiled_f = torch.compile(test_fn, backend="aot_eager_decomp_partition")
        out1 = test_fn(a)
        out2 = compiled_f(a)
        self.assertEqual(out1, out2)

    def test_indexing_with_list(self):
        def test_fn():
            def run_test(tensor, *idx):
                npt = tensor.numpy()
                assert npt[idx].shape == tensor[idx].shape

            x = torch.arange(0, 10)
            cases = [
                [None, None],
                [1, None],
            ]

            for case in cases:
                run_test(x, *case)

            return torch.randn(4)

        cnt = torch._dynamo.testing.CompileCounter()
        opt_test_fn = torch._dynamo.optimize(cnt)(test_fn)
        opt_test_fn()

    def test_reformer_min_chunk_len(self):
        def fn(cfg):
            t = torch.empty(10)
            t.fill_(_get_min_chunk_len(cfg))
            return t[0]

        cfg = DummyConfig()
        cnt = torch._dynamo.testing.CompileCounter()
        opt_fn = torch._dynamo.optimize_assert(cnt)(fn)
        self.assertEqual(opt_fn(cfg), 64)
        # With unspec int, maximum computation is preserved
        if torch._dynamo.config.assume_static_by_default:
            self.assertExpectedInline(cnt.frame_count, """1""")
            self.assertExpectedInline(cnt.op_count, """3""")
        else:
            self.assertExpectedInline(cnt.frame_count, """1""")
            self.assertExpectedInline(cnt.op_count, """4""")

    def test_reformer_sorting(self):
        x = torch.zeros([1, 12, 4096], dtype=torch.int64)
        correct = _get_sorted_bucket_idx_and_undo_sorted_bucket_idx(x)
        fn = _get_sorted_bucket_idx_and_undo_sorted_bucket_idx

        cnt = torch._dynamo.testing.CompileCounter()
        opt_fn = torch._dynamo.optimize_assert(cnt)(fn)
        self.assertTrue(same(opt_fn(x), correct))
        if torch._dynamo.config.assume_static_by_default:
            self.assertExpectedInline(cnt.frame_count, """1""")
            self.assertExpectedInline(cnt.op_count, """14""")
        else:
            self.assertExpectedInline(cnt.frame_count, """1""")
            self.assertExpectedInline(cnt.op_count, """27""")

    def test_recursive_map(self):
        # https://github.com/pytorch/torchdynamo/issues/132
        def _recursive_map(struct, batch_dim=0):
            for k, v in struct.items():
                if v is not None:
                    if isinstance(v, dict):
                        _recursive_map(v)
                    else:
                        struct[k] = v

        def toy_example(a, b, v):
            x = a / (torch.abs(a) + 1)
            if v is not None:
                _recursive_map(v)
            return x * b

        cnt = torch._dynamo.testing.CompileCounter()
        opt_toy_example = torch._dynamo.optimize(cnt)(toy_example)
        opt_toy_example(
            torch.randn(10),
            torch.randn(10),
            {"layer0": {"memory_keys": torch.randn(10)}},
        )
        self.assertEqual(cnt.frame_count, 1)
        self.assertEqual(cnt.op_count, 4)

    def test_issue114171(self):
        device = torch.device("cpu")

        def fcnn(in_dim, out_dim, hidden_dim, activation=torch.nn.GELU):
            layers = [
                torch.nn.Linear(in_dim, hidden_dim, device=device),
                activation(),
                torch.nn.Linear(hidden_dim, out_dim, device=device),
            ]
            return torch.nn.Sequential(*layers)

        class testmodel(torch.nn.Module):
            def __init__(self):
                super().__init__()
                self.interaction_networks = torch.nn.ModuleList(
                    [fcnn(262, 1174, 400) for _ in range(4)]
                )

            def interact(self, x, cycle):
                return self.interaction_networks[cycle](x)

        model = testmodel()
        forward_aot = torch.compile(
            model.interact, fullgraph=True, dynamic=True, backend="eager"
        )

        x = torch.rand([111, 262], device=device)
        y2 = forward_aot(x, 2)  # previously failed

    def test_issue175(self):
        n_heads = 2
        d_model = 64
        model = TransformerEncoderLayer(d_model, n_heads)
        inp = torch.randn(1, d_model)
        cnt = torch._dynamo.testing.CompileCounter()
        opt_model = torch._dynamo.optimize(cnt, nopython=True)(model)
        opt_model(inp)
        opt_model(inp)
        self.assertEqual(cnt.frame_count, 1)

        self.assertEqual(
            18 if torch._dynamo.config.inline_inbuilt_nn_modules else 12, cnt.op_count
        )

    def test_exec_import(self):
        def fn1():
            exec("import math")

        def fn2():
            try:
                math.sqrt(4)
                return False
            except NameError:
                return True

        def fn3():
            fn1()
            return fn2()

        self.assertTrue(fn3())
        opt_fn3 = torch._dynamo.optimize("eager")(fn3)
        self.assertTrue(opt_fn3())

    def test_exec_wildcard_import(self):
        # Test that globals are not carried over from frame to frame
        def fn1():
            exec("from torch import *")

        def fn2():
            x = torch.zeros(4)
            for i in range(5):
                x = x + i
            return x

        def fn3():
            fn1()
            return fn2()

        ref = fn3()
        opt_fn3 = torch._dynamo.optimize("eager")(fn3)
        res = opt_fn3()
        self.assertTrue(same(ref, res))

    def test_with_on_graph_break_inst(self):
        def reversible(x):
            print("Hello world")  # Cause graph break so inline fails
            return torch.sin(torch.cos(x))

        def fn(x):
            with torch.enable_grad():
                a = torch.sin(x)
                b = reversible(a)
                c = torch.sigmoid(b)
                c.sum().backward()
                return x.grad

        x = torch.randn(3, requires_grad=True)
        x.grad = None
        with torch.no_grad():
            ref = fn(x)

        x.grad = None
        opt_fn = torch._dynamo.optimize("eager")(fn)
        with torch.no_grad():
            res = opt_fn(x)
        self.assertTrue(same(ref, res))

    def test_with_on_graph_break_nested(self):
        def reversible(x):
            torch._dynamo.graph_break()  # Cause graph break so inline fails
            return torch.sin(torch.cos(x))

        def fn(x):
            # nested context manager failed previously
            with torch.no_grad():
                with torch.enable_grad():
                    a = torch.sin(x)
                    b = reversible(a)
                    c = torch.sigmoid(b)
                    c.sum().backward()
                    return x.grad

        x = torch.randn(3, requires_grad=True)
        x.grad = None
        with torch.no_grad():
            ref = fn(x)

        x.grad = None
        opt_fn = torch._dynamo.optimize("eager")(fn)
        with torch.no_grad():
            res = opt_fn(x)
        self.assertTrue(same(ref, res))

    # https://github.com/pytorch/torchdynamo/issues/1446
    def test_grad_mode_carrying_correct_state_after_graph_break(self):
        def fn(x):
            with torch.no_grad():
                y = x * 3
                print("Break")
                z = x + 2
            return y, z

        x = torch.randn(3, requires_grad=True)
        opt_fn = torch._dynamo.optimize("eager")(fn)
        y, z = opt_fn(x)
        self.assertFalse(y.requires_grad)
        self.assertFalse(z.requires_grad)

    def test_abc_setattr(self):
        # tests that we correctly bail out of __setattr__ calls

        # TODO: does not ensure ABC classes are correctly inferred as ClassVariables
        # (doesn't test the fix for 'super()')

        class BaseModule(torch.nn.Module, ABC):
            def blah(self, x):
                return x + 1

        class Derived(BaseModule):
            def __setattr__(self, name, value) -> None:
                super().__setattr__(name, value)

            def forward(self, x):
                # expect a graph break on __setattr__
                self.foo = 0
                return self.blah(x)

            def blah(self, x):
                return super().blah(x)

        x = torch.randn(3, requires_grad=True)
        mod = Derived()
        opt_mod = torch._dynamo.optimize("eager")(mod)
        opt_mod(x)

        self.assertGreaterEqual(torch._dynamo.utils.counters["frames"]["ok"], 2)
        self.assertGreaterEqual(torch._dynamo.utils.counters["frames"]["total"], 2)

    @torch._dynamo.config.patch("suppress_errors", True)
    def test_guard_fail_tensor_bool(self):
        @torch._dynamo.disable(recursive=False)
        def fn():
            condition_shape = (5, 5)
            dtypes = (torch.bool,)
            shapes = (
                (),
                (5,),
                (1, 5),
            )

            tensors = [
                torch.empty(shape, dtype=dtype).fill_(17)
                for shape, dtype in itertools.product(shapes, dtypes)
            ]

            x_vals = (5.0, *tensors)
            y_vals = (6.0, *tensors)

            @torch._dynamo.disable
            def get_expected(condition, x, y):
                x_np = x.cpu().numpy() if isinstance(x, torch.Tensor) else x
                y_np = y.cpu().numpy() if isinstance(y, torch.Tensor) else y
                return torch.from_numpy(
                    np.where(condition.cpu().numpy(), x_np, y_np)
                ).to(common_dtype)

            for x, y in zip(x_vals, y_vals):
                condition = torch.empty(*condition_shape, dtype=torch.bool).bernoulli_()
                common_dtype = torch.result_type(x, y)

                def check_equal(condition, x, y):
                    # NumPy aggressively promotes to double, hence cast to output to correct dtype
                    expected = get_expected(condition, x, y)
                    result = torch.where(condition, x, y)
                    assert torch.allclose(expected, result)

                check_equal(condition, x, y)
                check_equal(condition, y, x)

        fn()
        opt_fn = torch._dynamo.optimize("eager")(fn)
        opt_fn()

    def test_guard_fail_nested_tuple(self):
        def fn(args):
            return torch.ones(()), args[0] * 2

        # This adds a tensor check on args[1][0] and args[1][1]
        args1 = (torch.ones(1), (torch.ones(1), torch.ones(1)))
        args2 = (torch.ones(1), torch.ones(1))
        opt_fn = torch._dynamo.optimize("eager")(fn)
        ref = opt_fn(args1)
        res = opt_fn(args2)

        self.assertTrue(same(ref, res))

    def test_nullcontext1(self):
        @torch.compile(fullgraph=True, backend="eager")
        def fn(x, ctx):
            x = x.sin()
            with ctx:
                x = x.cos()
            x = x.sin()
            return x

        y = torch.randn(10)
        self.assertTrue(same(fn(y, contextlib.nullcontext()), y.sin().cos().sin()))

    def test_nullcontext2(self):
        @torch.compile(fullgraph=True, backend="eager")
        def fn(x, ctx):
            x = x.sin()
            with ctx():
                x = x.cos()
            x = x.sin()
            return x

        y = torch.randn(10)
        self.assertTrue(same(fn(y, contextlib.nullcontext), y.sin().cos().sin()))

    def test_no_grad_inline(self):
        @torch.no_grad()
        def a(x):
            return x.sin()

        @torch.compile(backend="eager", fullgraph=True)
        def b(x):
            return a(x).cos()

        y = torch.randn(10)
        self.assertTrue(same(b(y), y.sin().cos()))

    def test_longtensor_list(self):
        for partition in [0, 5, 10]:

            @torch._dynamo.disable
            def rand_gen():
                rand_vals = [random.randint(5, 10) for _ in range(10)]
                # List of tensors mixed with np.arrays
                return list(np.array(rand_vals[:partition])) + [
                    torch.tensor(val) for val in rand_vals[partition:]
                ]

            def fn(x):
                random_list = rand_gen()
                z = torch.LongTensor(random_list)
                return x * z

            x = torch.ones(10) * 2

            random.seed(0)
            ref0 = fn(x)
            ref1 = fn(x)

            random.seed(0)
            opt_fn = torch._dynamo.optimize("eager")(fn)
            res0 = opt_fn(x)
            res1 = opt_fn(x)

            self.assertTrue(same(ref0, res0))
            self.assertTrue(same(ref1, res1))

    def test_primtorch(self):
        @torch._dynamo.optimize("eager")
        def fn(x):
            torch._refs.abs(x)

        fn(torch.randn(3))

    @unittest.expectedFailure
    # inline_call [('inline in skipfiles: bind ...python3.10/inspect.py', 1)]
    def test_primtorch_no_graph_break(self):
        @torch._dynamo.optimize("eager", nopython=True)
        def fn(x):
            torch._refs.abs(x)

        fn(torch.randn(3))

    def test_torch_tensor_ops_no_graph_break(self):
        @torch._dynamo.optimize("eager", nopython=True)
        def fn(x):
            torch.Tensor.abs_(x)

        fn(torch.randn(3))

    @unittest.skipIf(
        not isinstance(torch.ops.aten.abs, torch._ops.OpOverloadPacket),
        "old pt doesn't work",
    )
    def test_torch_ops_aten(self):
        # Picked an op that doesn't show up in the default list
        @torch._dynamo.optimize("eager", nopython=True)
        def fn(x):
            return torch.ops.aten.absolute(x)

        fn(torch.randn(3))

    def test_hf_gelu_inline(self):
        class GELUActivation(nn.Module):
            def __init__(self):
                super().__init__()
                self.act = nn.functional.gelu

            def forward(self, input):
                return self.act(input)

        @torch._dynamo.optimize("eager", nopython=True)
        def fn(x):
            return GELUActivation()(x)

        y = torch.randn(10)
        self.assertTrue(same(fn(y), nn.functional.gelu(y)))

        @torch._dynamo.optimize("eager", nopython=True)
        def fn_returns(x):
            return GELUActivation(), x + 1

        act, _ = fn_returns(y)
        self.assertIsInstance(act, GELUActivation)
        self.assertIs(act.act, nn.functional.gelu)
        self.assertTrue(hasattr(act, "_buffers"))  # check that __init__ got called

    def test_dropout_inline(self):
        @torch._dynamo.optimize("eager")
        def fn(x):
            return torch.nn.Dropout(0.1)(x)

        y = torch.randn(10)
        torch.manual_seed(1337)
        ref = nn.functional.dropout(y, 0.1)
        torch.manual_seed(1337)
        res = fn(y)
        self.assertTrue(same(ref, res))

    def test_setitem_boolean_mask_diff(self):
        def fn(x, b, y):
            x = x.clone()
            x[b] = y
            return x

        opt_fn = torch._dynamo.optimize("aot_eager")(fn)
        x = torch.randn(4, requires_grad=True)
        b = torch.tensor([True, False, True, False])
        y = torch.randn(2, requires_grad=True)
        opt_fn(x, b, y)

    def test_setitem_tuple_boolean_mask_diff(self):
        def fn(x, b, y):
            x = x.clone()
            x[:, b] = y
            return x

        opt_fn = torch._dynamo.optimize("aot_eager")(fn)
        x = torch.randn(8, 4, requires_grad=True)
        b = torch.tensor([True, False, True, False])
        y = torch.randn(2, requires_grad=True)
        opt_fn(x, b, y)

    def test_torch_tensor_ops(self):
        def fn(x):
            return torch.Tensor.abs_(x)

        x = torch.randn(3)
        opt_fn = torch._dynamo.optimize("eager", nopython=True)(fn)
        y = fn(x)
        y_ = opt_fn(x)
        self.assertTrue(same(y, y_))

    def test_guard_ordering_shape_fail(self):
        # If a function which takes a tensor has an inner function which
        # is compiled and generates a guard on its shape,
        # they are evaluated in the wrong order. So if on a subsequent call
        # an int is passed instead of a tensor, guard evaluation will crash
        # with a "no attribute: shape" error
        m = MockModule()
        opt_m = torch._dynamo.optimize("eager")(m)
        opt_m.fn(torch.ones((5, 5)))
        opt_m.fn(-3)

    def test_tensor_isinstance_tuple(self):
        @torch._dynamo.optimize("eager")
        def fn():
            t = torch.ones(5, 5)
            if not isinstance(t, (int, torch.Tensor)):
                msg = str.format(
                    "{0} is not an instance of {1}",
                    type(t),
                    (int, torch.Tensor),
                )
                raise ValueError(msg)
            return True

        fn()

    def test_isinstance_dtype(self):
        @torch._dynamo.optimize("eager", nopython=True)
        def fn(x):
            isinstance(torch.bfloat16, torch.dtype)
            return x

        fn(torch.randn(3))

    def test_isinstance_storage(self):
        @torch._dynamo.optimize("eager")
        def fn(x):
            f = bytearray([0x00, 0x01, 0x02, 0x03, 0x04, 0x05, 0x10, 0x40])
            bools = torch.BoolStorage.from_buffer(f, "big")
            assert isinstance(bools, torch.BoolStorage)
            return x

        fn(torch.randn(3))

    def test_issue111522(self):
        @torch.compile(backend="eager", fullgraph=True)
        def f(x, y):
            return x + y.a

        class A:
            a = 2

        self.assertEqual(f(torch.zeros(2), A()), torch.full([2], 2.0))

        del A.a

        # graph break on missing attr
        with self.assertRaises(torch._dynamo.exc.Unsupported):
            f(torch.zeros(2), A())

    def test_dict_list_values(self):
        def inner_fn(args):
            return [x[1].shape for x in args]

        @torch._dynamo.optimize("eager")
        def fn(tensors):
            return inner_fn(zip(itertools.count(), tensors["args"]))

        fn({"args": [torch.ones(5, 5), torch.ones(5, 6), torch.ones(5, 7)]})
        fn({"args": [torch.ones(5, 5)]})

    def test_dict_iter(self):
        class MyMod(torch.nn.Module):
            def forward(self, x):
                z = {"my": 1, "const": 2, "dict": 3, "variable": 4}
                tot = 0
                for key in z:
                    tot += z[key]

                return tot

        x = torch.tensor([0])
        model = MyMod()
        opt_model = torch._dynamo.optimize("eager", nopython=True)(model)
        y = opt_model(x)

        self.assertEqual(y, 10)

    def test_sort_out(self):
        dtype = torch.float32
        device = "cpu"

        def fn():
            tensor = torch.randn((3, 5), dtype=dtype, device=device)[:, 0]
            values1 = torch.tensor(0, dtype=dtype, device=device)
            indices1 = torch.tensor(0, dtype=torch.long, device=device)
            torch.sort(tensor, out=(values1, indices1))
            self.assertEqual(values1.stride(), (1,))
            self.assertEqual(indices1.stride(), (1,))

        fn()
        opt_fn = torch._dynamo.optimize("eager")(fn)
        opt_fn()

    def test_sort_out2(self):
        class MyModule(torch.nn.Module):
            def __init__(self):
                super().__init__()
                self.register_buffer("sorted", torch.ones(4, 4))
                self.register_buffer("indices", torch.ones(4, 4, dtype=torch.long))

            def forward(self, x):
                torch.sort(x, out=(self.sorted, self.indices))
                return (x + 1, self.sorted, self.indices)

        x = torch.randn(4, 4)
        m = MyModule()
        ref = m(x)
        opt_m = torch._dynamo.optimize("eager")(m)
        res = opt_m(x)
        self.assertTrue(same(ref, res))

    def test_sigmoid_out(self):
        dtype = torch.float32
        device = "cpu"

        def fn():
            inp = torch.randn((3, 5), dtype=dtype, device=device)
            out1 = torch.tensor(0, dtype=dtype, device=device)
            torch.sigmoid(inp, out=out1)
            self.assertEqual(out1.numel(), 15)

        fn()
        opt_fn = torch._dynamo.optimize("eager")(fn)
        opt_fn()

    def test_sigmoid_out2(self):
        class MyModule(torch.nn.Module):
            def __init__(self):
                super().__init__()
                self.register_buffer("base", torch.ones(4, 4))

            def forward(self, x):
                torch.sigmoid(x, out=self.base)
                return x + self.base

        x = torch.randn(4, 4)
        m = MyModule()
        ref = m(x)
        opt_m = torch._dynamo.optimize("eager")(m)
        res = opt_m(x)
        self.assertTrue(same(ref, res))

    def test_slice_into_list_mutable(self):
        class Mod(torch.nn.Module):
            def forward(self, listy):
                x = listy[3:5]
                for i in range(10):
                    z = torch.abs(torch.randn(10)) + 1
                    x[0] = z
                return x

        m = Mod()
        listy = [torch.randn(10)] * 10

        cnt = torch._dynamo.testing.CompileCounter()
        opt_m = torch._dynamo.optimize(cnt, nopython=True)(m)
        opt_m.forward(listy)

        self.assertEqual(cnt.frame_count, 1)

    @torch._dynamo.config.patch(capture_scalar_outputs=True)
    def test_issue111918(self):
        cnt = CompileCounter()

        @torch.compile(backend=cnt, dynamic=True)
        def fn(x):
            x = x + 1
            y = x.item()
            if y > 2:
                return x * 2
            else:
                return x * 3

        x = torch.tensor([3.0])
        fn(x)
        self.assertEqual(cnt.frame_count, 2)
        self.assertEqual(cnt.op_count, 4)

        torch._dynamo.reset()
        fn = torch.compile(fn, fullgraph=True, backend="eager")
        with self.assertRaises(torch._dynamo.exc.UserError):
            fn(x)

    def test_vdd_duplicate_error(self):
        def fn(a, dt):
            keys = list(dt._jt_dict.keys())
            p = torch.cos(dt._jt_dict[keys[0]]._value)
            q = torch.sin(a)
            r = torch.sigmoid(dt._jt_dict[keys[0]]._value)
            return p + q + r

        class Value:
            def __init__(self):
                self._value = torch.randn(4)

        class Sample:
            def __init__(self):
                self._jt_dict = {}
                self._jt_dict["POSITION_ID"] = Value()

        a = torch.randn(4)
        sample = Sample()

        ref = fn(a, sample)

        optimized_fn = torch._dynamo.optimize("eager", nopython=True)(fn)
        res = optimized_fn(a, sample)

        self.assertTrue(same(ref, res))

    def test_specialized_stride(self):
        def f():
            e = torch.empty(4)
            x = e[::2]
            return x.stride()

        self.assertEqual(f(), torch._dynamo.optimize("eager")(f)())

    def test_out_none(self):
        # https://github.com/pytorch/pytorch/issues/92814
        def fn(input):
            return torch.nn.functional.normalize(input, dim=0, out=None)

        x = torch.rand([1])
        self.assertEqual(fn(x), torch._dynamo.optimize("eager")(fn)(x))

    def test_multi_import(self):
        if not has_detectron2():
            raise unittest.SkipTest("requires detectron2")

        @torch._dynamo.optimize("eager", nopython=True)
        def to_bitmasks(boxes):
            from detectron2.layers.mask_ops import (
                _paste_masks_tensor_shape,
                paste_masks_in_image,
            )

            if (
                paste_masks_in_image is not None
                and _paste_masks_tensor_shape is not None
            ):
                return boxes + 1

        self.assertTrue((to_bitmasks(torch.zeros(10)) == torch.ones(10)).all())

    def test_multi_dot_import(self):
        def fn1(x):
            return torch.sin(x)

        def fn(x):
            import torch.fx

            _ = torch.fx.symbolic_trace(fn1)
            return x * 2

        x = torch.randn(10)
        fn(x)
        cnt = torch._dynamo.testing.CompileCounter()
        opt_fn = torch._dynamo.optimize(cnt)(fn)
        opt_fn(x)
        self.assertEqual(cnt.frame_count, 1)

    def test_relative_import(self):
        try:
            from . import utils as _  # noqa: F401

            def fn(x):
                from .utils import tensor_for_import_testing

                return x * 2 * tensor_for_import_testing

        except ImportError:

            def fn(x):
                from utils import tensor_for_import_testing

                return x * 2 * tensor_for_import_testing

        x = torch.randn(10)
        fn(x)
        cnt = torch._dynamo.testing.CompileCounter()
        opt_fn = torch._dynamo.optimize(cnt, nopython=True)(fn)
        opt_fn(x)
        self.assertEqual(cnt.frame_count, 1)

    def test_relative_import_no_modulename(self):
        try:
            from . import utils as _  # noqa: F401

            def fn(x):
                from . import utils

                return x * 2 * utils.tensor_for_import_testing

        except ImportError:

            def fn(x):
                import utils

                return x * 2 * utils.tensor_for_import_testing

        x = torch.randn(10)
        fn(x)
        cnt = torch._dynamo.testing.CompileCounter()
        opt_fn = torch._dynamo.optimize(cnt, nopython=True)(fn)
        opt_fn(x)
        self.assertEqual(cnt.frame_count, 1)

    def test_bigbird_unsqueeze_inplace(self):
        def fn(reshape_2):
            view_2 = reshape_2.clone()
            view_2.unsqueeze_(2)
            cat_11 = torch.cat([view_2], dim=2)
            view_13 = cat_11.view((2, 12, 64, -1))
            return (view_13,)

        x = torch.randn(2, 12, 64, 64, requires_grad=True)
        ref = fn(x)
        opt_fn = torch._dynamo.optimize("aot_eager")(fn)
        res = opt_fn(x)
        self.assertTrue(same(ref, res))

    def test_issue1466_size_aot_autograd(self):
        def fn(x):
            # do a tensor op and a size compute
            y = x * 2
            x_size = x.size()
            # trigger a graph break
            print("arf")
            # use the tensor op and size compute
            z = y.view(x_size) + 1
            return z

        x = torch.randn(2, 3, requires_grad=True)
        ref = fn(x)
        opt_fn = torch._dynamo.optimize("aot_eager")(fn)
        res = opt_fn(x)
        self.assertTrue(same(ref, res))

    def test_ellipsis(self):
        class Repro(torch.nn.Module):
            def __init__(self):
                super().__init__()
                self.lnorm = torch.nn.LayerNorm(
                    (256,), eps=1e-06, elementwise_affine=True
                )
                self.linear = torch.nn.Linear(
                    in_features=256, out_features=256, bias=True
                )

            def forward(self, cat_10):
                lnorm = self.lnorm(cat_10)
                getitem_64 = lnorm[
                    (slice(None, None, None), slice(0, 1, None), Ellipsis)
                ]
                linear = self.linear(getitem_64)
                return (linear,)

        args = [torch.randn(2, 197, 256)]

        mod = Repro()
        opt_mod = torch._dynamo.optimize("eager", nopython=True)(mod)

        self.assertTrue(same(mod(*args), opt_mod(*args)))

    def test_reinplacing(self):
        class MockModule(torch.nn.Module):
            def __init__(self):
                super().__init__()
                self.self_layoutlm_embeddings_x_position_embeddings = (
                    torch.nn.Embedding(1024, 768)
                )
                self.self_layoutlm_embeddings_y_position_embeddings = (
                    torch.nn.Embedding(1024, 768)
                )

            def forward(self, getitem_1, getitem_2, add):
                self_layoutlm_embeddings_x_position_embeddings = (
                    self.self_layoutlm_embeddings_x_position_embeddings(getitem_1)
                )
                self_layoutlm_embeddings_y_position_embeddings = (
                    self.self_layoutlm_embeddings_y_position_embeddings(getitem_2)
                )
                add_1 = add + self_layoutlm_embeddings_x_position_embeddings
                add_2 = add_1 + self_layoutlm_embeddings_y_position_embeddings
                return (add_2,)

        mod = MockModule()
        opt_mod = torch._dynamo.optimize("aot_eager_decomp_partition")(mod)

        args = [
            ((2, 512), (2048, 4), torch.int64, "cpu", False),
            ((2, 512), (2048, 4), torch.int64, "cpu", False),
            ((2, 512, 768), (393216, 768, 1), torch.float32, "cpu", True),
        ]
        args = [
            rand_strided(sh, st, dt, dev).requires_grad_(rg)
            for (sh, st, dt, dev, rg) in args
        ]
        self.assertTrue(same_two_models(mod, opt_mod, args))

    def test_optimized_deepcopy(self):
        # See https://github.com/pytorch/pytorch/pull/88629
        class Foo(torch.nn.Module):
            def __init__(self):
                super().__init__()
                self.fc = torch.nn.Linear(in_features=2, out_features=3, bias=True)

            def forward(self, x):
                return self.fc(x)

        mod = Foo()
        opt_mod = torch._dynamo.optimize("eager")(mod)
        args = [torch.randn(1, 2)]
        self.assertTrue(same_two_models(mod, opt_mod, args))

    def test_class_member(self):
        class Foo(torch.nn.Module):
            a = 4
            b = torch.ones(3, 4)

            def __init__(self):
                super().__init__()
                self.c = 4

            def forward(self, x):
                return x.cos() + self.a + self.b + self.c

        mod = Foo()
        opt_mod = torch._dynamo.optimize("eager", nopython=True)(mod)
        args = (torch.randn(3, 4),)
        self.assertTrue(same(mod(*args), opt_mod(*args)))

    def test_named_buffers(self):
        class Foo(torch.nn.Module):
            def __init__(self):
                super().__init__()
                self.register_buffer("x", torch.ones(3))
                self.register_buffer("y", torch.ones(3))

            def forward(self, inp):
                res = 0
                for name, buffer in self.named_buffers():
                    res += buffer.sum()

                return inp.cos() + res

        mod = Foo()
        opt_mod = torch._dynamo.optimize("eager", nopython=True)(mod)
        args = (torch.randn(3, 4),)
        self.assertTrue(same(mod(*args), opt_mod(*args)))

    def test_requires_grad_guards_with_grad_mode1(self):
        def f(x):
            if x.requires_grad:
                return x + 1
            else:
                return x + 2

        x = torch.ones(2, requires_grad=True)

        f_compiled = torch.compile(f)
        with torch.no_grad():
            # compile an inference graph
            f_compiled(x)

        # Test: we should fail guards and recompile (even though it's still an inference graph)
        out_ref = f(x.detach())
        out = f_compiled(x.detach())

        self.assertEqual(out_ref, out)
        self.assertEqual(out_ref.requires_grad, out.requires_grad)

    def test_requires_grad_guards_with_grad_mode2(self):
        x = torch.ones(2, requires_grad=True)
        x_ref = x.clone().detach().requires_grad_(True)

        m = torch.nn.Linear(2, 2)
        m_compiled = torch.compile(m)

        with torch.no_grad():
            # compile an inference graph
            m_compiled(x)

        # Test: we should fail guards and recompile a training graph
        out_ref = m(x_ref)
        out = m_compiled(x)
        self.assertEqual(out_ref, out)
        self.assertEqual(out_ref.requires_grad, out.requires_grad)

    def test_is_symbolic_tracing(self):
        # Ensure no graph break here
        def fn(x):
            if is_fx_tracing_test():
                return x * 2
            return x * 4

        a = torch.randn(4)
        ref = fn(a)
        opt_fn = torch._dynamo.optimize("eager", nopython=True)(fn)
        res = opt_fn(a)
        self.assertTrue(same(ref, res))

    def test_tokenization(self):
        from collections import UserDict

        class BatchEncoding(UserDict):
            """
            Copied from tokenization
            """

            def __init__(
                self,
                data,
            ):
                super().__init__(data)

            def __getattr__(self, item: str):
                try:
                    return self.data[item]
                except KeyError as e:
                    raise AttributeError from e

        def tokenization(x):
            encoding = BatchEncoding({"key": x})
            return encoding["key"]

        opt_fn = torch._dynamo.optimize("eager")(tokenization)
        x = torch.rand((1, 4))
        ref = tokenization(x)
        res = opt_fn(x)
        self.assertTrue(same(ref, res))

    def test_modules(self):
        class Foo(torch.nn.Module):
            def __init__(self):
                super().__init__()
                self.fc = torch.nn.Linear(4, 3)

            def forward(self, inp):
                res = torch.zeros(3, 3)
                for mod in self.modules():
                    res += self.fc(inp)
                return res

        mod = Foo()
        args = (torch.ones(3, 4),)
        cnt = torch._dynamo.testing.CompileCounter()
        opt_mod = torch._dynamo.optimize(cnt, nopython=True)(mod)
        self.assertTrue(same(mod(*args), opt_mod(*args)))
        self.assertEqual(cnt.op_count, 5)
        self.assertEqual(cnt.frame_count, 1)

    def test_omegaconf_listconfig_iter(self):
        obj = ListConfig()
        x = torch.zeros(2)

        def fn():
            y = x
            for i in obj:
                y += i
            return y

        expected = fn()
        actual = torch.compile(fn, fullgraph=True, backend="eager")()
        self.assertEqual(actual, expected)

    def test_user_defined_iter(self):
        class MyIter:
            def __init__(self):
                self.i = 0

            def __iter__(self):
                return self

            def __next__(self):
                if self.i < 3:
                    self.i += 1
                    return self.i
                raise StopIteration

        @torch.compile(backend="eager", fullgraph=True)
        def fn(x):
            for i in MyIter():
                x += i
            return x

        self.assertEqual(fn(torch.zeros(1)), torch.full([1], 6.0))

    def test_stop_iteration_reconstruct(self):
        @torch.compile(backend="eager", fullgraph=True)
        def fn(x):
            return x.sin(), StopIteration(1, 2, 3)

        _, res = fn(torch.ones(1))
        self.assertEqual(str(res), str(StopIteration(1, 2, 3)))

    def test_tensor_data_kwarg(self):
        # https://github.com/pytorch/pytorch/issues/96278
        def f():
            return torch.tensor(data=[[1.0, -1.0]])

        cnt = torch._dynamo.testing.CompileCounter()
        opt_fn = torch._dynamo.optimize(cnt, nopython=True)(f)
        self.assertTrue(same(f(), opt_fn()))
        self.assertEqual(cnt.frame_count, 1)

    @requires_cuda
    def test_norm_dtype(self):
        def foo(_stack0):
            getitem = _stack0[(slice(None, None, None), -1)]
            _stack0 = None
            normalize = torch.nn.functional.normalize(getitem, p=2, dim=1)
            getitem = None
            return (normalize,)

        args = [((2, 50, 256), (1, 256, 1), torch.float16, "cuda", False)]
        args = [
            rand_strided(sh, st, dt, dev).requires_grad_(rg)
            for (sh, st, dt, dev, rg) in args
        ]

        opt_foo = torch._dynamo.optimize("aot_eager_decomp_partition")(foo)
        with torch.cuda.amp.autocast(enabled=True):
            ref = foo(*args)[0]
            res = foo(*args)[0]
            self.assertEqual(ref.dtype, res.dtype)

            self.assertTrue(same(res, ref))

    def test_for_loop_graph_break(self):
        def inner(x):
            return torch.sin(x)

        def fn(x):
            for _ in range(100):
                inner(x)
                torch._dynamo.graph_break()
            return x

        cnt = torch._dynamo.testing.CompileCounter()
        opt_fn = torch._dynamo.optimize(cnt)(fn)
        x = torch.randn(4)
        opt_fn(x)
        self.assertEqual(cnt.frame_count, 1)
        self.assertEqual(cnt.op_count, 1)

    def test_for_loop_graph_break_before(self):
        # Checks that the backedge is calculated correctly
        def inner(x):
            return torch.sin(x)

        def fn(x):
            torch._dynamo.graph_break()
            for _ in range(100):
                inner(x)
            return x

        cnt = torch._dynamo.testing.CompileCounter()
        opt_fn = torch._dynamo.optimize(cnt)(fn)
        x = torch.randn(4)
        opt_fn(x)
        self.assertEqual(cnt.frame_count, 1)
        self.assertEqual(cnt.op_count, 100)

    def test_avoid_dupe_specialization(self):
        def f(x, y):
            return (x + y) * 1

        opt_f = torch._dynamo.optimize("aot_eager")(f)

        for b in [True, False]:
            x = torch.randn(4, requires_grad=b)
            y = torch.randn(4, requires_grad=b)
            self.assertEqual(f(x, x), opt_f(x, x))
            self.assertEqual(f(x, y), opt_f(x, y))

    def test_validate_model_kwargs(self):
        cnt = CompileCounter()

        def f1(a, b):
            return torch.sin(a) + torch.cos(b)

        @torch.compile(backend=cnt, fullgraph=True)
        def f2(**kwargs):
            _validate_model_kwargs(f1, kwargs)
            return f1(**kwargs)

        x = torch.randn(10)
        y = torch.randn(10)

        self.assertEqual(f2(a=x, b=y), f1(x, y))
        self.assertEqual(cnt.frame_count, 1)
        self.assertEqual(cnt.op_count, 3)

    def test_swin_base_tensor_attr(self):
        class Foo(torch.nn.Module):
            def __init__(self):
                super().__init__()
                # NB: not a parameter or buffer
                self.t = torch.randn(3)

            def forward(self, x):
                return x + torch.cat((self.t, self.t))

        mod = Foo()
        opt_mod = torch._dynamo.optimize("eager")(mod)
        args = [torch.randn(6)]
        self.assertTrue(same_two_models(mod, opt_mod, args))
        opt_mod(*args)

    def test_pointless_graph_removal(self):
        cnt = torch._dynamo.testing.CompileCounter()

        @torch.compile(backend=cnt)
        def fn(x):
            with torch.no_grad():
                torch._dynamo.graph_break()
                return x + 1

        fn(torch.randn(4))
        self.assertEqual(cnt.frame_count, 1)
        self.assertEqual(cnt.op_count, 3)

    def test_output_aliases_intermediate(self):
        def f(x):
            intermediate = x.mul(2)
            return intermediate.view(-1), intermediate

        opt_f = torch._dynamo.optimize("aot_eager")(f)

        for b in [True, False]:
            x = torch.randn(4, requires_grad=b)
            out = f(x)
            out_test = opt_f(x)
            self.assertEqual(out[0], out_test[0])
            self.assertEqual(out[1], out_test[1])
            self.assertEqual(out[0].requires_grad, out_test[0].requires_grad)
            self.assertEqual(out[1].requires_grad, out_test[1].requires_grad)
            # test that the aliasing relationship of outputs is preserved
            out[0].mul_(2)
            out_test[0].mul_(2)
            self.assertEqual(out[0], out_test[0])
            self.assertEqual(out[1], out_test[1])

    def test_while_loop_graph_break(self):
        # Repro of tacotron2 cache_size_recompilation
        def inner(x):
            return torch.sin(x)

        def fn(x):
            i = 20
            while i > 10:
                x = inner(x)
                i -= 1
                torch._dynamo.graph_break()
            return x

        cnt = torch._dynamo.testing.CompileCounter()
        opt_fn = torch._dynamo.optimize(cnt)(fn)
        x = torch.randn(4)
        opt_fn(x)
        self.assertEqual(cnt.frame_count, 1)
        self.assertEqual(cnt.op_count, 1)

    def test_nested_while_loop_graph_break(self):
        def inner_loop(x):
            i = 3
            while i > 0:
                i -= 1
                x += 1
                torch._dynamo.graph_break()
            return x

        def inner(x):
            inner_loop(x)
            return torch.sin(x)

        def fn(x):
            i = 20
            while i > 10:
                x = inner(x)
                i -= 1
                torch._dynamo.graph_break()
            return x

        cnt = torch._dynamo.testing.CompileCounter()
        opt_fn = torch._dynamo.optimize(cnt)(fn)
        x = torch.randn(4)
        opt_fn(x)
        self.assertEqual(cnt.frame_count, 1)
        self.assertEqual(cnt.op_count, 1)

    def test_while_loop_graph_break_inside_call_function(self):
        # Repro of huggingface graph break inside loop in `get_parameter_dtype`.
        # Skip only the inner frame that has loop that contains graph break.
        def inner(x):
            for i in range(3):
                x += 1
                torch._dynamo.graph_break()
            return x

        def fn(x):
            x += 2
            inner(x)
            x += 3
            return x

        cnt = torch._dynamo.testing.CompileCounter()
        opt_fn = torch._dynamo.optimize(cnt)(fn)
        x = torch.randn(4)
        opt_fn(x)
        self.assertEqual(cnt.frame_count, 2)
        self.assertEqual(cnt.op_count, 2)

    def test_exception_in_dynamo_handling(self):
        hit_handler = False

        # See https://github.com/pytorch/pytorch/pull/96488
        @contextlib.contextmanager
        def ctx():
            try:
                yield
            except RuntimeError:
                nonlocal hit_handler
                hit_handler = True

        @torch._dynamo.optimize("eager")
        def f():
            with ctx():
                h()

        def h():
            raise RuntimeError("boof")

        # Should not error
        f()
        self.assertTrue(hit_handler)

    def test_generator_dealloc(self):
        # See https://github.com/pytorch/pytorch/pull/96488
        #
        # NB: yes, [(...)] is intentional, this is a list containing a
        # generator
        generator_box = [(x for x in [1, 2, 3])]

        counter = torch._dynamo.testing.CompileCounter()

        def g(x):
            return x + 2

        # TODO: This test is pretty delicate.  To test if it's actually doing
        # anything, rebuild eval_frame.c with '#define TORCHDYNAMO_DEBUG 1'
        # and then look at the logs for:
        #
        # TRACE[_custom_eval_frame:650] begin <genexpr> test_repros.py 2276 -1 0 0
        # TRACE[_custom_eval_frame:664] throw <genexpr>
        #
        # This means we're actually hitting the relevant codepath

        # NB: Make sure we don't actually Dynamo this frame; if we do Dynamo
        # this frame, Dynamo actually DOES understand list.clear and will
        # arrange for the generator deallocation to happen when the eval frame
        # handler is disabled, which will prevent the bug from happening (we
        # specifically want to trigger the generator deallocation WHILE the
        # dynamo eval frame handler is active), as that will cause the
        # generator to become exhausted and trigger the throw_flag == TRUE
        # case.
        @torch._dynamo.disable(recursive=False)
        def f(x):
            generator_box.clear()
            return g(x)

        self.assertNoUnraisable(
            lambda: torch._dynamo.optimize(counter)(f)(torch.randn(3))
        )

        # Make sure the x + 2 is captured (a previous incorrect implementation
        # of this fix would have disabled the eval frame callback, which means
        # g wouldn't get traced
        self.assertEqual(counter.op_count, 1)

    def test_error_return_without_exception_set(self):
        # https://github.com/pytorch/pytorch/issues/93781
        @torch.compile
        def f():
            _generator_type = type(_ for _ in ())

        self.assertNoUnraisable(f)

    def common_merge_criteria_processor_list(self, list_cls, fullgraph):
        cnt = CompileCounter()

        @torch.compile(backend=cnt, fullgraph=fullgraph)
        def f(x, left, right):
            combined = _merge_criteria_processor_list(left, right)
            return combined(x)

        l1 = list_cls([torch.nn.ReLU(), torch.nn.Sigmoid()])
        l2 = list_cls([])
        input = torch.randn(16)
        result = f(input, l1, l2)
        self.assertEqual(result, l1(input))
        self.assertEqual(cnt.frame_count, 1)
        self.assertEqual(cnt.op_count, 2)

        cnt.clear()
        l3 = list_cls([torch.nn.SiLU()])
        expected = l3(l1(input))
        result = f(input, l1, l3)
        self.assertEqual(len(l1), 3)
        self.assertEqual(result, expected)
        self.assertEqual(cnt.frame_count, 1)
        self.assertEqual(cnt.op_count, 3)

    def test_merge_criteria_processor_list1(self):
        self.common_merge_criteria_processor_list(CustomList1, False)

    def test_merge_criteria_processor_list2(self):
        self.common_merge_criteria_processor_list(CustomList2, True)

    def test_restricted_list_subclass1(self):
        cnt = CompileCounter()

        @torch.compile(backend=cnt, fullgraph=True)
        def fn(a, b):
            l = CustomList2()
            l.extend([True])
            l.append(a)
            l.extend([b])
            l.pop(0)
            l.append(l.length_times_10())
            return sum(l)

        x = torch.randn(10)
        y = torch.randn(10)
        self.assertEqual(fn(x, y), x + y + 20)
        self.assertEqual(cnt.op_count, 3)

    def test_restricted_list_subclass2(self):
        cnt = CompileCounter()

        @torch.compile(backend=cnt, fullgraph=True)
        def fn(a, b):
            l1 = CustomList2([a + 1])
            l2 = CustomList2([b + 2])
            l1.extend(l2)
            return l1

        x = torch.randn(10)
        y = torch.randn(10)
        z = fn(x, y)
        self.assertEqual(type(z), CustomList2)
        self.assertEqual(len(z), 2)
        self.assertEqual(z.length_times_10(), 20)
        self.assertEqual(list(z), [x + 1, y + 2])

    def test_restricted_list_subclass3(self):
        cnt = CompileCounter()

        @torch.compile(backend=cnt, fullgraph=True)
        def fn(a: CustomList2, b: CustomList2):
            a.extend(b)
            a.append_twice(b[2] + 1)
            a.append(b[3] + 2)
            return b

        x = torch.randn(10)
        y = torch.randn(10)
        l = CustomList2([x, y])
        self.assertIs(fn(l, l), l)
        self.assertEqual(len(l), 7)
        self.assertIs(l[0], x)
        self.assertIs(l[1], y)
        self.assertIs(l[2], x)
        self.assertIs(l[3], y)
        self.assertEqual(l[4], x + 1)
        self.assertIs(l[5], l[4])
        self.assertEqual(l[6], y + 2)

    def test_rewrite_assert_with_msg(self):
        def f(x):
            b = x.sin()
            assert x[0] == 3, "First dim need to be 3"
            return x.cos() + b

        args = (torch.Tensor([3, 4, 5]),)
        cnt = torch._dynamo.testing.CompileCounter()

        opt_f = torch._dynamo.optimize(cnt, nopython=True)(f)
        self.assertTrue(same(f(*args), opt_f(*args)))
        self.assertEqual(cnt.op_count, 6)
        self.assertEqual(cnt.frame_count, 1)

        exported, _ = torch._dynamo.export(f)(torch.Tensor([3, 4, 5]))
        self.assertTrue(same(exported(*args), f(*args)))

    def test_list_aliasing(self):
        cnt = CompileCounter()

        @torch.compile(backend=cnt, fullgraph=True)
        def fn(a):
            a.append(torch.sin(a[0]))
            return a

        x = torch.randn(10)
        l = [x]
        self.assertIs(fn(l), l)
        self.assertEqual(len(l), 2)
        self.assertIs(l[0], x)
        self.assertEqual(l[1], torch.sin(x))
        self.assertEqual(cnt.frame_count, 1)
        self.assertEqual(cnt.op_count, 1)

    def test_not_rewrite_assert_for_other_errors(self):
        def f(x):
            b = x.sin()
            if not x.sum() <= 3:
                raise ValueError("input sum needs to be 3")
            return x.cos() + b

        args = (torch.Tensor([3, 4, 5]),)
        opt_fn = torch._dynamo.optimize("eager")(f)
        with self.assertRaisesRegex(ValueError, "input sum needs to be 3"):
            opt_fn(*args)

    def test_rewrite_assert_dont_change_bytecode(self):
        def fn(x):
            with torch.no_grad():
                assert x.max() < 5, f"invalid max {x.max()}"
                x = torch.sin(x)
            return x

        x = torch.ones(4)
        opt_fn = torch._dynamo.optimize("eager")(fn)
        self.assertTrue(same(fn(x), opt_fn(x)))

    def test_rewrite_assert_without_msg(self):
        def f(x):
            b = x.sin()
            assert x[0] == 3
            return x.cos() + b

        args = (torch.Tensor([3, 4, 5]),)
        exported, _ = torch._dynamo.export(f)(torch.Tensor([3, 4, 5]))
        self.assertTrue(same(exported(*args), f(*args)))

        with self.assertRaisesRegex(RuntimeError, "assertion error"):
            exported(torch.Tensor([5, 6, 7]))

    def test_rewrite_assert_with_non_string_msg(self):
        def f(x):
            b = x.sin()
            assert x[0] == 2, x.size()
            return x.cos() + b

        torch._dynamo.utils.counters.clear()
        args = torch.Tensor([3, 4, 5])
        opt_f = torch._dynamo.optimize("eager")(f)
        with self.assertRaisesRegex(AssertionError, "torch.Size"):
            opt_f(args)
        self.assertEqual(
            torch._dynamo.utils.counters["unimplemented"][
                "assert with non-string message"
            ],
            1,
        )

    def test_rewrite_assert_noop(self):
        def f(x):
            b = x.sin()
            assert True
            assert x.dtype == torch.float32
            return x.cos() + b

        args = (torch.Tensor([3, 4, 5]),)
        exported, _ = torch._dynamo.export(f)(torch.Tensor([3, 4, 5]))
        self.assertTrue(same(exported(*args), f(*args)))

        cnt = torch._dynamo.testing.CompileCounter()
        opt_f = torch._dynamo.optimize(cnt, nopython=True)(f)
        self.assertTrue(same(f(*args), opt_f(*args)))
        # torch._assert shouldn't be in the graph
        self.assertEqual(cnt.op_count, 3)
        self.assertEqual(cnt.frame_count, 1)

        exported, _ = torch._dynamo.export(f)(torch.Tensor([4, 4, 5]))
        self.assertTrue(same(exported(*args), f(*args)))

    def test_size_typematch(self):
        def f(x, y):
            if isinstance(x, torch.Size):
                return y + 1
            else:
                return y + 2

        y = torch.zeros(1)
        x1 = torch.Size((3,))
        x2 = (3,)

        cnt = torch._dynamo.testing.CompileCounter()
        opt_f = torch._dynamo.optimize(cnt, nopython=True)(f)
        self.assertTrue(same(f(x1, y), opt_f(x1, y)))
        self.assertTrue(same(f(x2, y), opt_f(x2, y)))
        self.assertEqual(cnt.frame_count, 2)

    def test_dict_subclass_contains(self):
        # pattern from huggingface
        class ClassInstantier(collections.OrderedDict):
            pass

        @torch.compile(fullgraph=True, backend="eager")
        def f(x, d):
            if "key1" in d:
                x = x + 2
            if "key2" in d:
                x = x + 4
            x = x + 8
            return x

        result = f(torch.ones(8), ClassInstantier({"key1": torch.ones(8)}))
        self.assertTrue(same(result, torch.full([8], 11.0)))

        result = f(torch.ones(8), ClassInstantier({"key2": torch.ones(8)}))
        self.assertTrue(same(result, torch.full([8], 13.0)))

    def test_hf_classinstantier(self):
        # hf activations.py
        class ClassInstantier(collections.OrderedDict):
            def __getitem__(self, key):
                content = super().__getitem__(key)
                cls, kwargs = content if isinstance(content, tuple) else (content, {})
                return cls(**kwargs)

        ACT2CLS = ClassInstantier(
            {
                "relu": (nn.ReLU, {"inplace": False}),
                "tanh": nn.Tanh,
            }
        )

        @torch.compile(fullgraph=True, backend="eager")
        def f(x, act):
            return ACT2CLS[act](x)

        y = torch.randn(10)
        self.assertTrue(same(f(y, "tanh"), torch.tanh(y)))
        self.assertTrue(same(f(y, "relu"), torch.relu(y)))

    def test_ephemeral_module(self):
        # hf activations.py
        class ReLUSquaredActivation(nn.Module):
            def forward(self, input):
                relu_applied = torch.nn.functional.relu(input)
                squared = torch.square(relu_applied)
                return squared

        @torch.compile(fullgraph=True, backend="eager")
        def f(x):
            x = x + 0.2
            x = ReLUSquaredActivation()(x)
            x = x + 1
            return x

        y = torch.randn(10)
        self.assertTrue(same(f(y), ReLUSquaredActivation()(y + 0.2) + 1))

    def test_inplace_unsqueeze_input(self):
        def backend(gm, example_inputs):
            self.assertEqual(example_inputs[-1].size(), torch.Size([1, 3, 4]))
            return gm

        @torch.compile(backend=backend)
        def fn(x):
            x.unsqueeze_(0)
            return x + 1

        inputs = [torch.randn(3, 4)]
        self.assertEqual(fn(*inputs).size(), torch.Size([1, 3, 4]))
        self.assertEqual(inputs[0].size(), torch.Size([1, 3, 4]))

    def test_batchnorm_e2e(self):
        class Repro(torch.nn.Module):
            def __init__(self):
                super().__init__()
                self.bn = torch.nn.BatchNorm2d(
                    64, eps=1e-05, momentum=0.1, affine=True, track_running_stats=True
                )
                self.conv1 = torch.nn.Conv2d(
                    64,
                    64,
                    kernel_size=(3, 3),
                    stride=(1, 1),
                    padding=(1, 1),
                    bias=False,
                )

            def forward(self, x):
                x1 = self.bn(x)
                x2 = self.conv1(x1)
                out = torch.nn.functional.relu(x2)
                return (out,)

        torch.manual_seed(1337)

        m_ref = Repro()
        m_test = deepcopy(m_ref)

        @torch._dynamo.optimize("aot_eager_decomp_partition")
        def compiled_fn(x):
            return m_test(x)

        x_ref = torch.randn(2, 64, 32, 32, requires_grad=True)
        x_test = x_ref.clone()

        # Loop multiple times: each iteration the running_mean/var on batchnorm will update,
        # which changes the output of the next iteration
        for _ in range(3):
            ref = m_ref(x_ref)
            res = compiled_fn(x_test)

            self.assertTrue(same(ref, res))

            for r in ref:
                if r.requires_grad:
                    r.sum().backward()
            for r in res:
                if r.requires_grad:
                    r.sum().backward()

            for param_ref, param_test in zip(m_ref.parameters(), m_test.parameters()):
                self.assertTrue(same(param_ref, param_test))
            # Assert running_mean/var
            for buffer_ref, buffer_test in zip(m_ref.buffers(), m_test.buffers()):
                self.assertTrue(same(buffer_ref, buffer_test))

    @torch._dynamo.config.patch("assume_static_by_default", False)
    def test_dynamic_shapes_right_side(self):
        def f(x):
            return torch.ones(5 * x.shape[0])

        inp = torch.randn(6, 5)

        gm, _ = torch._dynamo.export(f, aten_graph=True)(torch.randn(4, 5))
        self.assertEqual(gm(inp).shape, f(inp).shape)

    @torch._dynamo.config.patch("specialize_int", False)
    def test_maybe_multiply_symint(self):
        # https://github.com/pytorch/pytorch/issues/97346
        from torch._functorch.aot_autograd import aot_module_simplified

        def my_aot_compiler(gm, example_inputs):
            def my_compiler(gm, example_inputs):
                return gm.forward

            # Invoke AOTAutograd
            return aot_module_simplified(gm, example_inputs, fw_compiler=my_compiler)

        def my_example(t1, t2, d):
            out = torch.add(t1, t2, alpha=d)
            return out

        compiled_fn = torch.compile(backend=my_aot_compiler, dynamic=True)(my_example)

        t1 = torch.arange(3, dtype=torch.float32).requires_grad_(True)
        t2 = torch.arange(3, dtype=torch.float32).requires_grad_(True)

        ra = compiled_fn(t1, t2, 5)
        self.assertEqual(ra, torch.tensor([0.0, 6.0, 12.0]))

        ra = compiled_fn(t1, t2, 6)
        self.assertEqual(ra, torch.tensor([0.0, 7.0, 14.0]))

    def test_build_map_unpack_with_call(self):
        def forward_with_cond_scale(x, t, cond_scale, self_cond, other1, other2):
            return x.sin() + t + cond_scale + self_cond + other1 + other2

        @torch.compile(backend="eager", fullgraph=True)
        def fn(x):
            d1 = dict(other1=5)
            d2 = dict(other2=4)
            text_cond = {**d1, **d2}
            return forward_with_cond_scale(x, 1, cond_scale=2, self_cond=3, **text_cond)

        self.assertTrue(same(fn(torch.ones(4)), torch.ones(4).sin() + 15))

    @torch._dynamo.config.patch(verbose=True)
    def test_graph_break_unsupported_fake(self):
        counter = torch._dynamo.testing.CompileCounter()

        @torch._dynamo.optimize(counter)
        def f(x):
            return torch.ops.test_sample.foo(x + 1) + 1

        f(torch.randn(3))

        self.assertEqual(counter.op_count, 2)
        self.assertEqual(counter.frame_count, 2)

    def test_delattr(self):
        class MyObj:
            def __init__(self, a, b):
                self.a = a
                self.b = b

        @torch.compile(backend="eager", fullgraph=True)
        def fn(x, obj):
            del obj.a
            obj.c = x + 1
            del obj.c
            tmp = MyObj(x + 2, x + 3)
            del tmp.b
            if hasattr(obj, "a"):
                return x + 1
            return tmp

        x = torch.zeros([])
        obj1 = MyObj(x, x)
        obj2 = fn(x, obj1)
        self.assertFalse(hasattr(obj1, "a"))
        self.assertFalse(hasattr(obj1, "c"))
        self.assertFalse(hasattr(obj2, "b"))
        self.assertEqual(obj1.b.item(), 0)
        self.assertEqual(obj2.a.item(), 2)

    def test_delattr_raises(self):
        class MyObj:
            def __init__(self, a, b):
                self.a = a
                self.b = b

        @torch.compile(backend="eager")
        def fn(x, obj):
            del obj.a
            x = x + 1
            obj.a  # will raise
            return x

        x = torch.zeros([])
        obj1 = MyObj(x, x)
        self.assertRaises(AttributeError, lambda: fn(x, obj1))

    def test_delsubscr(self):
        @torch.compile(backend="eager")
        def fn(x):
            del x["a"]
            y = x["b"] + 1
            return y

        x = {"a": torch.tensor([1]), "b": torch.tensor([1])}
        result = fn(x)
        self.assertFalse(hasattr(x, "a"))
        self.assertEqual(result.item(), 2)

    def test_delsubscr_raises(self):
        @torch.compile(backend="eager")
        def fn(x):
            del x["a"]
            y = x["a"] + 1  # should raise KeyError
            return y

        x = {"a": torch.tensor([1]), "b": torch.tensor([1])}
        self.assertRaises(KeyError, lambda: fn(x))

    def test_attached_attribute_in_dir(self):
        class MyModule(torch.nn.Module):
            def __init__(self):
                super().__init__()
                self.linear = torch.nn.Linear(16, 16)
                self.relu = torch.nn.ReLU()

            def forward(self, x):
                return self.relu(self.linear(x))

        mod = torch.compile(MyModule(), backend="eager")
        mod.is_compiled = True
        self.assertTrue("is_compiled" in dir(mod))

    @torch._dynamo.config.patch("automatic_dynamic_shapes", False)
    def test_dynamic_shapes_implicit_guard(self):
        def f(x):
            y = x * x.size(x.shape[0])
            torch.sum(y, [y.shape[0]])
            return y

        cnt = torch._dynamo.testing.CompileCounter()
        opt_fn = torch._dynamo.optimize(cnt, nopython=True)(f)
        opt_fn(torch.randn(3, 1, 1, 1, 1))
        self.assertEqual(cnt.frame_count, 1)

    def test_dalle2_maybe(self):
        def normalize(x):
            return x.cos()

        @torch.compile(backend="eager", fullgraph=True)
        def fn(x, normalize_img):
            lowres_cond_img = x.sin()
            lowres_cond_img = maybe(normalize_img)(lowres_cond_img)
            return lowres_cond_img

        self.assertEqual(fn(torch.ones([]), normalize), torch.ones([]).sin().cos())

    def test_functools_wraps(self):
        def cool_name(x):
            return x.sin()

        @torch.compile(backend="eager", fullgraph=True)
        def fn(x):
            y = x.cos()

            @functools.wraps(cool_name)
            def uncool_name():
                return cool_name(y)

            return uncool_name

        result = fn(torch.ones([]))
        self.assertEqual(result.__name__, "cool_name")
        self.assertEqual(result(), torch.ones([]).cos().sin())

    def test_dynamic_shapes_float_guard(self):
        def f(x):
            return torch.nn.functional.dropout(x, x.shape[0] / 6)

        cnt = torch._dynamo.testing.CompileCounter()
        opt_fn = torch._dynamo.optimize(cnt, nopython=True)(f)
        opt_fn(torch.randn(3))
        self.assertEqual(cnt.frame_count, 1)

    @torch._dynamo.config.patch(capture_scalar_outputs=True)
    def test_tensor_item(self):
        def f(x, y):
            val = y.item()
            return x.sum() + val

        gm, _ = torch._dynamo.export(
            f,
            aten_graph=True,
        )(
            torch.zeros(6, 4),
            torch.tensor(1),
        )
        self.assertEqual(
            f(torch.zeros(6, 4), torch.tensor(1)),
            gm(torch.zeros(6, 4), torch.tensor(1)),
        )
        self.assertEqual(
            f(torch.zeros(6, 4), torch.tensor(2)),
            gm(torch.zeros(6, 4), torch.tensor(2)),
        )

    def test_list_index(self):
        for i, list_type in enumerate(
            (
                list,
                tuple,
                torch.Size,
                collections.deque,
                namedtuple("FourElems", "one two three four", defaults=[0, 0, 0, 0]),
            )
        ):
            torch._dynamo.reset()
            for index in ([], [2], [0, 3]):

                def f(t):
                    if i == 4:  # namedtuple
                        xs = list_type(1, 2, 3, 4)
                    else:
                        xs = list_type([1, 2, 3, 4])
                    res = xs.index(3, *index)
                    return t + res

                res = torch._dynamo.optimize(backend="eager", nopython=True)(f)(
                    torch.zeros(1)
                )

                self.assertEqual(res, torch.tensor([2.0]))

    def test_list_index_not_found(self):
        def f(t):
            xs = ["bar", "foo", "baz", "buzz"]
            res = xs.index("non-existent")
            return t + res

        # Raising ValueError from item not found is unsupported
        with self.assertRaises(
            torch._dynamo.exc.Unsupported,
        ):
            torch._dynamo.optimize(backend="eager", nopython=True)(f)(torch.zeros(1))

    def test_list_index_tensor_unsupported(self):
        for index in ([], [2], [0, 3]):

            def f(t):
                xs = [torch.tensor([i]) for i in range(4)]
                res = xs.index(torch.tensor([2]), *index)
                return t + res

            with self.assertRaisesRegex(
                torch._dynamo.exc.UserError, "Dynamic control flow is not supported"
            ):
                torch._dynamo.optimize(backend="eager", nopython=True)(f)(
                    torch.zeros(1)
                )

    def test_hf_xsoftmax_inference(self):
        def fn(input, mask):
            return XSoftmax.apply(input + 1, mask, 1) + 2

        fn_opt = torch.compile(fn, backend="eager", fullgraph=True)

        inputs = [
            torch.randn(4, 10),
            torch.randn(4, 10) < 0,
        ]
        expected = fn(*inputs)
        actual = fn_opt(*inputs)
        self.assertTrue(same(actual, expected))

    @mock.patch("torch._dynamo.config.guard_nn_modules", True)
    def test_hf_xsoftmax_training(self):
        from torch._dynamo.utils import counters

        counters.clear()

        def fn(input, mask):
            return XSoftmax.apply(input, mask, 1)

        cnt = torch._dynamo.testing.CompileCounter()
        fn_opt = torch.compile(fn, backend=cnt, fullgraph=False)

        torch.manual_seed(1234)
        inputs1 = [
            torch.randn(4, 10, requires_grad=True),
            torch.randn(4, 10) < 0,
        ]
        torch.manual_seed(1234)
        inputs2 = [
            torch.randn(4, 10, requires_grad=True),
            torch.randn(4, 10) < 0,
        ]

        expected = fn(*inputs1)
        actual = fn_opt(*inputs2)
        self.assertTrue(same(actual, expected))
        self.assertEqual(dict(counters["frames"]), {"total": 1, "ok": 1})
        self.assertEqual(cnt.op_count, 2)
        self.assertEqual(cnt.frame_count, 1)
        cnt.clear()
        counters.clear()

        expected.sum().backward()
        actual.sum().backward()
        self.assertTrue(same(inputs1[0].grad, inputs2[0].grad))

        # currently we don't capture the backwards frame
        self.assertEqual(cnt.frame_count, 0)
        self.assertEqual(cnt.op_count, 0)
        self.assertEqual(dict(counters["frames"]), {})
        self.assertEqual(dict(counters["graph_break"]), {})

    def test_autograd_function_graph_break(self):
        class MySin(torch.autograd.Function):
            @staticmethod
            def forward(ctx, x):
                torch._dynamo.graph_break()
                ctx.save_for_backward(x)
                return x.sin()

            @staticmethod
            def backward(ctx, gx):
                (x,) = ctx.saved_tensors
                return gx * x.cos()

        x = torch.randn([], requires_grad=True)

        @torch.compile(backend="eager")
        def fn(x):
            return MySin.apply(x)

        y = fn(x)
        self.assertEqual(y, x.sin())

        (gx,) = torch.autograd.grad(y, x)
        self.assertEqual(gx, x.cos())

    def test_jit_trace_errors(self):
        @torch.compile(backend="eager", dynamic=True)
        def f(x):
            return x + 1

        with self.assertRaises(RuntimeError):
            torch.jit.trace(f, torch.randn(3))

        with torch._dynamo.config.patch(error_on_nested_jit_trace=False):
            torch.jit.trace(f, torch.randn(3))

    @torch._dynamo.config.patch("assume_static_by_default", False)
    def test_tensor_split(self):
        def f(x):
            return torch.split(x, x.shape[0] // 2, dim=0)[0]

        gm, _ = torch._dynamo.export(
            f,
            aten_graph=True,
        )(
            torch.zeros(6, 4),
        )

        self.assertEqual(f(torch.ones(8, 4)), gm(torch.ones(8, 4)))

    def test_optim_state_references_cleared(self):
        model = torch.nn.Linear(2048, 2048, bias=False)
        x = torch.ones(2048)
        state_ref = 0

        optimizer = torch.optim.Adadelta(model.parameters(), lr=0.01)

        def opt_step():
            optimizer.step()

        compiled_opt_step = torch._dynamo.optimize("eager")(opt_step)

        def compiled_model_step(x):
            optimizer.zero_grad()
            y = model(x)
            torch.sum(y).backward()
            compiled_opt_step()

        compiled_model_step(x)

        # Picked "square_avg" arbitrarily to check that
        # optimizer state tensors are deallocated
        state_ref = weakref.ref(
            optimizer.state[optimizer.param_groups[0]["params"][0]]["square_avg"]
        )
        optimizer = None

        self.assertIsNone(state_ref())

    def test_grad_references_cleared(self):
        model = torch.nn.Linear(2048, 2048, bias=False)
        x = torch.ones(2048)
        optimizer = torch.optim.Adadelta(model.parameters(), lr=0.01)

        def opt_step():
            optimizer.step()

        compiled_opt_step = torch._dynamo.optimize("eager")(opt_step)

        def compiled_model_step(x):
            optimizer.zero_grad(True)
            y = model(x)
            torch.sum(y).backward()
            compiled_opt_step()

        compiled_model_step(x)
        param_grad_ref = weakref.ref(next(iter(model.parameters())).grad)
        optimizer.zero_grad(True)
        self.assertIsNone(param_grad_ref())

    def test_batch_encoding_clone_inputs(self):
        class BatchEncoding(dict):
            """
            Copied from test_tokenization
            """

            def __init__(
                self,
                data,
            ):
                super().__init__(data)

            def __getattr__(self, item: str):
                try:
                    return self.data[item]
                except KeyError as e:
                    raise AttributeError from e

        encoding = BatchEncoding({"key": torch.rand((1, 4))})
        cloned_encoding = torch._dynamo.utils.clone_inputs(encoding)
        self.assertTrue(type(cloned_encoding) is not dict)

    def test_iadd_graph_break(self):
        def fn(x):
            a = ()
            x = torch.sin(x)
            a += (x,)
            return a

        x = torch.randn(4)
        ref = fn(x)

        opt_fn = torch._dynamo.optimize("eager", nopython=True)(fn)
        res = opt_fn(x)
        self.assertTrue(same(ref, res))

    def test_odict_get_item_index_name(self):
        d = {float: torch.float32, np.float16: torch.float16}

        @torch.compile(backend="eager")
        def f(x, y1, y2):
            return torch.zeros(5, dtype=d[y1]), torch.zeros(5, dtype=d[y2])

        f(torch.zeros(4), float, np.float16)

    def test_dedup_global(self):
        @torch.compile()
        def f():
            return _GLOBAL_CPU_TENSOR + _GLOBAL_CPU_TENSOR

        self.assertEqual(f(), _GLOBAL_CPU_TENSOR + _GLOBAL_CPU_TENSOR)

    def test_randint_out_dynamic(self):
        def randint_fn(high, size, out):
            return torch.randint(high, size, out=out)

        opt_model = torch.compile(randint_fn)

        out1 = torch.empty(10, dtype=torch.int32)
        opt_model(17, (10,), out1)

        out2 = torch.empty(12, dtype=torch.int32)
        opt_model(17, (12,), out2)

    @requires_cuda
    def test_guard_default_device(self):
        try:
            torch.set_default_device("cuda")

            counter = torch._dynamo.testing.CompileCounter()

            @torch._dynamo.optimize(counter)
            def f():
                x = torch.randn(3)
                return x * 2

            self.assertEqual(f().device.type, "cuda")
            self.assertEqual(counter.frame_count, 1)

            torch.set_default_device("cpu")

            self.assertEqual(f().device.type, "cpu")
            self.assertEqual(counter.frame_count, 2)

        finally:
            torch.set_default_device(None)

    def test_list_self_reference(self):
        # Issue - https://github.com/pytorch/pytorch/issues/100150
        root = []
        root[:] = [root, root, None, None]

        @torch._dynamo.optimize("eager")
        def test_bug():
            return root

        test_bug()

    def test_hf_bigbird_unsqueeze(self):
        def torch_bmm_nd(inp_1, inp_2, ndim=None):
            torch._dynamo.graph_break()
            return torch.bmm(inp1, inp2)

        def fn(inp1, inp2, inp3, inp4, c):
            a = torch_bmm_nd(inp1, inp2, 4)
            a.unsqueeze_(2)
            a = a * 2

            b = torch_bmm_nd(inp3, inp4, 4)
            b.unsqueeze_(2)
            l = a + b

            out = torch.cat([a, b, c], dim=2)
            return out, l

        inp1 = torch.rand(1, 64, 448)
        inp2 = torch.rand(1, 448, 64)
        inp3 = torch.rand(1, 64, 448)
        inp4 = torch.rand(1, 448, 64)
        c = torch.rand(1, 64, 1, 64)

        cnt = torch._dynamo.testing.CompileCounter()
        opt_fn = torch._dynamo.optimize(cnt)(fn)
        opt_fn(inp1, inp2, inp3, inp4, c)
        self.assertEqual(cnt.frame_count, 3)

    def test_torch_variable_type(self):
        # from torchvision
        def check_type(obj, types_or_checks):
            for type_or_check in types_or_checks:
                if (
                    isinstance(obj, type_or_check)
                    if isinstance(type_or_check, type)
                    else type_or_check(obj)
                ):
                    return True
            return False

        opt_check_type = torch._dynamo.optimize("eager")(check_type)
        ref = check_type(torch.randn(4), [torch.Tensor])
        res = opt_check_type(torch.randn(4), [torch.Tensor])
        self.assertEqual(ref, res)

    # Test for https://github.com/pytorch/pytorch/issues/103132
    @torch._dynamo.config.patch("assume_static_by_default", False)
    def test_inference_mode_dynamic_shapes(self):
        class Repro(torch.nn.Module):
            def __init__(self):
                super().__init__()

            def forward(self, param):
                z = torch.matmul(param, param)
                return z

        model = Repro()
        # Need a 3d tensor to actually cause the error:
        # we go down a path of the C++ matmul decomp that calls sizes().
        inp = torch.randn(4, 4, 4, requires_grad=True)
        model = torch.compile(model, backend="aot_eager", dynamic=True)
        with torch.inference_mode():
            model(inp)

    def test_kwargs_out_list_variable(self):
        class Repro(torch.nn.Module):
            def __init__(self):
                super().__init__()

            def forward(self, param):
                z = torch.frexp(**param)
                return z

        model = Repro()
        params = {"input": torch.tensor([[0.0, 1, 2, 4]])}
        params["out"] = [
            torch.empty(0, dtype=torch.float32),  # mantissa
            torch.empty(0, dtype=torch.int32),  # exponent
        ]

        model = torch.compile(model, backend="eager")
        mantissa, exponent = model(params)
        ref_mantissa = torch.tensor([[0.0000, 0.5000, 0.5000, 0.5000]])
        ref_exponent = torch.tensor([[0, 1, 2, 3]], dtype=torch.int32)
        self.assertEqual(ref_mantissa, mantissa)
        self.assertEqual(ref_exponent, exponent)

    @torch._dynamo.config.patch(capture_scalar_outputs=True)
    def test_split_with_sizes_aot_autograd(self):
        def fn(result, split_sizes):
            rs = torch.ops.aten.split_with_sizes(result, split_sizes.tolist())
            return rs

        example_inputs = (
            torch.randn(32, requires_grad=True),
            torch.tensor((7, 16, 9)),
        )
        actual = torch.compile(fn, fullgraph=True, backend="aot_eager")(*example_inputs)
        expected = fn(*example_inputs)
        self.assertEqual(actual, expected)

    def test_unspecialized_nn_module_with_torch_variable_attribute(self):
        """
        In this case self.fn = something that should be a TorchVariable.
        When it's not a TorchVariable, dynamo tries to trace through and fails.
        This makes sure that the self.fn is handled as a TorchVariable.
        """

        class UserModule(torch.nn.Module):
            torchdynamo_force_dynamic = True  # forced to be a UnspecializedNNModule

            def __init__(self, fn):
                super().__init__()
                self.fn = fn

            def forward(self, **inp):
                return self.fn(**inp)

        inputs = {
            "input": torch.randn([2, 9]).uniform_(0, 1),
            "target": torch.randn([2, 9]).uniform_(0, 1),
            "reduction": "mean",
        }

        mod = UserModule(torch.nn.functional.binary_cross_entropy)
        ref = mod(**inputs)
        res = torch._dynamo.optimize("eager", nopython=True)(mod)(**inputs)
        self.assertEqual(ref, res)

    def test_call_finally_python_3_8(self):
        # Issue - https://github.com/pytorch/pytorch/issues/97811
        def make_fn(g):
            def fn():
                while True:
                    try:
                        print(g)
                        break
                    except Exception as _:
                        break

            return torch.compile(fn, backend="eager")

        make_fn(None)()

    def test_call_finally_python_3_8_2(self):
        def f(x):
            while x:
                try:
                    pass
                except Exception as _:
                    continue

        torch.compile(f, backend="eager")(0)

    def test_call_finally_opcode_python_3_8(self):
        def fn():
            try:
                return torch.zeros(4)
            finally:
                return torch.ones(4)  # noqa: SIM107, B012

        result = torch.compile(fn, backend="aot_eager")()
        self.assertEqual(result, torch.ones(4))

    def test_string_format(self):
        s = "temp{i}"

        @torch.compile(backend="eager", fullgraph=True)
        def fn(x):
            if s.format(i=4) == "temp4":
                return torch.sin(x)
            return torch.cos(x)

        x = torch.randn(4)
        self.assertEqual(fn(x), torch.sin(x))

    # Repro of torch._dynamo.exc.InternalTorchDynamoError: 'NoneType' object has no attribute 'guards'
    # due to bad empty list handling
    def test_empty_list_contains_with_jump(self):
        def fn(x, l):
            if x in l:
                return x.cos()
            return x.sin()

        counter = CompileCounter()
        compiled_fn = torch._dynamo.optimize(counter)(fn)(torch.randn([2, 2]), [])
        self.assertEqual(counter.frame_count, 1)

    def test_graph_break_on_jit_isinstance(self):
        @torch.compile(backend="eager")
        def fn(x):
            if torch.jit.isinstance(x, List[str]):
                return x * 2
            return x

        opt_fn = torch.compile(fn, backend="eager")
        x = torch.rand(4)
        self.assertTrue(same(fn(x), opt_fn(x)))

    def test_add_sub_alpha_out(self):
        inp = torch.randn(2, 3, 4)
        other = 1
        alpha = 2
        for op in [torch.add, torch.sub]:
            out = torch.zeros(2, 3, 4)
            compile_out = torch.zeros(2, 3, 4)
            op(inp, other, alpha=alpha, out=out)
            compiled_fn = torch.compile(op, dynamic=True)
            compiled_fn(inp, other, alpha=alpha, out=compile_out)
            self.assertTrue(same(out, compile_out))

    def test_negative_shape_guard(self):
        def fn(x):
            if x.size() != (5, 1, 2, 3):
                return x.cos()
            return x.sin()

        counter = torch._dynamo.testing.CompileCounter()
        opt_fn = torch.compile(fn, backend=counter, dynamic=True)

        x = torch.ones(5, 1, 3, 4)
        x2 = torch.ones(5, 1, 2, 3)
        self.assertEqual(fn(x), opt_fn(x))
        self.assertEqual(fn(x2), opt_fn(x2))
        self.assertEqual(counter.frame_count, 2)

    @torch._dynamo.config.patch(capture_scalar_outputs=True)
    def test_deferred_runtime_asserts(self):
        @torch.compile(fullgraph=True)
        def f(x):
            y = x.item()
            torch._check_is_size(y)
            if y >= 0:
                return x * 2
            else:
                return x * 3

        f(torch.tensor([3]))
        self.assertRaises(RuntimeError, lambda: f(torch.tensor([-2])))

    def test_addr_alpha_beta_out(self):
        inp = torch.randn(2, 3)
        vec1 = torch.randn(2)
        vec2 = torch.randn(3)
        alpha = 2
        beta = 5

        out = torch.zeros(2, 3)
        compile_out = torch.zeros(2, 3)

        torch.addr(inp, vec1, vec2, alpha=alpha, beta=beta, out=out)
        compiled_fn = torch.compile(torch.addr, dynamic=True)
        compiled_fn(inp, vec1, vec2, alpha=alpha, beta=beta, out=compile_out)
        self.assertTrue(same(out, compile_out))

    def test_setattr_requires_grad_graph_breaks(self):
        def fn(x):
            z = x + 4
            x.requires_grad = True
            y = x * z
            return y

        for backend in ["count", "eager", "aot_eager"]:
            if backend == "count":
                backend = CompileCounter()
            opt_fn = torch.compile(fn, backend=backend)

            eager = torch.zeros(5)
            compiled = eager.clone()

            out_eager = fn(eager)
            out_opt = opt_fn(compiled)

            self.assertEqual(out_eager, out_opt)

            out_eager.sum().backward()
            out_opt.sum().backward()

            self.assertEqual(eager, compiled)
            if isinstance(backend, CompileCounter):
                self.assertEqual(backend.frame_count, 2)  # graph breaks

    def test_dynamic_shapes_double_not_equal(self):
        # https://github.com/pytorch/pytorch/issues/113393
        def fn(x):
            if x.size() != (5, 1, 2, 3):
                return x.cos()
            return x.sin()

        opt_fn = torch.compile(fn, backend="eager")

        x = torch.ones(5, 1, 2, 3)
        x2 = torch.ones(5, 1, 3, 4)
        self.assertEqual(fn(x), opt_fn(x))
        self.assertEqual(fn(x2), opt_fn(x2))

    def test_inductor_no_recursionerror_on_for_loops(self):
        def forward(x):
            for _ in range(1000):
                x = 1.0 * x
            return x

        self.assertTrue(
            same(torch.compile(forward)(torch.tensor([1.0])), torch.tensor([1.0]))
        )

    def test_user_defined_object_callable(self):
        # https://github.com/pytorch/pytorch/issues/114019
        class MyCallable:
            def __call__(self, x):
                return x + 1

        def fn(x):
            # Create in graph - will not have source
            return MyCallable()(x)

        fn_opt = torch.compile(fn, backend="eager", fullgraph=True)
        self.assertEqual(fn_opt(torch.zeros(1)), fn(torch.zeros(1)))

    @torch._dynamo.config.patch(log_compilation_metrics=True)
    def test_many_views_with_mutation(self):
        # When symbolic storage offsets were added in #113734, tensors_definitely_do_not_overlap
        # began adding shape guards - a quadratic amount relative to the number of inputs.
        # Test this configuration, and test that a reasonable number of guards are added.
        # Note, when dynamic shapes are turned on, this test fails and we still get quadratic guards.
        def fn(x):
            x[0].relu_()
            return torch.cat(x).sum()

        AMT = 32
        src = torch.rand(16 * (AMT + 1))

        x = [src.as_strided((4, 4), (4, 1), 3 + 16 * i) for i in range(AMT)]

        torch._dynamo.reset()
        torch._dynamo.utils.clear_compilation_metrics()

        res = torch.compile(fn, backend="aot_eager")(x)

        all_metrics = torch._dynamo.utils.get_compilation_metrics()

        total_guards = sum(metric.guard_count for metric in all_metrics)
        self.assertLess(total_guards, AMT * 8)

        total_shape_env_guards = sum(
            metric.shape_env_guard_count for metric in all_metrics
        )
        self.assertLess(total_shape_env_guards, AMT * 8)

    # https://github.com/pytorch/pytorch/issues/118799
    def test_subclass_graph_output_repro(self):
        @torch._dynamo.allow_in_graph
        def to_subclass(x):
            return TwoTensor(x.clone(), x.clone())

        def f(x):
            tmp_subclass = to_subclass(x)
            return tmp_subclass.view(-1)

        x = torch.ones(2)
        out_ref = f(x)
        out_test = torch.compile(f, backend="aot_eager")(x)
        self.assertEqual(out_ref, out_test)

    def test_numpy_tobytes_no_error(self):
        def fn(x):
            x += 1
            z = x.tobytes()
            x += 1
            return z

        cnt = torch._dynamo.testing.CompileCounter()
        opt_fn = torch._dynamo.optimize(cnt)(fn)
        opt_arg, arg = np.array([1, 2]), np.array([1, 2])
        self.assertEqual(opt_fn(opt_arg), fn(arg))
        self.assertEqual(cnt.frame_count, 2)

    def test_numpy_not_ndarray_recompiles(self):
        import torch

        def fn(x=None):
            if x is None:
                x = np.ones(3)
            elif isinstance(x, int):
                x = np.ones(6)
            elif isinstance(x, str):
                x = np.ones(9)
            return x**2

        cnt = torch._dynamo.testing.CompileCounter()
        opt_fn = torch._dynamo.optimize(cnt)(fn)

        x = np.zeros((2, 2))

        self.assertEqual(opt_fn(x), fn(x))
        self.assertEqual(cnt.frame_count, 1)
        self.assertEqual(opt_fn(), fn())
        self.assertEqual(cnt.frame_count, 2)
        self.assertEqual(opt_fn(10), fn(10))
        self.assertEqual(cnt.frame_count, 3)
        self.assertEqual(opt_fn("10"), fn("10"))
        self.assertEqual(cnt.frame_count, 4)

    @parametrize(
        "backend",
        ["eager", "aot_eager", "inductor"],
    )
    @parametrize(
        "func_name",
        ["func1", "func2", "func3"],
    )
    def test_tensor_set_data(self, backend, func_name):
        # https://github.com/pytorch/pytorch/issues/113030
        def func1(x, y):
            x.data = y
            x.add_(1)
            return x

        def func2(x, y):
            x.data = y
            y.data = torch.zeros([0])
            return x

        def func3(x, y):
            z = x
            x.data = y
            y.data = torch.zeros([0])
            return torch.tensor(x is z)

        funcs = {"func1": func1, "func2": func2, "func3": func3}
        func = funcs[func_name]

        if backend != "eager" and func is func1:
            # add_ not working w/ aot_autograd?
            return

        torch._dynamo.reset()
        cnt = torch._dynamo.testing.CompileCounterWithBackend(backend)

        compiled_fn = torch.compile(func, backend=cnt, fullgraph=True)
        requires_grad = func is not func1
        for i in range(0, 5):
            # Inputs
            eager_a = torch.ones([6], requires_grad=requires_grad)
            compiled_a = torch.ones([6], requires_grad=requires_grad)

            eager_b = torch.ones([6], requires_grad=requires_grad)
            compiled_b = torch.ones([6], requires_grad=requires_grad)

            # Eager
            out_eager = func(eager_a, eager_b)
            # Compiled
            out_compiled = compiled_fn(compiled_a, compiled_b)
            self.assertEqual(eager_a, compiled_a)
            self.assertEqual(eager_b, compiled_b)
            self.assertTrue(torch.equal(out_eager, out_compiled))

            # func1 hits a leaf Variable that requires grad is being used in an in-place operation
            if requires_grad:
                bwd_inp_eager = torch.randn([6])
                bwd_inp_compiled = torch.clone(bwd_inp_eager)
                eager_a.backward(bwd_inp_eager)
                compiled_a.backward(bwd_inp_compiled)
                self.assertEqual(eager_a.grad, compiled_a.grad)

        # Prove guarding works - we run the compiled_fn 5 times
        # frame_count should stay at 1.
        self.assertEqual(cnt.frame_count, 1)

    @unittest.skipIf(
        TEST_WITH_ROCM or not PLATFORM_SUPPORTS_FLASH_ATTENTION,
        "flash attention not supported",
    )
    def test_flash_attn_backward_mixed_strides(self):
        # in this repro, "grad_out" and "value" are transposed tensors,
        # but "key" and "value" are contiguous
        def gen_inputs(device):
            return (
                torch.randn(
                    2, 513, 16, 64, dtype=torch.float16, device=device
                ).transpose(1, 2),
                torch.randn(2, 16, 513, 64, dtype=torch.float16, device=device),
                torch.randn(2, 16, 513, 64, dtype=torch.float16, device=device),
                torch.randn(
                    2, 513, 16, 64, dtype=torch.float16, device=device
                ).transpose(1, 2),
                torch.randn(2, 16, 513, 64, dtype=torch.float16, device=device),
                torch.randn(2, 16, 513, device=device),
                None,
                None,
                513,
                513,
                0.0,
                False,
                torch.tensor(1, dtype=torch.int64),
                torch.tensor(1, dtype=torch.int64),
            )

        inps_cuda = gen_inputs("cuda")
        inps_meta = gen_inputs("meta")
        (
            out1_ref,
            out2_ref,
            out3_ref,
        ) = torch.ops.aten._scaled_dot_product_flash_attention_backward(
            *inps_cuda, scale=0.125
        )
        from torch._meta_registrations import meta__scaled_dot_product_flash_backward

        out1_test, out2_test, out3_test = meta__scaled_dot_product_flash_backward(
            *inps_meta, scale=0.125
        )

        self.assertEqual(out1_ref.shape, out1_test.shape)
        self.assertEqual(out1_ref.stride(), out1_test.stride())
        self.assertEqual(out2_ref.shape, out2_test.shape)
        self.assertEqual(out2_ref.stride(), out2_test.stride())
        self.assertEqual(out3_ref.shape, out3_test.shape)
        self.assertEqual(out3_ref.stride(), out3_test.stride())

    def test_user_ctor_ctx_manager(self):
        class UserCtxManager:
            def __enter__(self):
                return 1

            def __exit__(self, exc_type, exc_val, exc_tb):
                pass

        def fn(x, y):
            ucm = UserCtxManager()
            return x * x

        cnt = torch._dynamo.testing.CompileCounter()
        opt_fn = torch._dynamo.optimize(cnt, nopython=True)(fn)
        x = torch.rand([2, 2])
        opt_fn(x, x)
        self.assertEqual(cnt.frame_count, 1)

    @torch._dynamo.config.patch(capture_scalar_outputs=True)
    def test_unbacked_arange_in_bounds(self):
        # see https://github.com/pytorch/pytorch/issues/113002
        class PaddingNet(nn.Module):
            def __init__(self):
                super().__init__()

            def forward(self, lengths):
                max_seq_len = lengths.max().item()
                row_vector = torch.arange(0, max_seq_len, 1)
                matrix = torch.unsqueeze(lengths, dim=-1)
                mask = row_vector < matrix
                mask = mask.type(torch.float32)
                mask_3d_btd = mask[:, :, None]
                return mask_3d_btd

        model = PaddingNet()
        lengths = torch.tensor([5, 4, 4, 4], dtype=torch.int32)

        cnt = torch._dynamo.testing.CompileCounter()
        opt_fn = torch._dynamo.optimize(cnt, nopython=True)(model)
        opt_fn(lengths)
        self.assertEqual(cnt.frame_count, 1)

    def test_overlapping_inputs_with_dynamic_shapes_error(self):
        @torch.compile(backend="aot_eager")
        def fn(a, b, c, d, e, f):
            a.mul_(2)
            b.mul_(2)
            c.mul_(2)
            d.mul_(2)
            e.mul_(2)
            f.mul_(2)

            base = torch.ones(2, 20)
            a = base[:, 0:2]
            b = base[:, 2:4]
            c = base[:, 4:6]
            d = base[:, 6:8]
            e = base[:, 8:10]
            f = base[:, 10:12]
            f2 = base[:, 10:14]
            out = fn(a, b, c, d, e, f)
            with self.assertRaisesRegex(
                AssertionError, "is being compiled with dynamic shapes"
            ):
                out2 = fn(a, b, c, d, e, f2)

    def test_user_ctor_ctx_manager_custom_init(self):
        class UserCtxManager:
            def __init__(self, x):
                x[0] = 10

            def __enter__(self):
                return 1

            def __exit__(self, exc_type, exc_val, exc_tb):
                pass

        def fn(x, y):
            ucm = UserCtxManager(y)
            return x * y[0]

        cnt = torch._dynamo.testing.CompileCounter()
        opt_fn = torch._dynamo.optimize(cnt, nopython=True)(fn)
        x = torch.rand([2, 2])
        self.assertEqual(opt_fn(x, [5]), fn(x, [5]))
        self.assertEqual(cnt.frame_count, 1)

    def test_user_ctor_ctx_manager_custom_init_graph_break(self):
        counter = [0]

        class UserCtxManager:
            def __init__(self, k):
                k[0] += 1

            def __enter__(self):
                return 1

            def __exit__(self, exc_type, exc_val, exc_tb):
                pass

        def fn(x, counter):
            x = x * x
            ucm = UserCtxManager(counter)
            return x * x

        cnt = torch._dynamo.testing.CompileCounter()
        opt_fn = torch._dynamo.optimize(cnt)(fn)
        x = torch.rand([2, 2])
        self.assertEqual(opt_fn(x, counter), fn(x, counter))
        self.assertEqual(counter[0], 2)
        for i in range(0, 10):
            opt_fn(x, counter)
        self.assertEqual(counter[0], 12)
        self.assertEqual(cnt.frame_count, torch._dynamo.utils.ifdynstaticdefault(3, 2))

    @unittest.expectedFailure
    def test_many_overlapping_inputs_does_not_explode_guards(self):
        from torch._dynamo.backends.common import aot_autograd

        # Before, this was (9702, 0)
        num_shape_guards = None
        num_aot_guards = None
        num_compiles = 0

        def guard_count_backend(gm, *args):
            nonlocal num_shape_guards
            nonlocal num_aot_guards
            nonlocal num_compiles
            num_shape_guards = len(
                torch._guards.TracingContext.try_get().fake_mode.shape_env.guards
            )
            num_aot_guards = len(
                torch._guards.TracingContext.try_get().guards_context.aotautograd_guards
            )
            num_compiles += 1
            return gm

        aot_guard_counter = aot_autograd(fw_compiler=guard_count_backend)

        @torch.compile(backend=aot_guard_counter, dynamic=True)
        def f(*args):
            for a in args:
                a.add_(1)

        x = torch.ones(1000, requires_grad=True)
        args = x.split(10)

        with torch.no_grad():
            f(*args)
        # In this example, there were 4950 guards (roughly (# tensors) ^ 2 // 2),
        # because every pair of aliased inputs needs a guard.
        self.assertTrue(num_aot_guards < 5000)
        # But there are no dynamic shape guards.
        self.assertEqual(num_shape_guards, 0)
        # don't recompile
        with torch.no_grad():
            f(*args)
        self.assertEqual(num_compiles, 1)

    def test_invalid_seq_unpack(self):
        def myfn(arg):
            (a, b) = arg

        def fn():
            return myfn((1, 2, 3))

        try:
            torch.compile(fn)()
        except ValueError:
            pass
        else:
            self.fail("expected exception")

    def test_megablocks_moe(self):
        try:
            from megablocks.layers import moe
            from megablocks.layers.arguments import Arguments
        except ImportError as e:
            raise unittest.SkipTest("requires megablocks") from e
        bs, sl, hs, num_experts, top_k = (16, 1024, 512, 1, 1)
        args = Arguments(
            hidden_size=hs,
            ffn_hidden_size=hs * 2,
            moe_num_experts=num_experts,
            moe_capacity_factor=1,
            moe_top_k=top_k,
        )
        moe_mlp = moe.MoE(args)
        moe_mlp.cuda(torch.cuda.current_device()).half()
        x = torch.randn(sl, bs, hs).cuda().half()
        out1, _ = moe_mlp(x)
        out2, _ = torch.compile(moe_mlp, backend="eager")(x)
        self.assertEqual(out1, out2)

    def test_udf_classes_reconstruction(self):
        def fn(x):
            o = T(5)
            return o.x + x

        opt_fn = torch.compile(fn, backend="eager")
        T = IncByOne

        x = torch.randn(4)
        self.assertEqual(fn(x), opt_fn(x))

        # This should recompile
        T = IncByTwo
        self.assertEqual(fn(x), opt_fn(x))

    def test_contains_range_constprop(self):
        def fn(x):
            # dynamo should const prop to False
            if 3 in range(0, 10):
                return x + 1
            else:
                return x + 2

        opt_fn = torch.compile(fn, backend="eager")
        x = torch.zeros(4)
        self.assertEqual(fn(x), opt_fn(x))

    # https://github.com/pytorch/pytorch/issues/104505
    def test_as_strided_on_base_with_mutation_works(self):
        def foo(a):
            f = a.as_strided((2,), (1,), 0)
            f.add_(1.0)
            return a

        a = torch.randn(2, 4)
        a_ref = a.clone()
        out_ref = foo(a_ref)
        f_compiled = torch.compile(foo, backend="aot_eager")
        out = f_compiled(a)
        self.assertEqual(out_ref, out)
        self.assertEqual(a_ref, a)

    # https://github.com/pytorch/pytorch/issues/104505
    def test_as_strided_on_existing_view_banned(self):
        def foo(a):
            e = a.diagonal()
            f = e.as_strided((2,), (1,), 0)
            f.add_(1.0)
            return a

        a = torch.randn(2, 4)
        a_ref = a.clone()
        out_ref = foo(a_ref)
        f_compiled = torch.compile(foo, backend="aot_eager")
        with self.assertRaisesRegex(
            RuntimeError,
            "encountered a mutation on a view chain of length 2, where view 1 was an as_strided",
        ):
            out = f_compiled(a)

    def test_dont_aggressively_write_assert(self):
        record_graph = torch._dynamo.testing.EagerAndRecordGraphs()

        @torch.compile(dynamic=True, backend=record_graph)
        def f(x):
            assert x.shape[0] > 3
            assert x[0].sum() > 0
            assert 1 % (x.shape[0] // 2) != 0
            assert 32 * (x.shape[0] // 2) ** 2 - 16 * (x.shape[0] // 2) != 0
            return x.cos()

        f(torch.ones(6, 4))
        graph = record_graph.graphs[0]
        # It is bit annoying that we generate useless statements for
        # shape guards, but DCE should be able to remove them since t
        # there is no backed assert on them. The reason this is ok is
        # because dynamo will only skip the assert statement, but not
        # the instructions before it.
        self.assertExpectedInline(
            str(graph.code).strip(),
            """\
def forward(self, s0 : torch.SymInt, s1 : torch.SymInt, L_x_ : torch.Tensor):
    l_x_ = L_x_
    getitem_2 = l_x_[0]
    sum_1 = getitem_2.sum();  getitem_2 = None
    gt_1 = sum_1 > 0;  sum_1 = None
    _assert_async = torch._assert_async(gt_1, 'assertion error');  gt_1 = None
    cos = l_x_.cos();  l_x_ = None
    return (cos,)""",
        )
        for node in graph.graph.nodes:
            if "example_value" in node.meta and isinstance(
                node.meta["example_value"], torch._subclasses.fake_tensor.FakeTensor
            ):
                shape_env = node.meta["example_value"].fake_mode.shape_env
                lower_ranges = [val.lower for val in shape_env.var_to_range.values()]
                self.assertTrue(lower_ranges == [4, 2])

        @torch.compile(dynamic=True, backend=record_graph)
        def f_fail(x):
            assert x.shape[0] < 3

        # We graph-break here, so the failure should be eager
        with self.assertRaisesRegex(AssertionError, ""):
            f_fail(torch.ones(6, 4))

    def test_detectron2_instances_cat(self):
        class Instances:
            def __init__(self, image_size: Tuple[int, int], **kwargs: Any):
                self._image_size = image_size
                self._fields: Dict[str, Any] = {}
                for k, v in kwargs.items():
                    self.set(k, v)

            @property
            def image_size(self) -> Tuple[int, int]:
                return self._image_size

            def __setattr__(self, name: str, val: Any) -> None:
                if name.startswith("_"):
                    super().__setattr__(name, val)
                else:
                    self.set(name, val)

            def __getattr__(self, name: str) -> Any:
                if name == "_fields" or name not in self._fields:
                    raise AttributeError(
                        f"Cannot find field '{name}' in the given Instances!"
                    )
                return self._fields[name]

            def __len__(self) -> int:
                for v in self._fields.values():
                    # use __len__ because len() has to be int and is not friendly to tracing
                    return v.__len__()
                raise NotImplementedError("Empty Instances does not support __len__!")

            def set(self, name: str, value: Any) -> None:
                with warnings.catch_warnings(record=True):
                    data_len = len(value)
                if len(self._fields):
                    assert (
                        len(self) == data_len
                    ), f"Adding a field of length {data_len} to a Instances of length {len(self)}"
                self._fields[name] = value

            def get(self, name: str) -> Any:
                return self._fields[name]

            @staticmethod
            def cat(instance_lists: List["Instances"]) -> "Instances":
                assert all(isinstance(i, Instances) for i in instance_lists)
                assert len(instance_lists) > 0
                if len(instance_lists) == 1:
                    return instance_lists[0]

                image_size = instance_lists[0].image_size
                if not isinstance(
                    image_size, torch.Tensor
                ):  # could be a tensor in tracing
                    for i in instance_lists[1:]:
                        assert i.image_size == image_size
                ret = Instances(image_size)
                for k in instance_lists[0]._fields.keys():
                    values = [i.get(k) for i in instance_lists]
                    v0 = values[0]
                    if isinstance(v0, torch.Tensor):
                        values = torch.cat(values, dim=0)
                    elif isinstance(v0, list):
                        values = list(itertools.chain(*values))
                    elif hasattr(type(v0), "cat"):
                        values = type(v0).cat(values)
                    else:
                        raise ValueError(
                            f"Unsupported type {type(v0)} for concatenation"
                        )
                    ret.set(k, values)
                return ret

        instances = [
            Instances((16, 16), a=torch.randn(16, 16), b=torch.randn(16, 16))
            for _ in range(3)
        ]

        @torch.compile(backend="eager", fullgraph=True)
        def fn(instances):
            return instances[0].cat(instances)

        actual = fn(instances)
        expected = instances[0].cat(instances)
        self.assertEqual(type(actual), type(expected))
        self.assertEqual(actual.__dict__, expected.__dict__)

    def test_storage_resize_forward_full_graph(self):
        class TestModule(torch.nn.Module):
            def __init__(self):
                super().__init__()
                self.param = torch.nn.Parameter(torch.randn(4, 4))

            def forward(self, x):
                self.param.untyped_storage().resize_(
                    self.param.numel() * self.param.itemsize
                )
                with torch.no_grad():
                    torch._foreach_copy_([self.param], [x])
                out = torch.matmul(self.param, self.param)
                self.param.untyped_storage().resize_(0)
                return out

        def post_accumulate_grad_hook(param):
            param.untyped_storage().resize_(0)

        # Beginning of backward, resize and put data into the param
        def pre_backward_hook(module, grad) -> None:
            module.param.untyped_storage().resize_(
                self.param.numel() * self.param.itemsize
            )
            with torch.no_grad():
                # simulates loading data into param from allgather
                module.param.fill_(2)

        def post_forward_hook(module, args, output):
            output.register_hook(functools.partial(pre_backward_hook, module))

        x = torch.randn(4, 4)

        mod_ref = TestModule()
        mod_test = deepcopy(mod_ref)

        # Start the param off with zero storage size to mimic fsdp
        mod_ref.param.untyped_storage().resize_(0)
        mod_test.param.untyped_storage().resize_(0)

        # Resize storage at beginning of backward
        # Free storage at end of backward
        mod_ref.register_forward_hook(post_forward_hook, prepend=False)
        mod_ref.param.register_post_accumulate_grad_hook(post_accumulate_grad_hook)
        mod_test.register_forward_hook(post_forward_hook, prepend=False)
        mod_test.param.register_post_accumulate_grad_hook(post_accumulate_grad_hook)

        mod_test = torch.compile(mod_test, backend=aot_graph_capture_backend)

        out_ref = mod_ref(x)
        out_test = mod_test(x)
        self.assertExpectedInline(
            str(fw_graph[0].code.strip()),
            """\
def forward(self, primals_1, primals_2):
    _foreach_copy = torch.ops.aten._foreach_copy.default([primals_1], [primals_2]);  primals_1 = primals_2 = None
    getitem = _foreach_copy[0];  _foreach_copy = None
    mm = torch.ops.aten.mm.default(getitem, getitem)
    t_1 = torch.ops.aten.t.default(getitem);  getitem = None
    return [mm, t_1]""",
        )
        self.assertEqual(out_ref, out_test)

    def test_super_in_staticmethod(self):
        class A:
            @staticmethod
            def foo():
                return super().__init__()

        def fn(obj):
            return obj.foo()

        obj = A()

        try:
            fn(obj)
        except Exception as e:
            orig_str = str(e)
        self.assertIn("no arguments", orig_str)

        try:
            torch.compile(backend="eager")(fn)(obj)
        except Exception as e:
            compiled_str = str(e)
        self.assertEqual(orig_str, compiled_str)

    def test_stk_sdd_is_transposed(self):
        trigger_graph_break = False

        def _is_transposed(x):
            return (
                not x.is_contiguous()
                and x.stride()[0] == 1
                and x.stride()[1] == x.size()[0]
            )

        class SDD(torch.autograd.Function):
            @staticmethod
            def forward(ctx, lhs, rhs):
                ctx.save_for_backward(lhs, rhs)
                out = torch.full_like(lhs, 1.0, dtype=lhs.dtype, device=lhs.device)
                return out

            @staticmethod
            def backward(ctx, dy):
                saved_tensors = ctx.saved_tensors
                lhs, rhs = saved_tensors[:2]
                trans_a = _is_transposed(lhs)
                trans_b = _is_transposed(rhs)
                dlhs = None
                if ctx.needs_input_grad[0]:
                    dlhs = torch.full_like(lhs, 1.0 if trans_a else 2.0)
                drhs = None
                if ctx.needs_input_grad[1]:
                    drhs = torch.full_like(rhs, 1.0 if trans_b else 2.0)
                if trigger_graph_break:
                    if _is_transposed(dy):
                        return dlhs + 1, drhs + 1, None, None
                return dlhs, drhs, None, None

        x1 = torch.randn((8, 8), requires_grad=True)
        y1 = torch.randn((8, 8)).transpose(0, 1).requires_grad_(True)
        x2 = torch.randn((8, 8), requires_grad=True)
        y2 = torch.randn((8, 8)).transpose(0, 1).requires_grad_(True)

        SDD.apply(x1, y1).sum().backward()

        @torch.compile(backend="eager", fullgraph=True)
        def fn():
            return SDD.apply(x2, y2)

        fn().sum().backward()

        self.assertEqual(x1.grad, x2.grad)
        self.assertEqual(y1.grad, y2.grad)

        trigger_graph_break = True
        with self.assertRaises(torch._dynamo.exc.Unsupported):
            fn().sum().backward()

    def test_partially_initialized_module_property(self):
        class Matrix(torch.nn.Module):
            def __init__(self, data):
                super().__init__()
                self._data = data
                self.foo = 10 * self.blocking

            @property
            def data(self):
                return self._data

            @property
            def blocking(self):
                return self.data.shape[1]

        @torch.compile(backend="eager", fullgraph=True)
        def fn():
            return Matrix(torch.randn(10, 20))

        v = fn()
        self.assertEqual(v.foo, 200)
        self.assertEqual(v.data.shape, (10, 20))
        self.assertEqual(type(v), Matrix)

    def test_nn_parametrize(self):
        class Module(nn.Module):
            def __init__(self) -> None:
                super().__init__()
                self.param = torch.nn.Parameter(torch.randn(10, 10))

            def forward(self, x):
                return self.param @ x

        class Parametrization(torch.nn.Module):
            def forward(self, x):
                return torch.sin(x)

        m = Module()
        torch.nn.utils.parametrize.register_parametrization(
            m, "param", Parametrization()
        )

        sin_found = False

        def backend(gm, _):
            nonlocal sin_found
            for node in gm.graph.nodes:
                if node.target is torch.sin:
                    sin_found = True
            return gm

        opt_m = torch.compile(m, backend=backend, fullgraph=True)
        inp = torch.randn(10, 10)
        self.assertEqual(m(inp), opt_m(inp))
        self.assertTrue(sin_found)

        torch.nn.utils.parametrize.remove_parametrizations(m, "param")
        sin_found = False
        self.assertEqual(m(inp), opt_m(inp))
        self.assertFalse(sin_found)

    def test_nn_module_property_closure(self):
        x = torch.randn(10, 10)

        class Mod(torch.nn.Module):
            @property
            def y(self):
                return torch.ones(10, 10) + x

            def forward(self, x):
                return x @ self.y

        mod = Mod()

        def fn(x):
            return mod(x)

        opt_fn = torch.compile(fn, backend="eager", fullgraph=True)

        inp = torch.randn(10, 10)
        self.assertEqual(fn(inp), opt_fn(inp))

    def test_global_fn_mutation(self):
        def foo(x, y):
            return global_fn(x) + y

        x = torch.ones(1)
        y = torch.ones(1)

        opt = torch.compile(foo, fullgraph=True, backend="eager")
        self.assertEqual(opt(x, y), foo(x, y))

        # Change global_fn
        global global_fn

        def new_fn(x):
            return torch.cos(x)

        global_fn = new_fn
        self.assertEqual(opt(x, y), foo(x, y))

    # ref https://github.com/pytorch/pytorch/issues/123974
    def test_list_reverse(self):
        def ladder(x):
            trail = x.size(-1)
            assert trail > 2
            weights = []
            for s in [trail, trail - 1, trail - 2]:
                weights.append(torch.ones(s, s - 1))

            for w in weights:
                x = x @ w

            weights.reverse()

            for w in weights:
                x = x @ w.t()

            return x

        data = torch.randn(3, 4)
        opt_ladder = torch.compile(ladder, fullgraph=True, backend="eager")
        self.assertEqual(opt_ladder(data), ladder(data))

    @unittest.expectedFailure
    def test_trace_functional_tensor_with_error(self):
        from torch._subclasses.fake_tensor import FakeTensorMode
        from torch._subclasses.functional_tensor import (
            FunctionalTensor,
            FunctionalTensorMode,
        )

        def f(a, tmp):
            a_view = a.view(-1)
            with torch.no_grad():
                a.set_(tmp)
                a_view.mul_(2)
            return a + tmp

        fake_mode = FakeTensorMode()
        with FunctionalTensorMode():
            inp = torch.ones(3, 3, requires_grad=True)
            inp = fake_mode.from_tensor(inp, static_shapes=True)
            inp = FunctionalTensor.to_functional(inp)

            tmp = torch.ones(3, 3, requires_grad=True)
            tmp = fake_mode.from_tensor(tmp, static_shapes=True)
            tmp = FunctionalTensor.to_functional(tmp)

            opt_f = torch.compile(f, backend="eager")
            with self.assertRaisesRegex(
                RuntimeError, "cannot mutate tensors with frozen storage"
            ):
                opt_f(inp, tmp)

        # grad state may not be properly reset after the error
        self.assertTrue(torch.is_grad_enabled())

    def test_const_dict_keyerror(self):
        d = {}

        def fn(x):
            try:
                y = d[0]
            except KeyError:
                y = 1
            return x + y

        opt_fn = torch.compile(fn, backend="eager")
        inp = torch.randn(3, 3)
        self.assertEqual(fn(inp), opt_fn(inp))

    def test_nonconst_issubclass(self):
        def fn(x):
            if issubclass(x.__class__, np.ndarray):
                return 1
            return 0

        opt_fn = torch.compile(fn, backend="eager")
        opt_fn(np.ones([3, 3]))

    def test_issue126128(self):
        def fn():
            x = torch.randn(1, 10)
            y = torch.randn(10, 1)
            return torch.mm(x, y).sum()

        def fn2():
            x = torch.randn(10, 100)
            y = torch.randn(100, 10)
            return torch.mm(x, y).sum()

        with fresh_inductor_cache():
            torch.compile(fn)()

        torch.compile(fn2)()

<<<<<<< HEAD
=======
    def test_enum(self):
        class ExplicitEnum(str, Enum):
            @classmethod
            def _missing_(cls, value):
                raise ValueError(
                    f"{value} is not a valid {cls.__name__}, please select one of {list(cls._value2member_map_.keys())}"
                )

        class PaddingStrategy(ExplicitEnum):
            LONGEST = "longest"
            MAX_LENGTH = "max_length"
            DO_NOT_PAD = "do_not_pad"

        def fn(x):
            a = PaddingStrategy("longest")
            if a == PaddingStrategy.LONGEST:
                return torch.sin(x)
            return torch.cos(x)

        x = torch.randn(3, 3)
        opt_fn = torch.compile(fn, backend="eager", fullgraph=True)
        self.assertEqual(fn(x), opt_fn(x))

    def test_hasattr_builtin(self):
        class MyClass:
            foo: int = 1

        def func(x, m):
            if getattr(type(m), "foo", 0):
                return x + MyClass.foo
            return x

        opt_func = torch.compile(func, backend="eager", fullgraph=True)
        m = MyClass()
        x = torch.zeros(())
        self.assertEqual(func(x, m), opt_func(x, m))
        self.assertEqual(func(x, 0), opt_func(x, 0))

    def test_grad(self):
        def fn(x, y):
            x._grad = y
            return x.grad.data

        x = torch.randn(4, requires_grad=True)
        y = torch.randn(4)
        opt_fn = torch.compile(fn, backend="eager")
        self.assertEqual(fn(x, y), opt_fn(x, y))

    def test_nn_module_stack_bc(self):
        from torch._dynamo.mutation_guard import GenerationTracker

        def compiler(gm, *args):
            module_stacks = [
                node.meta.get("nn_module_stack", None) for node in gm.graph.nodes
            ]
            module_stacks, _ = pytree.tree_flatten(module_stacks)
            module_stacks = [x for x in module_stacks if isinstance(x, str)]
            for stack in module_stacks:
                self.assertTrue("_module" not in stack)
            return gm.forward

        class SubMod(torch.nn.Module):
            def __init__(self):
                super().__init__()
                self.linear = torch.nn.Linear(2, 2)

            def forward(self, x):
                return self.linear(x)

        class Mod(torch.nn.Module):
            def __init__(self):
                super().__init__()
                self.submod1 = SubMod()
                self.submod2 = SubMod()

            def forward(self, x):
                return self.submod1(x) + self.submod2(x)

        mod = Mod()
        opt_mod = torch.compile(mod, backend=compiler)
        opt_mod(torch.randn(2, 2))

        with torch._dynamo.config.patch(inline_inbuilt_nn_modules=True):
            mod = Mod()
            opt_mod = torch.compile(mod, backend=compiler)
            opt_mod(torch.randn(2, 2))

        # an example similar to Pippy usecase
        mod = Mod()
        GenerationTracker.tag(mod.submod1)
        GenerationTracker.mark_class_dynamic(type(mod.submod1))
        mod = Mod()
        opt_mod = torch.compile(mod, backend=compiler)
        opt_mod(torch.randn(2, 2))

>>>>>>> f2d7f235

instantiate_parametrized_tests(ReproTests)


if __name__ == "__main__":
    from torch._dynamo.test_case import run_tests

    run_tests()<|MERGE_RESOLUTION|>--- conflicted
+++ resolved
@@ -23,6 +23,7 @@
 from unittest import mock
 
 import numpy as np
+
 import torch
 
 import torch._dynamo.test_case
@@ -1745,8 +1746,11 @@
         opt_mod = torch._dynamo.optimize("eager")(mod)
         opt_mod(x)
 
-        self.assertGreaterEqual(torch._dynamo.utils.counters["frames"]["ok"], 2)
-        self.assertGreaterEqual(torch._dynamo.utils.counters["frames"]["total"], 2)
+        # Not sure what this test is testing. It was earlier graph breaking on
+        # __dict__, so the counter >= 2. With __dict__ support, there is no
+        # graph break.
+        self.assertGreaterEqual(torch._dynamo.utils.counters["frames"]["ok"], 1)
+        self.assertGreaterEqual(torch._dynamo.utils.counters["frames"]["total"], 1)
 
     @torch._dynamo.config.patch("suppress_errors", True)
     def test_guard_fail_tensor_bool(self):
@@ -3051,7 +3055,7 @@
         with self.assertRaisesRegex(AssertionError, "torch.Size"):
             opt_f(args)
         self.assertEqual(
-            torch._dynamo.utils.counters["unimplemented"][
+            torch._dynamo.utils.counters["graph_break"][
                 "assert with non-string message"
             ],
             1,
@@ -4741,6 +4745,17 @@
             compiled_str = str(e)
         self.assertEqual(orig_str, compiled_str)
 
+    def test_nn_module_callable(self):
+        class M(nn.Module):
+            def forward(self, x):
+                return x.sin()
+
+        def f(m):
+            return callable(m)
+
+        res = torch.compile(f, fullgraph=True)(M())
+        self.assertTrue(res)
+
     def test_stk_sdd_is_transposed(self):
         trigger_graph_break = False
 
@@ -4992,8 +5007,6 @@
 
         torch.compile(fn2)()
 
-<<<<<<< HEAD
-=======
     def test_enum(self):
         class ExplicitEnum(str, Enum):
             @classmethod
@@ -5089,7 +5102,6 @@
         opt_mod = torch.compile(mod, backend=compiler)
         opt_mod(torch.randn(2, 2))
 
->>>>>>> f2d7f235
 
 instantiate_parametrized_tests(ReproTests)
 
