--- conflicted
+++ resolved
@@ -509,47 +509,6 @@
             with self.assertRaisesRegex(NotImplementedError, err_msg, msg=hint_msg):
                 # if forward AD ends up being implemented for torch.igamma, choose a different op
                 torch.igamma(dual_x, dual_x)
-
-    def test_traceable_deprecated(self):
-        class MyFunction(Function):
-            @staticmethod
-            def forward(ctx, x):
-                return x * 2
-
-            @staticmethod
-            def backward(ctx, gO):
-                return gO * 2
-
-        with self.assertWarnsRegex(UserWarning, "is_traceable .*is deprecated"):
-            MyFunction.is_traceable
-
-        with self.assertWarnsRegex(UserWarning, "is_traceable .*is deprecated"):
-            MyFunction.is_traceable = True
-
-        with self.assertWarnsRegex(UserWarning, "is_traceable .*is deprecated"):
-            class MyFunction(Function):
-                is_traceable = True
-
-                @staticmethod
-                def forward(ctx, x):
-                    return x * 2
-
-                @staticmethod
-                def backward(ctx, gO):
-                    return gO * 2
-
-        with self.assertWarnsRegex(UserWarning, "traceable .*is deprecated"):
-            @torch.autograd.function.traceable
-            class MyFunction(Function):
-                is_traceable = True
-
-                @staticmethod
-                def forward(ctx, x):
-                    return x * 2
-
-                @staticmethod
-                def backward(ctx, gO):
-                    return gO * 2
 
     def test_will_engine_execute_node(self):
         counter = [0]
@@ -8904,8 +8863,6 @@
 
             _test_fn(chain_with_only_current_view_func, torch.randn(2, 3, 4))
 
-<<<<<<< HEAD
-=======
             # TODO: Move this somewhere else
             # test NT views
             from torch.nested._internal.nested_tensor import nested_view_from_values_offsets
@@ -8933,7 +8890,6 @@
 
             _test_fn(chain_dense_to_nt_back_and_forth, values, offsets, use_unsafe_view_func=True)
 
->>>>>>> 22ba180e
     def test_view_func_replay_with_modified_state(self):
         with torch.autograd._force_original_view_tracking(True):
             base = torch.randn(3, 4, 5)
