--- conflicted
+++ resolved
@@ -396,7 +396,6 @@
             matcher_nodes = 1
             self._test_common(mod, (v,), matcher_count, matcher_nodes)
 
-<<<<<<< HEAD
     def test_linear_add_bias(self):
         class M(torch.nn.Module):
             def __init__(self, dtype, unary_fn):
@@ -416,6 +415,7 @@
             dtypes.append(torch.float16)
         options = itertools.product(unary_list, dtypes)
         for unary_fn, dtype in options:
+            metrics.reset()
             mod = M(dtype, unary_fn).eval()
             v = torch.randn(2, 10)
             matcher_count = 3
@@ -425,12 +425,11 @@
                 # Has extra dtype conversion nodes for autocast.
                 matcher_nodes += 2
             self._test_common(mod, (v,), matcher_count, matcher_nodes, check_autocast=dtype)
-
-=======
-    @skipIfNoDynamoSupport
-    @skipIfNoONEDNN
-    @skipIfRocm
->>>>>>> db17388d
+            self.assertEqual(metrics.generated_kernel_count, 1)
+
+    @skipIfNoDynamoSupport
+    @skipIfNoONEDNN
+    @skipIfRocm
     def test_conv_transpose2d_unary(self):
         class M(torch.nn.Module):
             def __init__(
