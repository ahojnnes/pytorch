# Owner(s): ["module: inductor"]
import os
import unittest

import sympy

import torch

from torch._inductor.codegen.cpp import cexpr
from torch._inductor.codegen.triton import texpr
from torch._inductor.codegen.wrapper import pexpr
from torch._inductor.runtime.runtime_utils import do_bench_gpu

from torch._inductor.sizevars import SizeVarAllocator
from torch._inductor.test_case import TestCase as InductorTestCase
from torch._inductor.utils import run_and_get_triton_code
from torch.testing._internal.common_utils import (
    instantiate_parametrized_tests,
    parametrize,
)
<<<<<<< HEAD
from torch.utils._sympy.functions import FloorDiv, ModularIndexing, Round, RoundDecimal
=======
from torch.testing._internal.inductor_utils import HAS_CPU, HAS_CUDA
from torch.utils._sympy.functions import (
    FloorDiv,
    ModularIndexing,
    RoundDecimal,
    RoundToInt,
)
>>>>>>> f2d7f235

DO_PERF_TEST = os.environ.get("DO_PERF_TEST") == "1"


class TestIndexingSimplification(InductorTestCase):
    def test_indexing_simplification(self):
        sizevars = SizeVarAllocator()
        i0 = sympy.Symbol("i0", integer=True)
        i1 = sympy.Symbol("i1", integer=True)
        i2 = sympy.Symbol("i2", integer=True)
        r3 = sympy.Symbol("r3", integer=True)

        var_ranges = {i0: 3136, i1: 64, i2: 32, r3: 3}
        expr = (
            128 * i2
            + ModularIndexing(i1, 1, 64)
            + 64 * ModularIndexing(i1 + 64 * r3, 64, 2)
        )
        # check that `i1//64` is removed when i1 is always less than 64,
        # and the next simplificaton doesn't happen
        self.assertEqual(
            sizevars.simplify_with_ranges(expr, var_ranges),
            i1 + 128 * i2 + 64 * ModularIndexing(r3, 1, 2),
        )
        # all the modular indexing should be removed when the body cant be larger than the modulus
        var_ranges[r3] = 2
        self.assertEqual(
            sizevars.simplify_with_ranges(expr, var_ranges), i1 + 128 * i2 + 64 * r3
        )
        # if there are negative terms in ModularIndexing base, we cannot replace it with FloorDiv
        expr = ModularIndexing(i1 - 15, 1, 64)
        self.assertEqual(
            sizevars.simplify_with_ranges(expr, var_ranges),
            ModularIndexing(i1 - 15, 1, 64),
        )
        # small terms should be kept if the rest is not guaranteed to be divisible
        self.assertEqual(
            sizevars.simplify_with_ranges(FloorDiv(r3 + i2 + i1, 32), var_ranges),
            FloorDiv(r3 + i2 + i1, 32),
        )

        expr = ModularIndexing(2 * i2 + r3, 1, 64)
        # modular indexing is removed if base is smaller than modulo
        self.assertEqual(sizevars.simplify_with_ranges(expr, var_ranges), 2 * i2 + r3)

        # check the same thing but with symbolic divisor
        self.assertEqual(FloorDiv(r3 * i0, r3), i0)
        self.assertEqual(ModularIndexing(r3 * i0, r3, 10), ModularIndexing(i0, 1, 10))

        # (10*i) % 10 is always zero and should get optimized away
        self.assertEqual(
            ModularIndexing(i0 + i1 * 10, 1, 10), ModularIndexing(i0, 1, 10)
        )

        # ((20*i)//2) % 10 is always zero and should get optimized away
        self.assertEqual(
            ModularIndexing(i0 + i1 * 20, 2, 10), ModularIndexing(i0, 2, 10)
        )

        # the same things happens with symbolic divisor
        self.assertEqual(
            ModularIndexing(i0 + i1 * i2 * r3, i2, r3), ModularIndexing(i0, i2, r3)
        )

        # if there are negative terms, we cannot optimize away zero terms due to https://github.com/openai/triton/issues/619
        self.assertEqual(
            ModularIndexing(-i0 + i1 * 20, 2, 10), ModularIndexing(-i0 + i1 * 20, 2, 10)
        )
        self.assertEqual(
            ModularIndexing(-15 + i1 * 20, 2, 10), ModularIndexing(-15 + i1 * 20, 2, 10)
        )

        # Constant fold from divisor into base
        self.assertEqual(ModularIndexing(i0 * 4, 2, 10), ModularIndexing(i0 * 2, 1, 10))
        self.assertEqual(FloorDiv(i0 * 4, 2), i0 * 2)

        # Nested modular indexing is correctly simplified
        var_ranges = {sympy.Symbol("i1"): 13, sympy.Symbol("i2"): 121}
        expr = ModularIndexing(ModularIndexing(121 * i1 + i2, 1, 784), 1, 28)
        self.assertEqual(sizevars.simplify_with_ranges(expr, var_ranges), expr)
        expr = ModularIndexing(ModularIndexing(121 * i1 + i2, 1, 784) + 1, 1, 28)
        self.assertEqual(sizevars.simplify_with_ranges(expr, var_ranges), expr)
        var_ranges = {sympy.Symbol("i2"): 784}
        expr = ModularIndexing(ModularIndexing(i2, 1, 28), 7, 4)
        expected = FloorDiv(ModularIndexing(i2, 1, 28), 7)
        self.assertEqual(sizevars.simplify_with_ranges(expr, var_ranges), expected)
        expr = ModularIndexing(ModularIndexing(i2, 1, 28) + 1, 7, 4)
        self.assertEqual(sizevars.simplify_with_ranges(expr, var_ranges), expr)

    def test_indexing_join(self):
        sizevars = SizeVarAllocator()
        i0 = sympy.Symbol("i0", integer=True)
        i1 = sympy.Symbol("i1", integer=True)
        i2 = sympy.Symbol("i2", integer=True)

        # join two ModularIndexing calls into one larger one when possible
        expr1 = ModularIndexing(i0, 1, 32) + 32 * ModularIndexing(i0, 32, 4)
        self.assertEqual(
            sizevars.simplify_with_ranges(expr1, {}), ModularIndexing(i0, 1, 128)
        )

        # it should also work with a scale
        self.assertEqual(
            sizevars.simplify_with_ranges(2 * expr1, {}),
            2 * ModularIndexing(i0, 1, 128),
        )

        # it should work when divisor is not 1
        expr2 = ModularIndexing(i0, 3, 32) + 32 * ModularIndexing(i0, 32 * 3, 4)
        simplified = sizevars.simplify_with_ranges(expr2, {})
        self.assertEqual(simplified, ModularIndexing(i0, 3, 128))
        self.assertEqual(expr2.subs({i0: 39485}), simplified.subs({i0: 39485}))

        # it should not happen in this case as the modulus is wrong
        expr3 = ModularIndexing(i0, 1, 30) + 32 * ModularIndexing(i0, 32, 4)
        self.assertEqual(sizevars.simplify_with_ranges(expr3, {}), expr3)

        # check that it also works with a modulus>1
        expr4 = ModularIndexing(i0, 10, i1) + i1 * ModularIndexing(i0, i1 * 10, i2)
        res0 = expr4.subs({i0: 24056, i1: 13, i2: 19})
        simplified = sizevars.simplify_with_ranges(expr4, {})
        res1 = simplified.subs({i0: 24056, i1: 13, i2: 19})
        self.assertEqual(res0, res1)
        self.assertEqual(simplified, ModularIndexing(i0, 10, i1 * i2))

        # and also works with an offset
        self.assertEqual(
            sizevars.simplify_with_ranges(expr4 + 10, {}),
            ModularIndexing(i0, 10, i1 * i2) + 10,
        )

        # works for ModularIndexing + FloorDiv
        expr5 = 197 * FloorDiv(i0, 197) + ModularIndexing(i0, 1, 197)
        simplified = sizevars.simplify_with_ranges(expr5, {})
        self.assertEqual(simplified, i0)
        self.assertEqual(expr5.subs({i0: 39485}), simplified.subs({i0: 39485}))

        # works with a scale
        self.assertEqual(
            sizevars.simplify_with_ranges(2 * expr5, {}),
            2 * i0,
        )

        # divisor != 1
        expr6 = 197 * FloorDiv(i0, 197 * 3) + ModularIndexing(i0, 3, 197)
        simplified = sizevars.simplify_with_ranges(expr6, {})
        self.assertEqual(simplified, FloorDiv(i0, 3))
        self.assertEqual(expr6.subs({i0: 39485}), simplified.subs({i0: 39485}))

    def test_modular_indexing_pairs_merged(self):
        sizevars = SizeVarAllocator()
        x = sympy.Symbol("x", integer=True, positive=True)
        a = 1024
        b = 32
        expr1 = ModularIndexing(x, 1, a)
        expr2 = ModularIndexing(expr1, 1, b)
        expected = ModularIndexing(x, 1, b)

        actual = sizevars.combine_modular_indexing_pairs(expr2)
        self.assertEqual(expected, actual)
        self.assertNotEqual(expr2, actual)

    def test_modular_indexing_pairs_not_merged(self):
        sizevars = SizeVarAllocator()
        x = sympy.Symbol("x", integer=True, positive=True)
        a = 1024
        b = 3  # pick a 'b' that we can not merge
        expr1 = ModularIndexing(x, 1, a)
        expr2 = ModularIndexing(expr1, 1, b)

        actual = sizevars.combine_modular_indexing_pairs(expr2)
        self.assertEqual(expr2, actual)
        self.assertNotEqual(ModularIndexing(x, 1, b), actual)

    def test_expand_floor_div_skipped(self):
        sizevars = SizeVarAllocator()
        x = sympy.Symbol("x", integer=True, positive=True)
        y = sympy.Symbol("y", integer=True, positive=True)

        expr = FloorDiv(x, 2) + FloorDiv(y, 3)
        # The expression can not be simplified since there are multiple
        # FloorDiv. We return False in that case
        self.assertFalse(sizevars.expand_floor_div(expr))

    def test_expand_floor_div_applied(self):
        sizevars = SizeVarAllocator()
        x = sympy.Symbol("x", integer=True, positive=True)
        y = sympy.Symbol("y", integer=True, positive=True)

        expr = x * 5 + FloorDiv(y, 3)
        actual, denominator = sizevars.expand_floor_div(expr)
        self.assertNotEqual(expr, actual)
        expected = FloorDiv(x * 15 + y, 3)
        self.assertEqual(expected, FloorDiv(actual, denominator))

    @unittest.skipUnless(HAS_CUDA, "Need GPU for this test")
    def test_int8_unpack(self):
        @torch.compile
        def f(x):
            first_elements = x >> 4
            second_elements = x & 15
            unpacked = torch.stack([first_elements, second_elements], dim=-1).view(
                *x.size()[:-1], -1
            )
            return unpacked * 2

        x = torch.randint(0, 255, (2, 4096, 5504), dtype=torch.uint8, device="cuda")

        triton_code = run_and_get_triton_code(f, x)
        # Make sure the 2 load uses simpified indexing rather than something like
        # tl.load(in_ptr0 + ((5504*x1) + (x0 // 2)),
        self.assertEqual(2, triton_code.count("tl.load(in_ptr0 + ((x2 // 2)),"))
        if DO_PERF_TEST:
            ms = do_bench_gpu(lambda: f(x))
            print(f"{ms=:.03f}")


class ExprPrinterTests(InductorTestCase):
    def test_print_pow(self):
        s1 = sympy.Symbol("foo", integer=True)
        s2 = sympy.Symbol("bar", integer=True)
        s3 = sympy.Symbol("baz", integer=True)

        common_cases = [
            # expr, result
            # Test exprs.
            (
                s1 / (2 * s1 - 1) - 1 / (2 * s1 - 1),
                lambda c, L: f"((-1{L})*({c}/((-1{L}) + (2{L}*foo)))) + (foo*({c}/((-1{L}) + (2{L}*foo))))",
            ),
            (s1 / (s2 - s3), lambda c, L: f"foo*({c}/(bar + ((-1{L})*baz)))"),
            # Test Pow directly.
            (
                sympy.Pow(s1 + s2, 0),
                lambda _, L: f"1{L}",
            ),  # note: simplified before _print_Pow
            (
                sympy.Pow(s1 + s2, -3),
                lambda c, _: f"{c}/((bar + foo)*(bar + foo)*(bar + foo))",
            ),
        ]

        gpu_cases = common_cases + [
            (sympy.Pow(s1 + s2, 2), lambda c, L: "(bar + foo)*(bar + foo)")
        ]
        cpu_cases = common_cases + [
            (
                sympy.Pow(s1 + s2, 2),
                lambda c, L: "static_cast<long>((bar + foo)*(bar + foo))",
            )
        ]
        for expr, result in gpu_cases:
            self.assertEqual(texpr(expr), result(1, ""))
            self.assertEqual(pexpr(expr), result(1, ""))
        for expr, result in cpu_cases:
            self.assertEqual(cexpr(expr), result(1.0, "L"))  # 1.0 for FP div

    def test_print_floor(self):
        for integer in [True, False]:
            s1 = sympy.Symbol("s1", integer=integer)
            expr = sympy.floor(s1 / 2)
            if integer:
                self.assertEqual(pexpr(expr), "math.floor((1/2)*s1)")
                self.assertEqual(
                    cexpr(expr), "static_cast<long>(std::floor((1.0/2.0)*s1))"
                )
            else:
                self.assertExpectedInline(pexpr(expr), """math.floor((1/2)*s1)""")
                self.assertExpectedInline(
                    texpr(expr),
                    """libdevice.floor((1/2)*s1).to(tl.int64)""",
                )
                self.assertExpectedInline(cexpr(expr), """std::floor((1.0/2.0)*s1)""")

    def test_print_ceil(self):
        for integer in [True, False]:
            s1 = sympy.Symbol("s1", integer=integer)
            expr = sympy.ceiling(s1 / 2)
            if integer:
                self.assertExpectedInline(pexpr(expr), """math.ceil((1/2)*s1)""")
                self.assertExpectedInline(
                    cexpr(expr), """static_cast<long>(std::ceil((1.0/2.0)*s1))"""
                )
            else:
                self.assertExpectedInline(pexpr(expr), """math.ceil((1/2)*s1)""")
                self.assertExpectedInline(cexpr(expr), """std::ceil((1.0/2.0)*s1)""")

    def test_print_round(self):
        expr = Round(sympy.Symbol("x", integer=True) / 2)
        self.assertExpectedInline(pexpr(expr), """round((1/2)*x)""")
        self.assertExpectedInline(cexpr(expr), """std::lrint((1.0/2.0)*x)""")
        self.assertExpectedInline(
            texpr(expr), """libdevice.llrint((1/2)*x).to(tl.int64)"""
        )

    @parametrize("ndigits", [-1, 0, 1])
    def test_print_round_decimal(self, ndigits):
        expr = RoundDecimal(sympy.Symbol("x", integer=True) / 2, ndigits)
        self.assertEqual(pexpr(expr), f"round((1/2)*x, {ndigits})")
        self.assertEqual(
            cexpr(expr),
            f"static_cast<double>(std::nearbyint(1e{ndigits} * ((1.0/2.0)*x)) * 1e{-ndigits})",
        )
        self.assertEqual(
            texpr(expr),
            f"libdevice.nearbyint(1e{ndigits} * ((1/2)*x)) * 1e{-ndigits}",
        )

        expr = RoundDecimal(sympy.Symbol("x", integer=True), ndigits)
        if ndigits >= 0:
            for do_print in [pexpr, cexpr, texpr]:
                self.assertEqual(do_print(expr), "x")
        else:
            self.assertEqual(pexpr(expr), f"round(x, {ndigits})")
            for do_print in [cexpr, texpr]:
                with self.assertRaisesRegex(
                    ValueError, "only non-negative ndigits are currently supported"
                ):
                    do_print(expr)

    def test_print_floor_div(self):
        for integer in [True, False]:
            s1 = sympy.Symbol("s1", integer=integer)
            s2 = sympy.Symbol("s2", integer=integer)
            expr = FloorDiv(s1, s2)
            self.assertEqual(pexpr(expr), "(s1 // s2)")
            if integer:
                self.assertEqual(cexpr(expr), "c10::div_floor_integer(s1, s2)")
            else:
                self.assertEqual(
                    cexpr(expr),
                    "c10::div_floor_floating(static_cast<double>(s1), static_cast<double>(s2))",
                )

        for integer in [True, False]:
            s1 = sympy.Symbol("s1", integer=integer)
            s2 = sympy.S(-1)
            expr = FloorDiv(s1, s2)
            if integer:
                self.assertEqual(pexpr(expr), "(-1)*s1")
                self.assertEqual(cexpr(expr), "(-1L)*s1")
            else:
                self.assertEqual(pexpr(expr), "(s1 // (-1))")
                self.assertEqual(
                    cexpr(expr),
                    "c10::div_floor_floating(static_cast<double>(s1), static_cast<double>((-1L)))",
                )

    def test_print_Min_Max(self):
        cases = (
            (sympy.Min, "min"),
            (sympy.Max, "max"),
        )
        for f, s in cases:
            x = sympy.Symbol("x", integer=True)
            expr = f(-2, x)
            self.assertEqual(texpr(expr), f"tl.{s}imum(-2, x)")
            self.assertEqual(cexpr(expr), f"std::{s}(-2L, x)")

            expr = f(x, 2 * x, 3 * x)
            self.assertEqual(
                texpr(expr),
                f"tl.{s}imum(x, tl.{s}imum(2*x, 3*x))",
            )
            self.assertEqual(cexpr(expr), f"std::{s}({{x, 2L*x, 3L*x}})")


instantiate_parametrized_tests(ExprPrinterTests)


if __name__ == "__main__":
    from torch._inductor.test_case import run_tests

    if HAS_CPU or HAS_CUDA:
        run_tests("sympy")<|MERGE_RESOLUTION|>--- conflicted
+++ resolved
@@ -18,9 +18,6 @@
     instantiate_parametrized_tests,
     parametrize,
 )
-<<<<<<< HEAD
-from torch.utils._sympy.functions import FloorDiv, ModularIndexing, Round, RoundDecimal
-=======
 from torch.testing._internal.inductor_utils import HAS_CPU, HAS_CUDA
 from torch.utils._sympy.functions import (
     FloorDiv,
@@ -28,7 +25,6 @@
     RoundDecimal,
     RoundToInt,
 )
->>>>>>> f2d7f235
 
 DO_PERF_TEST = os.environ.get("DO_PERF_TEST") == "1"
 
@@ -254,21 +250,11 @@
 
         common_cases = [
             # expr, result
-            # Test exprs.
-            (
-                s1 / (2 * s1 - 1) - 1 / (2 * s1 - 1),
-                lambda c, L: f"((-1{L})*({c}/((-1{L}) + (2{L}*foo)))) + (foo*({c}/((-1{L}) + (2{L}*foo))))",
-            ),
-            (s1 / (s2 - s3), lambda c, L: f"foo*({c}/(bar + ((-1{L})*baz)))"),
             # Test Pow directly.
             (
                 sympy.Pow(s1 + s2, 0),
                 lambda _, L: f"1{L}",
             ),  # note: simplified before _print_Pow
-            (
-                sympy.Pow(s1 + s2, -3),
-                lambda c, _: f"{c}/((bar + foo)*(bar + foo)*(bar + foo))",
-            ),
         ]
 
         gpu_cases = common_cases + [
@@ -317,12 +303,10 @@
                 self.assertExpectedInline(cexpr(expr), """std::ceil((1.0/2.0)*s1)""")
 
     def test_print_round(self):
-        expr = Round(sympy.Symbol("x", integer=True) / 2)
+        expr = RoundToInt(sympy.Symbol("x", integer=True) / 2)
         self.assertExpectedInline(pexpr(expr), """round((1/2)*x)""")
         self.assertExpectedInline(cexpr(expr), """std::lrint((1.0/2.0)*x)""")
-        self.assertExpectedInline(
-            texpr(expr), """libdevice.llrint((1/2)*x).to(tl.int64)"""
-        )
+        self.assertExpectedInline(texpr(expr), """libdevice.llrint((1/2)*x)""")
 
     @parametrize("ndigits", [-1, 0, 1])
     def test_print_round_decimal(self, ndigits):
@@ -337,45 +321,18 @@
             f"libdevice.nearbyint(1e{ndigits} * ((1/2)*x)) * 1e{-ndigits}",
         )
 
-        expr = RoundDecimal(sympy.Symbol("x", integer=True), ndigits)
-        if ndigits >= 0:
-            for do_print in [pexpr, cexpr, texpr]:
-                self.assertEqual(do_print(expr), "x")
-        else:
-            self.assertEqual(pexpr(expr), f"round(x, {ndigits})")
-            for do_print in [cexpr, texpr]:
-                with self.assertRaisesRegex(
-                    ValueError, "only non-negative ndigits are currently supported"
-                ):
-                    do_print(expr)
-
     def test_print_floor_div(self):
-        for integer in [True, False]:
-            s1 = sympy.Symbol("s1", integer=integer)
-            s2 = sympy.Symbol("s2", integer=integer)
-            expr = FloorDiv(s1, s2)
-            self.assertEqual(pexpr(expr), "(s1 // s2)")
-            if integer:
-                self.assertEqual(cexpr(expr), "c10::div_floor_integer(s1, s2)")
-            else:
-                self.assertEqual(
-                    cexpr(expr),
-                    "c10::div_floor_floating(static_cast<double>(s1), static_cast<double>(s2))",
-                )
-
-        for integer in [True, False]:
-            s1 = sympy.Symbol("s1", integer=integer)
-            s2 = sympy.S(-1)
-            expr = FloorDiv(s1, s2)
-            if integer:
-                self.assertEqual(pexpr(expr), "(-1)*s1")
-                self.assertEqual(cexpr(expr), "(-1L)*s1")
-            else:
-                self.assertEqual(pexpr(expr), "(s1 // (-1))")
-                self.assertEqual(
-                    cexpr(expr),
-                    "c10::div_floor_floating(static_cast<double>(s1), static_cast<double>((-1L)))",
-                )
+        s1 = sympy.Symbol("s1", integer=True)
+        s2 = sympy.Symbol("s2", integer=True)
+        expr = FloorDiv(s1, s2)
+        self.assertEqual(pexpr(expr), "(s1 // s2)")
+        self.assertEqual(cexpr(expr), "c10::div_floor_integer(s1, s2)")
+
+        s1 = sympy.Symbol("s1", integer=True)
+        s2 = sympy.S(-1)
+        expr = FloorDiv(s1, s2)
+        self.assertEqual(pexpr(expr), "(-1)*s1")
+        self.assertEqual(cexpr(expr), "(-1L)*s1")
 
     def test_print_Min_Max(self):
         cases = (
