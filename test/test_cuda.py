--- conflicted
+++ resolved
@@ -2012,8 +2012,6 @@
         self.assertTrue(output.dtype is torch.float16)
         output.sum().backward()
 
-<<<<<<< HEAD
-=======
     def test_cuda_autocast_deprecated_warning(self):
         with self.assertWarnsRegex(
             FutureWarning,
@@ -2022,7 +2020,6 @@
             with torch.cuda.amp.autocast():
                 _ = torch.ones(10)
 
->>>>>>> 0910429d
     @slowTest
     @unittest.skipIf(not TEST_LARGE_TENSOR, "not enough memory")
     @serialTest()
@@ -4753,7 +4750,7 @@
         [
             optim
             for optim in optim_db
-            if "foreach" in optim.supported_impls and "fused" in optim.supported_impls
+            if "foreach" in optim.supported_impls and "cuda" in optim.supports_fused_on
         ],
         dtypes=[torch.float32],
     )
