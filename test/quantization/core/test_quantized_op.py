--- conflicted
+++ resolved
@@ -21,6 +21,7 @@
 import torch.testing._internal.hypothesis_utils as hu
 hu.assert_deadline_disabled()
 
+from torch.testing._internal.common_cuda import SM80OrLater
 from torch.testing._internal.common_utils import TestCase
 from torch.testing._internal.common_utils import IS_PPC, TEST_WITH_UBSAN, IS_MACOS, BUILD_WITH_CAFFE2, IS_SANDCASTLE
 from torch.testing._internal.common_quantization import skipIfNoFBGEMM, skipIfNoQNNPACK, skipIfNoONEDNN
@@ -31,9 +32,11 @@
     qengine_is_onednn,
 )
 from torch.ao.quantization import PerChannelMinMaxObserver
-from torch.testing._internal.common_cuda import TEST_CUDNN, TEST_CUDA
+from torch.testing._internal.common_cuda import TEST_CUDNN, TEST_CUDNN_VERSION, TEST_CUDA
 from torch.testing._internal.optests import opcheck
 import torch.backends.xnnpack
+
+from torch.utils.cpp_extension import ROCM_HOME
 
 from typing import Optional
 
@@ -42,6 +45,8 @@
     torch.qint8 : np.int8,
     torch.qint32 : np.int32
 }
+
+TEST_ROCM = TEST_CUDA and torch.version.hip is not None and ROCM_HOME is not None
 
 class PointwisePostOp(NamedTuple):
     binary_attr : str = "none"
@@ -905,9 +910,8 @@
     """Tests the correctness of the cudnn add and add_relu op
     (Similar to test_qadd_relu_different_qparams, will probably merge in the future)"""
     @unittest.skipIf(not TEST_CUDNN, "cudnn is not enabled.")
-    @unittest.skip("Local only - currently the test_qadd_relu_cudnn op is bulid "
-                   "with USE_EXPERIMENTAL_CUDNN_V8_API, we can enable the test "
-                   "after it is built by default")
+    @unittest.skipIf(not SM80OrLater, "requires sm80 or later.")
+    @unittest.skipIf(TEST_ROCM, "not supported on rocm.")
     def test_qadd_relu_cudnn(self):
         dtype = torch.qint8
         add_relu = torch.ops.quantized.add_relu
@@ -940,9 +944,8 @@
 
     """Tests the correctness of the cudnn add and add_relu op for nhwc format"""
     @unittest.skipIf(not TEST_CUDNN, "cudnn is not enabled.")
-    @unittest.skip("Local only - currently the test_qadd_relu_cudnn_nhwc op is bulid "
-                   "with USE_EXPERIMENTAL_CUDNN_V8_API, we can enable the test "
-                   "after it is built by default")
+    @unittest.skipIf(not SM80OrLater, "requires sm80 or later.")
+    @unittest.skipIf(TEST_ROCM, "not supported on rocm.")
     def test_qadd_relu_cudnn_nhwc(self):
         dtype = torch.qint8
         add_relu = torch.ops.quantized.add_relu
@@ -1379,7 +1382,7 @@
         self.assertEqual(a_ref, a_hat.dequantize(),
                          msg="ops.quantized.max_pool1d results are off")
 
-    # TODO: merge this test with test_max_pool2d when USE_EXPERIMENTAL_CUDNN_V8_API flag is enabled in CI
+    # TODO: merge this test with test_max_pool2d
     """Tests 2D cudnn max pool operation on quantized tensors."""
     @given(X=hu.tensor(shapes=hu.array_shapes(min_dims=3, max_dims=4,
                                               min_side=1, max_side=10),
@@ -1394,9 +1397,8 @@
            padding=st.integers(0, 2),
            ceil_mode=st.booleans())
     @unittest.skipIf(not TEST_CUDNN, "cudnn is not enabled.")
-    @unittest.skip("Local only - currently the qconv2d_cudnn op is bulid "
-                   "with USE_EXPERIMENTAL_CUDNN_V8_API, we can enable the test "
-                   "after it is built by default")
+    @unittest.skipIf(TEST_CUDNN_VERSION <= 90100, "cuDNN maxpool2d mishandles -128 before v90100")
+    @unittest.skipIf(TEST_ROCM, "not supported on rocm.")
     def test_max_pool2d_cudnn(self, X, kernel, stride, dilation, padding, ceil_mode):
         X, (scale, zero_point, torch_type) = X
         assume(kernel // 2 >= padding)  # Kernel cannot be overhanging!
@@ -4050,15 +4052,9 @@
            use_channelwise=st.sampled_from([False]))  # channelwise currently not supported for qlinear cudnn
     @skipIfNoFBGEMM
     @unittest.skipIf(not TEST_CUDNN, "cudnn is not enabled.")
-<<<<<<< HEAD
-    @unittest.skip("Local only - currently the qlinear_cudnn op is bulid "
-                   "with USE_EXPERIMENTAL_CUDNN_V8_API, we can enable the test "
-                   "after it is built by default")
-=======
     @unittest.skipIf(TEST_CUDNN and torch.backends.cudnn.version() == 90100, "expected failure on cuDNN 9.1.0")
     @unittest.skipIf(not SM80OrLater, "requires sm80 or later.")
     @unittest.skipIf(TEST_ROCM, "not supported on rocm.")
->>>>>>> f2d7f235
     # TODO: check with yang regarding CUDNN flags
     def test_qlinear_cudnn(self, batch_size, input_channels, output_channels, use_bias,
                            use_relu, use_multi_dim_input, use_channelwise):
@@ -5433,9 +5429,8 @@
            use_channelwise=st.sampled_from([False]))
     @skipIfNoFBGEMM
     @unittest.skipIf(not TEST_CUDNN, "cudnn is not enabled.")
-    @unittest.skip("Local only - currently the qconv2d_cudnn op is bulid "
-                   "with USE_EXPERIMENTAL_CUDNN_V8_API, we can enable the test "
-                   "after it is built by default")
+    @unittest.skipIf(not SM80OrLater, "requires sm80 or later.")
+    @unittest.skipIf(TEST_ROCM, "not supported on rocm.")
     def test_qconv2d_cudnn(
             self,
             batch_size,
@@ -5516,9 +5511,8 @@
            use_channelwise=st.sampled_from([False]))
     @skipIfNoFBGEMM
     @unittest.skipIf(not TEST_CUDNN, "cudnn is not enabled.")
-    @unittest.skip("Local only - currently the qconv2d_cudnn op is bulid "
-                   "with USE_EXPERIMENTAL_CUDNN_V8_API, we can enable the test "
-                   "after it is built by default")
+    @unittest.skipIf(not SM80OrLater, "requires sm80 or later.")
+    @unittest.skipIf(TEST_ROCM, "not supported on rocm.")
     def test_qconv2d_relu_cudnn(
             self,
             batch_size,
@@ -6251,9 +6245,8 @@
            use_channelwise=st.sampled_from([False]))
     @skipIfNoFBGEMM
     @unittest.skipIf(not TEST_CUDNN, "cudnn is not enabled.")
-    @unittest.skip("Local only - currently the qconv1d_cudnn op is bulid "
-                   "with USE_EXPERIMENTAL_CUDNN_V8_API, we can enable the test "
-                   "after it is built by default")
+    @unittest.skipIf(not SM80OrLater, "requires sm80 or later.")
+    @unittest.skipIf(TEST_ROCM, "not supported on rocm.")
     def test_qconv1d_cudnn(
         self,
         batch_size,
@@ -6325,9 +6318,8 @@
            use_channelwise=st.sampled_from([False]))
     @skipIfNoFBGEMM
     @unittest.skipIf(not TEST_CUDNN, "cudnn is not enabled.")
-    @unittest.skip("Local only - currently the qconv1d_cudnn op is bulid "
-                   "with USE_EXPERIMENTAL_CUDNN_V8_API, we can enable the test "
-                   "after it is built by default")
+    @unittest.skipIf(not SM80OrLater, "requires sm80 or later.")
+    @unittest.skipIf(TEST_ROCM, "not supported on rocm.")
     def test_qconv1d_relu_cudnn(
         self,
         batch_size,
