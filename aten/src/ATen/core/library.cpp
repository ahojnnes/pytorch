--- conflicted
+++ resolved
@@ -133,21 +133,12 @@
   }
   switch (rv) {
     case _RegisterOrVerify::REGISTER:
-<<<<<<< HEAD
-      if (pystub_.has_value()) {
-        registrars_.emplace_back(
-          c10::Dispatcher::singleton().registerPyStub(
-            schema.operator_name(),
-            pystub_->first,
-            pystub_->second)
-=======
       if (python_module_.has_value()) {
         registrars_.emplace_back(
           c10::Dispatcher::singleton().registerPythonModule(
             schema.operator_name(),
             python_module_->first,
             python_module_->second)
->>>>>>> c13e03c8
         );
       }
       registrars_.emplace_back(
