# mypy: allow-untyped-defs
import contextlib
import ctypes
import importlib
import inspect
import sys
import types
from typing import Any, Callable, Dict, List, Set, Type, Union

import torch._C
import torch.utils._pytree as pytree
from torch import _utils_internal
from torch._functorch.pyfunctorch import dispatch_functorch
from torch.utils._python_dispatch import TorchDispatchMode

# Query `hasattr` only once.

_SET_GLOBAL_FLAGS = hasattr(sys, "getdlopenflags") and hasattr(sys, "setdlopenflags")


@contextlib.contextmanager
def dl_open_guard():
    """
    Context manager to set the RTLD_GLOBAL dynamic linker flag while we open a
    shared library to load custom operators.
    """
    if not _SET_GLOBAL_FLAGS:
        yield
        return
    old_flags = sys.getdlopenflags()
    sys.setdlopenflags(old_flags | ctypes.RTLD_GLOBAL)
    try:
        yield
    finally:
        sys.setdlopenflags(old_flags)


class OperatorBase:
    """
    Base class for OpOverload (which represents C++ ATen operators) and HigherOrderOperator
    (which represents Python-only operators that are unrepresentable in TorchScript).
    """

    def __init__(self):
        # The dispatch cache precomputes a mapping of dispatch key that the
        # dispatcher wants to dispatch to, to an actual implementation of the
        # dispatch key.  Confusingly, the actual implementation could *also* be a
        # dispatch key, but in this case, this refers to the C++ kernel that
        # was registered to some dispatch key.  Aliases are permitted in the
        # latter but not the former; for example, you might lookup the
        # entry for AutogradCPU, and this maps you to the Autograd key for
        # the generic autograd kernel that works for all devices.  Since this
        # is the Python dispatcher, you can also put an arbitrary Python
        # callable to call instead.  This handler gets precisely the
        # args/kwargs that the operator was __call__'ed with.
        # NB: This name is hard-coded in torch/csrc/autograd/python_variable.cpp
        # for use with OpOverload; cache lookup is done entirely from C++
        # for speed.
        # TODO: The cache is NOT currently used by HigherOrderOperator, but it should!
        self._dispatch_cache: Dict[
            torch._C.DispatchKey, Union[torch._C.DispatchKey, Callable[..., Any]]
        ] = {}

        # This table allows you to override the behavior of a particular
        # dispatch key to call a custom Python function, rather than the
        # ordinary C++ configured behavior.  This is the raison d'etre of
        # Python dispatcher: to let you program the dispatcher from Python
        # in case you need something unusual, and don't want to clobber
        # the existing registrations using the Python operator registration
        # API.
        self.py_kernels: Dict[torch._C.DispatchKey, Callable[..., Any]] = {}

        # This table allows you to override the behavior of a particular
        # operator for a particular TorchDispatchMode.  In practice,
        # we are using this mostly for ProxyTensorMode.  Modes can be
        # thought of as an open world extension of dispatch keys, so it
        # makes sense that you should be able to register them, the same
        # way you can register dispatch keys.
        self.python_key_mode_table: Dict[
            Type[TorchDispatchMode], Callable[..., Any]
        ] = {}

        # This table allows you to override the behavior of functorch
        # transformations.  NB: this currently only does something for
        # HigherOrderOperator
        self.functorch_table = {}

    def __call__(self, *args, **kwargs):
        raise NotImplementedError

    def has_kernel_for_dispatch_key(self, k):
        return k in self.py_kernels

    def has_kernel_for_any_dispatch_key(self, ks):
        for k in self.py_kernels:
            if not torch._C._dispatch_is_alias_key(k) and ks.has(k):
                return True
        return False

    def py_impl(self, k):
        def inner(fn):
            if inspect.isclass(k) and issubclass(k, TorchDispatchMode):
                assert k not in self.python_key_mode_table
                # TODO(voz): Should we replace setting torch._C.DispatchKey.Python entirely with setting mode keys?
                self.python_key_mode_table[k] = fn
                self._dispatch_cache.clear()
                return fn

            if isinstance(k, torch._C._functorch.TransformType):
                assert k not in self.functorch_table
                self.functorch_table[k] = fn
                return fn

            assert isinstance(k, torch._C.DispatchKey)
            assert (
                k != torch._C.DispatchKey.Python
            ), "Please register a mode for the torch._C.DispatchKey.Python key instead."

            if k in self.py_kernels:
                raise RuntimeError(
                    f"Trying to override a python impl for {k} on operator {self.name()}"
                )
            self.py_kernels[k] = fn
            self._dispatch_cache.clear()
            return fn

        return inner

    # Registers an implementation to all **3** variants of functionalization that we have:
    # - DispatchKey.Functionalize
    # - functorch.TransformType.Functionalize
    # - FunctionalTensorMode
    # Example:
    #   @py_functionalize_impl
    #   def functionalize_rule(ctx, inner_f, *args):
    #       args_unwrapped = ctx.unwrap_tensors(args)
    #       with ctx.redispatch_to_next():
    #           out = ctx.functionalize(inner_f)(*args_unwrapped)
    #           return ctx.wrap_tensors(out)
    def py_functionalize_impl(self, fn):
        from torch._subclasses.functional_tensor import (
            CppFunctionalizeAPI as _CppFunctionalizeAPI,
            FunctorchFunctionalizeAPI as _FunctorchFunctionalizeAPI,
            PythonFunctionalizeAPI as _PythonFunctionalizeAPI,
        )

        # Construct our three flavors of functionalization,
        # each of which have slightly different wrap/unwrap/redispatch policies
        def functionalize_dk_fn(*args, **kwargs):
            return fn(_CppFunctionalizeAPI(), *args, **kwargs)

        def functionalize_dispatch_mode_fn(mode, *args, **kwargs):
            return fn(_PythonFunctionalizeAPI(mode), *args, **kwargs)

        def functionalize_functorch_fn(interpreter, *args, **kwargs):
            return fn(_FunctorchFunctionalizeAPI(interpreter), *args, **kwargs)

        self.py_impl(torch._C.DispatchKey.Functionalize)(functionalize_dk_fn)
        self.py_impl(torch._subclasses.functional_tensor.FunctionalTensorMode)(
            functionalize_dispatch_mode_fn
        )
        self.py_impl(torch._C._functorch.TransformType.Functionalize)(
            functionalize_functorch_fn
        )

        return fn

    def name(self):
        raise NotImplementedError


is_included_in_alias = torch._C._dispatch_is_included_in_alias

DispatchKey = torch._C.DispatchKey


# Equivalent to computeDispatchTableEntryWithDebug
def resolve_key(op: OperatorBase, k: DispatchKey):  # type: ignore[valid-type]
    # 1. (Direct) operator registration
    if op.has_kernel_for_dispatch_key(k):
        return k
    # 2.1 Use CompositeExplicitAutogradNonFunctional kernel if available
    cand = DispatchKey.CompositeExplicitAutogradNonFunctional
    if (
        k == DispatchKey.Undefined or is_included_in_alias(k, cand)
    ) and op.has_kernel_for_dispatch_key(cand):
        return cand
    # 2.2 Use CompositeExplicitAutograd kernel if available
    cand = DispatchKey.CompositeExplicitAutograd
    if (
        k == DispatchKey.Undefined or is_included_in_alias(k, cand)
    ) and op.has_kernel_for_dispatch_key(cand):
        return cand
    has_backend_kernel = op.has_kernel_for_any_dispatch_key(
        torch._C._dispatch_get_backend_keyset_from_autograd(k)
    ) or op.has_kernel_for_dispatch_key(DispatchKey.CompositeExplicitAutograd)
    # 2.3. Use CompositeImplicitAutograd kernel if available
    cand = DispatchKey.CompositeImplicitAutogradNestedTensor
    if (
        (k != DispatchKey.Undefined and is_included_in_alias(k, cand))
        and op.has_kernel_for_dispatch_key(cand)
        and not has_backend_kernel
    ):
        return cand
    cand = DispatchKey.CompositeImplicitAutograd
    if (
        k == DispatchKey.Undefined or is_included_in_alias(k, cand)
    ) and op.has_kernel_for_dispatch_key(cand):
        if k == DispatchKey.AutogradOther and op.has_kernel_for_any_dispatch_key(
            torch._C._dispatch_autogradother_backends
        ):
            raise RuntimeError("ambiguous autogradother kernel")
        elif not has_backend_kernel:
            return cand
    # 2.4. For autograd backend keys, use kernel from DispatchKey::Autograd if available
    cand = DispatchKey.Autograd
    if is_included_in_alias(k, cand) and op.has_kernel_for_dispatch_key(cand):
        return cand
    # 2.5 Use kernel from DispatchKey::FuncTorchBatchedDecomposition if available
    cand = DispatchKey.FuncTorchBatchedDecomposition
    if is_included_in_alias(k, cand) and op.has_kernel_for_dispatch_key(cand):
        return cand
    # Backend fallback
    if torch._C._dispatch_has_backend_fallback(k):
        # The dispatch key itself will implicitly route to backend fallback.
        # This is probably not great for the pure Python implementation.
        return k
    raise NotImplementedError(f"could not find kernel for {op} at dispatch key {k}")


_higher_order_ops: Dict[str, "HigherOrderOperator"] = {}

_HIGHER_ORDER_OP_DEFAULT_FALLTHROUGH_DISPATCH_KEYS = [
    DispatchKey.PythonDispatcher,  # type: ignore[attr-defined]
    DispatchKey.PythonTLSSnapshot,  # type: ignore[attr-defined]
    DispatchKey.ADInplaceOrView,
    DispatchKey.BackendSelect,
    DispatchKey.AutocastCPU,  # type: ignore[attr-defined]
    DispatchKey.AutocastCUDA,  # type: ignore[attr-defined]
]


class HigherOrderOperator(OperatorBase):
    # The HigherOrderOperator will appear as torch.ops.higher_order.{name}
    #
    # If you're creating a new HigherOrderOperator, please do not change the
    # default. Adding operators to the global torch.ops namespace is a bad
    # practice due to name collisions.
    def __init__(self, name):
        super().__init__()
        self._name = name

        # Make _OPNamespace not scream, this whole name based association needs a good hard look
        self.__name__ = name
        _higher_order_ops[name] = self
        self._ns = "higher_order"

        # For a normal HigherOrderOperator instance, we will change its __module__ from torch._ops to
        # torch._ops.higher_order.
        # For an instance of subclass of HigherOrderOperator (e.g. customized higher order op),
        # the __module__ attribute will be kept unchanged.
        if self.__class__ is HigherOrderOperator:
            self_name_space = "." + self.namespace if self.namespace else ""
            self.__module__ = self.__module__ + self_name_space

        self.non_fallthrough_keys = torch._C._dispatch_keyset_full()

        for dispatch_key in _HIGHER_ORDER_OP_DEFAULT_FALLTHROUGH_DISPATCH_KEYS:
            self.fallthrough(dispatch_key)

        # [NOTE] We have to register pre-dispatch key implementation
        # because sometimes HOP use aot-dispatch tracing to detect certaion
        # mutations. This is problematic when we are functionalizing HOP
        # during pre-dispatch because when the inner tracer starts, it will see
        # that PreDispatch key is still active. In that case, we just redispatch
        # it to next key. This is only safe to do when PreDispatch key stack has no
        # active modes.

    def py_impl(self, k):
        if isinstance(k, torch._C.DispatchKey) and not self.non_fallthrough_keys.has(k):
            self.non_fallthrough_keys = self.non_fallthrough_keys.add(k)
        return super().py_impl(k)

    @property
    def namespace(self):
        return self._ns

    def fallthrough(self, dispatch_key):
        self.non_fallthrough_keys = self.non_fallthrough_keys.remove(dispatch_key)

    def dispatch(self, dispatch_key, *args, **kwargs):
        from torch.utils._python_dispatch import _get_current_dispatch_mode

        if dispatch_key in self._dispatch_cache:
            kernel = self._dispatch_cache[dispatch_key]
            assert not isinstance(kernel, torch._C.DispatchKey)
            return kernel(*args, **kwargs)

        if dispatch_key == torch._C.DispatchKey.FuncTorchDynamicLayerFrontMode:
            return dispatch_functorch(self, args, kwargs)

        if dispatch_key == torch._C.DispatchKey.Python:
            # The place to handle ProxyTorchDispatchMode, FakeTensorMode, etc
            from torch.utils._python_dispatch import _pop_mode_temporarily

            curr_mode = _get_current_dispatch_mode()
            assert (
                curr_mode is not None
            ), "Illegal invocation of dispatch on torch._C.DispatchKey.Python without a mode."
            assert (
                type(curr_mode) in self.python_key_mode_table
            ), f"Current active mode {curr_mode} not registered"
            handler = self.python_key_mode_table[type(curr_mode)]
            with _pop_mode_temporarily() as mode:
                return handler(mode, *args, **kwargs)

        functionality_key = torch._C._to_functionality_key(dispatch_key)  # type: ignore[attr-defined]
        if functionality_key == torch._C.DispatchKey.PreDispatch:
            from torch.utils._python_dispatch import _pop_mode_temporarily

            # The check for Python in the exclude set is so we properly respect `with no_dispatch()`
            # calls inside of a mode.
            if (
                _len_torch_dispatch_stack_pre_dispatch() > 0
            ) and not torch._C._dispatch_tls_is_dispatch_key_excluded(
                DispatchKey.Python
            ):
                curr_mode = _get_current_dispatch_mode_pre_dispatch()
                assert (
                    curr_mode is not None
                ), "Illegal invocation of dispatch on torch._C.DispatchKey.PreDispatch without a mode."
                assert (
                    type(curr_mode) in self.python_key_mode_table
                ), f"Current active mode {curr_mode} not registered"
                handler = self.python_key_mode_table[type(curr_mode)]
                with _pop_mode_temporarily(functionality_key) as mode:
                    return handler(mode, *args, **kwargs)

        final_key = resolve_key(self, dispatch_key)

        # This can current fail due to backend fallbacks.  You just have to
        # register them by hand for HigherOrderOperator.
        if final_key not in self.py_kernels:
            raise NotImplementedError(
                f"could not find kernel for HigherOrderOperator {self._name} "
                f"at dispatch key {final_key} (resolved from {dispatch_key})"
            )

        # [NOTE] We shouldn't cache PreDispatch kernel here because depending
        # on what modes are active, predispatch behaviour is different.
        # Also we do same thing for normal ops:
        # See Note [Not Caching Per-Dispatch-Key Mode Handlers]
        if dispatch_key != torch._C.DispatchKey.PreDispatch:
            self._dispatch_cache[dispatch_key] = self.py_kernels[final_key]
        kernel = self.py_kernels[final_key]
        # It's illegal to register DispatchKey to py_kernels, since there's no
        # C++ kernel to call into
        assert not isinstance(kernel, torch._C.DispatchKey)
        return kernel(*args, **kwargs)

    def __call__(self, *args, **kwargs):
        # Dynamo already traces the body of HigherOrderOp beforehand when it
        # so no need to trace into it.
        import torch._dynamo
        from torch._dynamo import disable

        @disable
        def wrapper():
            flat_args = _to_flat_tuple(args, kwargs)
            if torch.overrides.has_torch_function(flat_args):
                return torch.overrides.handle_torch_function(
                    self, flat_args, *args, **kwargs
                )

            dispatch_key_set = _compute_keyset(args, kwargs, self.non_fallthrough_keys)
            return self.dispatch(
                dispatch_key_set.highestPriorityTypeId(), *args, **kwargs
            )

        return wrapper()

    def __str__(self):
        return f"{self.name()}"

    def name(self):
        return self._name


def _to_flat_tuple(args, kwargs):
    return pytree.arg_tree_leaves(*args, **kwargs)


def _compute_keyset(args, kwargs, non_fallthrough_keys):
    tensors = _get_tensors(args, kwargs)
    return key_extractor(tensors, non_fallthrough_keys)


def _get_tensors(args, kwargs):
    flat_all = _to_flat_tuple(args, kwargs)
    tensor_args = [t for t in flat_all if isinstance(t, torch.Tensor)]
    return tuple(tensor_args)


# Note - this should maintain identical impl to the C++ dispatcher key extraction logic
# at ATen/core/dispatch/DispatchKeyExtractor.h
def key_extractor(tensors, key_mask):
    key_set = torch._C._dispatch_tls_local_include_set()
    for tensor in tensors:
        key_set = key_set | torch._C._dispatch_keys(tensor)
    key_set = key_set - torch._C._dispatch_tls_local_exclude_set()
    key_set = key_set & key_mask
    return key_set


# Mode stack for PreDispatchKey
# it should always have three keys with
# priority given to FunctionalTensorMode and
# then ProxyTorchDispatchMode. It means that
# slot 0 belongs to ProxyTorchDispatchMode and
# slot 1 belongs to FunctionalTensorMode.
#
# SchemaCheckMode is separate from the other 2,
# and is only valid when the stack is empty.
# SchemaCheckMode is for testing purposes, and
# is meant to run in eager mode on concrete inputs,
# checking for incorrect schemas in regards to
# aliasing or mutating ops.
class _ModeStackStateForPreDispatch:
    def __init__(self):
        self.__infra_modes = [None, None]
        self._schema_check_mode = None

    def set(self, index, mode):
        assert index < len(self.__infra_modes)
        self.__infra_modes[index] = mode

    def get(self, index):
        assert index < len(self.__infra_modes)
        return self.__infra_modes[index]

    def count(self):
        return len([i for i in self.__infra_modes if i is not None]) + int(
            self._schema_check_mode is not None
        )


_mode_stack_state_for_pre_dispatch = _ModeStackStateForPreDispatch()


def unset_mode_pre_dispatch(mode_key, schema_check=False):
    current_mode_stack_pre_dispatch = mode_stack_state_for_pre_dispatch()
    assert mode_key is None or mode_key in (
        torch._C._TorchDispatchModeKey.PROXY,
        torch._C._TorchDispatchModeKey.FUNCTIONAL,
    )
    if schema_check:
        assert mode_key is None

    def _unset_mode():
        if mode_key == torch._C._TorchDispatchModeKey.PROXY:
            current_mode = current_mode_stack_pre_dispatch.get(0)
            mode_stack_state_for_pre_dispatch().set(0, None)
            return current_mode
        elif mode_key == torch._C._TorchDispatchModeKey.FUNCTIONAL:
            current_mode = current_mode_stack_pre_dispatch.get(1)
            mode_stack_state_for_pre_dispatch().set(1, None)
            return current_mode
        else:
            current_mode = mode_stack_state_for_pre_dispatch()._schema_check_mode
            mode_stack_state_for_pre_dispatch()._schema_check_mode = None
            return current_mode

    current_mode = _unset_mode()

    new_pre_dispatch_len = _len_torch_dispatch_stack_pre_dispatch()
    # When we are unsetting a mode, we need to check if there is
    # active mode left on the PreDispatch key. If there is nothing
    # active, we need to remove PreDispatch key from local dispatch include
    # set.
    if new_pre_dispatch_len == 0:
        torch._C._dispatch_tls_set_dispatch_key_included(
            torch._C.DispatchKey.PreDispatch, False
        )

    return current_mode


def _set_mode_pre_dispatch(mode):
    from torch._subclasses.functional_tensor import FunctionalTensorMode
    from torch._subclasses.schema_check_mode import SchemaCheckMode
    from torch.fx.experimental.proxy_tensor import ProxyTorchDispatchMode

    assert isinstance(
        mode,
        (
            FunctionalTensorMode,
            ProxyTorchDispatchMode,
            SchemaCheckMode,
        ),
    )

    previous_mode_stack_len = _len_torch_dispatch_stack_pre_dispatch()
    if isinstance(mode, SchemaCheckMode):
        current_mode = mode_stack_state_for_pre_dispatch()._schema_check_mode
        if previous_mode_stack_len > 0:
            raise AssertionError(
                "SchemaCheckMode for pre-dispatch must be used exclusively, found other modes on the stack"
            )
        mode_stack_state_for_pre_dispatch()._schema_check_mode = mode
    elif isinstance(mode, FunctionalTensorMode):
        current_mode = mode_stack_state_for_pre_dispatch().get(1)
        assert current_mode is None
        mode_stack_state_for_pre_dispatch().set(1, mode)
    else:
        current_mode = mode_stack_state_for_pre_dispatch().get(0)
        assert current_mode is None
        mode_stack_state_for_pre_dispatch().set(0, mode)

    # When we are setting a mode, we need to check if there is
    # active mode left on the PreDispatch key. If there was nothing
    # active before setting this mode, it means that PreDispatch key
    # was turned off. So we need to turn it on again.
    if previous_mode_stack_len == 0:
        torch._C._dispatch_tls_set_dispatch_key_included(
            torch._C.DispatchKey.PreDispatch, True
        )


def _pop_mode_from_pre_dispatch():
    mode_stack = mode_stack_state_for_pre_dispatch()
    pre_dispatch_len = _len_torch_dispatch_stack_pre_dispatch()

    if pre_dispatch_len == 0:
        raise AssertionError("Trying to pop empty mode stack")

    if mode_stack._schema_check_mode is not None:
        return unset_mode_pre_dispatch(None, schema_check=True)
    if mode_stack.get(1) is not None:
        return unset_mode_pre_dispatch(torch._C._TorchDispatchModeKey.FUNCTIONAL)
    if mode_stack.get(0) is not None:
        return unset_mode_pre_dispatch(torch._C._TorchDispatchModeKey.PROXY)


def _len_torch_dispatch_stack_pre_dispatch():
    return mode_stack_state_for_pre_dispatch().count()


def _get_dispatch_mode_pre_dispatch(mode_key):
    assert mode_key in (
        torch._C._TorchDispatchModeKey.PROXY,
        torch._C._TorchDispatchModeKey.FUNCTIONAL,
    )
    if mode_key == torch._C._TorchDispatchModeKey.PROXY:
        return mode_stack_state_for_pre_dispatch().get(0)
    else:
        return mode_stack_state_for_pre_dispatch().get(1)


def _get_current_dispatch_mode_pre_dispatch():
    if mode_stack_state_for_pre_dispatch()._schema_check_mode is not None:
        return mode_stack_state_for_pre_dispatch()._schema_check_mode
    else:
        stack_len = mode_stack_state_for_pre_dispatch().count()
        if stack_len == 2:
            return mode_stack_state_for_pre_dispatch().get(1)
        if stack_len == 1:
            return (
                mode_stack_state_for_pre_dispatch().get(1)
                if mode_stack_state_for_pre_dispatch().get(1) is not None
                else mode_stack_state_for_pre_dispatch().get(0)
            )
    return None


def mode_stack_state_for_pre_dispatch():
    global _mode_stack_state_for_pre_dispatch
    return _mode_stack_state_for_pre_dispatch


cached_ops: Set["OpOverload"] = set()


def add_cached_op(op_overload):
    global cached_ops
    cached_ops.add(op_overload)


def reset_cached_ops():
    global cached_ops
    cached_ops.clear()


def get_cached_ops():
    global cached_ops
    return cached_ops


# Each OpOverload object contains pointer to a a specific operator overload, a pointer to the parent `OpOverloadPacket` object.
# You can obtain an OpOverload object through attribute query on OpOverloadPacket.
class OpOverload(OperatorBase):
    def __init__(self, overloadpacket, op, op_dk, schema, tags):
        super().__init__()
        self._op = op
        self._op_dk = op_dk
        self._schema = schema
        self._overloadpacket = overloadpacket
        self._tags = tags
        self._overloadname = (
            "default" if schema.overload_name == "" else schema.overload_name
        )
        self._name = self._schema.name
        if schema.overload_name:
            self._name += "." + schema.overload_name
        self.__name__ = f"{self._schema.name.split('::')[1]}.{self._overloadname}"
        self.__module__ = overloadpacket.__module__
        op.__module__ = overloadpacket.__module__
        self.__qualname__ = self._name
        self.__annotations__ = {}
        # Only compute the OperatorHandle when we need it. Not all OpOverloads have
        # OperatorHandles (the TorchScript ones don't...)
        self._lazy_handle = None

        # If the OpOverload was constructed from a Library.def in Python.
        self._defined_in_python = self.__qualname__ in torch.library._defs

        # Logic replicated from aten/src/ATen/native/MathBitsFallback.h
        is_write = None
        for a in self._schema.arguments:
            if a.alias_info is None:
                continue
            if is_write is None:
                is_write = a.alias_info.is_write
            else:
                # We will conservatively call mixed mutable/non-mutable
                # aliased inputs as NOT a view
                is_write = a.alias_info.is_write or is_write
        self.is_view = is_write is not None and not is_write

    @property
    def _namespace(self):
        return self._schema.name.split("::")[0]

    @property
    def _opname(self):
        return self._schema.name.split("::")[1]

    @property
    def _handle(self):
        if self._lazy_handle is None:
            self._lazy_handle = torch._C._dispatch_find_schema_or_throw(
                self._schema.name, self._schema.overload_name
            )
        return self._lazy_handle

    # it's a no-op since OpOverload object is immutable and must be unique for a given op overload.
    def __deepcopy__(self, memo=None):
        return self

    def __repr__(self):
        return "<OpOverload(op='{}.{}', overload='{}')>".format(
            *self._schema.name.split("::"), self._overloadname
        )

    def __call__(self_, *args, **kwargs):  # noqa: B902
        # use `self_` to avoid naming collide with aten ops arguments that
        # are named "self". This way, all the aten ops can be called by kwargs.
        return self_._op(*args, **kwargs)

    def redispatch(self_, keyset, *args, **kwargs):  # noqa: B902
        # use `self_` to avoid naming collide with aten ops arguments that
        # are named "self". This way, all the aten ops can be called by kwargs.
        return self_._handle.redispatch_boxed(keyset, *args, **kwargs)

    def __hash__(self):
        return hash(self._op)

    # `my_namespace.my_op_name.overload_name`
    def __str__(self):
        return "{}.{}.{}".format(*self._schema.name.split("::"), self._overloadname)

    def has_kernel_for_dispatch_key(self, k):
        return super().has_kernel_for_dispatch_key(
            k
        ) or torch._C._dispatch_has_kernel_for_dispatch_key(self.name(), k)

    def has_kernel_for_any_dispatch_key(self, ks):
        return torch._C._dispatch_has_kernel_for_any_dispatch_key(
            self.name(), ks
        ) or super().has_kernel_for_any_dispatch_key(ks)

    @property
    def namespace(self):
        return self._schema.name.split("::")[0]

    def decompose(self, *args, **kwargs):
        dk = torch._C.DispatchKey.CompositeImplicitAutograd
        if dk in self.py_kernels:
            # NB: This branch is not too necessary anymore, because we can
            # apply Python CompositeImplicitAutograd *before* tracing
            # using Python dispatcher (also taking advantage of the autograd
            # formula).  But it's included for completeness
            return self.py_kernels[dk](*args, **kwargs)
        elif torch._C._dispatch_has_kernel_for_dispatch_key(self.name(), dk):
            return self._op_dk(dk, *args, **kwargs)
        else:
            return NotImplemented

    # Remove a dispatch key from the dispatch cache.  This will force it to get
    # recomputed the next time.  Does nothing
    # WARNING: if you register a dispatch key to py_kernels of an OpOverload,
    # calling _del_dispatch on that key is NOT sufficient to apply your change,
    # because a single registration may affect MULTIPLE dispatch keys (e.g.,
    # registering Autograd affects AutogradCPU).  del_dispatch is to be used
    # only if you are specifically modifying how get_dispatch handles a
    # particular input 'key'.
    def _uncache_dispatch(self, key):
        self._dispatch_cache.pop(key, None)

    # This implements the pre-computation logic for the Python dispatcher.
    def _get_dispatch(self, key):
        # This is only called upon a cache miss
        assert key not in self._dispatch_cache, f"{self} {key}"

        if key == torch._C.DispatchKey.Python:
            if (
                not isinstance(self, TorchBindOpOverload)
                and not self.python_key_mode_table
            ):
                self._dispatch_cache[key] = key
                add_cached_op(self)
                return key

            def handler(*args, **kwargs):
                from torch.utils._python_dispatch import _get_current_dispatch_mode

                # TODO: We also need to handle tensor subclasses here
                # TODO(voz): We should walk all the nodes here / turn it into a list, topmode is ok for now.
                curr_mode = type(_get_current_dispatch_mode())
                assert (
                    curr_mode is not None
                ), "Illegal invocation of dispatch on torch._C.DispatchKey.Python without a mode."

                if curr_mode not in self.python_key_mode_table:
                    if isinstance(self, TorchBindOpOverload):
                        with torch.utils._python_dispatch._pop_mode_temporarily() as mode:
                            return torch._library.utils.handle_dispatch_mode(
                                mode, self, *args, **kwargs
                            )
                    else:
                        return self._op_dk(key, *args, **kwargs)

                with torch.utils._python_dispatch._pop_mode_temporarily() as mode:
                    return self.python_key_mode_table[curr_mode](mode, *args, **kwargs)

            self._dispatch_cache[key] = handler
            add_cached_op(self)
            return handler

        functionality_key = torch._C._to_functionality_key(key)  # type: ignore[attr-defined]
        if functionality_key == torch._C.DispatchKey.PreDispatch:
            curr_stack_len = _len_torch_dispatch_stack_pre_dispatch()
            # The check for Python in the exclude set is so we properly respect `with no_dispatch()`
            # calls inside of a mode.
            if (
                curr_stack_len > 0
                and not torch._C._dispatch_tls_is_dispatch_key_excluded(
                    DispatchKey.Python
                )
            ):

                def handler(*args, **kwargs):
                    @contextlib.contextmanager
                    def _temporarily_pop_modes_from_pre_dispatch():
                        top_mode = _pop_mode_from_pre_dispatch()
                        try:
                            yield top_mode
                        finally:
                            _set_mode_pre_dispatch(top_mode)

                    with _temporarily_pop_modes_from_pre_dispatch() as curr_mode:
                        return torch._library.utils.handle_dispatch_mode(
                            curr_mode, self, *args, **kwargs
                        )

                # Note [Not Caching Per-Dispatch-Key Mode Handlers]
                # Note that we're not caching this handler.  There isn't really a point, since the slow bit
                # is the handler itself (in python).
                # Also, not caching means that we don't have to reset the cache when any existing
                # modes go out of scope (which in of itself takes time to loop through all operators).
                return handler

        final_key = resolve_key(self, key)

        # See Note [Not Caching Per-Dispatch-Key Mode Handlers]
        cache_result = key != torch._C.DispatchKey.PreDispatch

        # TODO: We could potentially have lots of debugging wrappers against
        # dispatch keys; design some general registration mechanism instead of
        # having if statement for each of them
        if key == torch._C.DispatchKey.Functionalize:
            import torch._dispatch.python as pydispatch

            if pydispatch.CROSSREF_FUNCTIONALIZE:
                handler = pydispatch.make_crossref_functionalize(self, final_key)
                if cache_result:
                    self._dispatch_cache[key] = handler
                    add_cached_op(self)
                return handler

        r = self.py_kernels.get(final_key, final_key)
        if cache_result:
            self._dispatch_cache[key] = r
            add_cached_op(self)
        return r

    def name(self):
        return self._name

    @property
    def overloadpacket(self):
        return self._overloadpacket

    @property
    def op(self):
        return self._op

    @property
    def tags(self):
        return self._tags

    # TODO: add more methods to expose information about input and output arguments


# TorchBindOpOverload are those custom ops which have at least one overload's
# schema consists of torch.ScriptObject (i.e. custom class) input.
# TorchBindOpOverload will skip C++ dispatcher and purely dispatched in python
# when its inputs contain FakeScriptObject in a similar way as higher order ops.
class TorchBindOpOverload(OpOverload):
    def _fallthrough_keys(self) -> List[DispatchKey]:
        # TODO: we should be calling the fallback for these, but a fallthrough is almost close
        # enough to the fallback in most cases that we care about.
        _DEFAULT_FALLTHROUGH_KEYS = [
            DispatchKey.Autograd,
            DispatchKey.AutogradCPU,
            DispatchKey.AutogradCUDA,
            DispatchKey.ADInplaceOrView,
            DispatchKey.BackendSelect,
            DispatchKey.PythonTLSSnapshot,
            DispatchKey.PythonDispatcher,
        ]

        def _may_use_fallthrough_instead_of_fallback(key: DispatchKey):
            if torch._C._dispatch_has_kernel_for_dispatch_key(self.name(), key):
                return torch._C._dispatch_kernel_for_dispatch_key_is_fallthrough(
                    self.name(), key
                )

            return (
                key not in self.py_kernels
                or self.py_kernels[key] is torch.library.fallthrough_kernel
            )

        return [
            key
            for key in _DEFAULT_FALLTHROUGH_KEYS
            if _may_use_fallthrough_instead_of_fallback(key)
        ]

    @contextlib.contextmanager
    def _register_as_effectful_op_temporarily(self):
        from torch._higher_order_ops.effects import (
            _EffectType,
            _register_effectful_op,
            SIDE_EFFECTS,
        )

        try:
            if self not in SIDE_EFFECTS:
                _register_effectful_op(self, _EffectType.ORDERED)
            yield
        finally:
            if self in SIDE_EFFECTS:
                del SIDE_EFFECTS[self]

    # use `self_` to avoid naming collide with arguments that
    # are named "self". This way, they can be called by kwargs.
    def __call__(self_, *args, **kwargs):  # noqa: B902
        if _must_dispatch_in_python(args, kwargs):
            # When any inputs are FakeScriptObject, we need to
            # skip c++ dispatcher and dispatch in python through _get_dispatch of python_dispatcher
            # because C++ dispatcher will check the schema and cannot recognize FakeScriptObject.
            #
            # Note:
            # 1. We only register the torchbind op temporarily as effectful op because we only want
            #    the effect token functionalization logic to be applied during tracing. Otherwise, the behavior
            #    of the eagerly executing the op might change after tracing.
            # 2. We don't want to register the op as effectful for all torchbind ops in ctor because this might
            #    cause unexpected behavior for some autograd.profiler ops e.g. profiler._record_function_exit._RecordFunction.
            with self_._register_as_effectful_op_temporarily():
                return self_._dispatch_in_python(
                    args, kwargs, self_._fallthrough_keys()
                )
        return self_._op(*args, **kwargs)

    def _dispatch_in_python(self, args, kwargs, fallthrough_keys):
        non_fallthrough_keys = torch._C._dispatch_keyset_full()
        for key in fallthrough_keys:
            non_fallthrough_keys = non_fallthrough_keys.remove(key)

        dispatch_key_set = _compute_keyset(args, kwargs, non_fallthrough_keys)
        dispatch_key = dispatch_key_set.highestPriorityTypeId()

        handler = (
            self._get_dispatch(dispatch_key)
            if dispatch_key not in self._dispatch_cache
            else self._dispatch_cache[dispatch_key]
        )

        if isinstance(handler, DispatchKey):
            # fallthrough keys can be registered at runtime via torch.library.impl
            # so need to add it to fallthrough_keys and re-dispatch.
            if torch._C._dispatch_kernel_for_dispatch_key_is_fallthrough(
                self.name(), dispatch_key
            ):
                return self._dispatch_in_python(
                    args, kwargs, fallthrough_keys + [dispatch_key]
                )

            raise RuntimeError(
                f"Torchbind op {self} received a FakeScriptObject input when dispatching {handler}."
                f" but no python implementation is found."
                f" Please file an issue on this when you encounter this error."
                f" This error can happen when you export or compile the model."
                f" It can still happpen even if a C++ implementation for {dispatch_key}. "
                f" has been registered. That's because FakeScriptObject purely lives in python and cannot work "
                f" with a C++ implementation."
            )

        assert isinstance(handler, Callable)  # type: ignore[arg-type]
        return handler(*args, **kwargs)


def _must_dispatch_in_python(args, kwargs):
    return pytree.tree_any(
        lambda obj: isinstance(
            obj, torch._library.fake_class_registry.FakeScriptObject
        ),
        (args, kwargs),
    )


def _has_script_object_arg(schema: torch.FunctionSchema) -> bool:
    return any(isinstance(arg.type, torch.ClassType) for arg in schema.arguments)


# OpOverloadPacket class contains pointer to a base unresolved operator that doesn't correspond to a specific operator
# You can obtain an OpOverload object through attribute query.
class OpOverloadPacket:
    def __init__(self, qualified_op_name, op_name, op, overload_names):
        # These attributes are accessible on the object through the properties
        # defined below but are immutable
        self._qualified_op_name = qualified_op_name
        self.__name__ = op_name
        self._op = op
        self._overload_names = overload_names
        self._dir = []
        self._has_torchbind_op_overload = any(
            _has_script_object_arg(schema) for schema in self._schemas.values()
        )

    # it's a no-op since OpOverloadPacket object is immutable and must be unique for a given op.
    def __deepcopy__(self, memo=None):
        return self

    def __repr__(self):
        return "<OpOverloadPacket(op='{}.{}')>".format(
            *self._qualified_op_name.split("::")
        )

    def __hash__(self):
        return hash(self._op)

    def __str__(self):
        return "{}.{}".format(*self._qualified_op_name.split("::"))

    @property
    def op(self):
        return self._op

    @property
    def _schemas(self):
        return {
            overload_name: torch._C._get_schema(self._qualified_op_name, overload_name)
            for overload_name in self._overload_names
        }

    def __getattr__(self, key):
        # It is not a valid op_name when __file__ is passed in
        if key == "__file__":
            return "torch.ops"

        # ensure that query for dunder attributes that does not exist on
        # opoverloadpacket but instead exists on the self._op object does not unnecessarily call
        # `_get_operation_overload` (which is an expensive operation).
        # This is done to prevent any potential slowdown. This list can be extended
        # if there exists other attributes like `__name__` that only exist on self._op and not on the
        # opoverloadpacket.
        # This is ok since we are guaranteed that an overload name for an aten op can't start with '__'
        try:
            if key.startswith("__"):
                return getattr(self._op, key)
        except AttributeError:
            # for consistency because it seems weird to
            # throw an attribute error with a message containing
            # an object name different from the one the attribute
            # query was performed on.
            raise AttributeError(
                f"'{str(self)}' can't have an overload name beginning with '__' and the "
                f"underlying op {str(self._op)} has no attribute {key} either."
            ) from None

        try:
            # This is ok since we are guaranteed that an overload name for an aten op can't be 'default'
            use_key = "" if key == "default" else key
            # TODO: disallow access to overloads registered by JIT
            op_, op_dk_, tags = torch._C._get_operation_overload(
                self._qualified_op_name, use_key
            )
            schema = torch._C._get_schema(self._qualified_op_name, use_key)
            overload = (
                OpOverload(self, op_, op_dk_, schema, tags)
                if not _has_script_object_arg(schema)
                else TorchBindOpOverload(self, op_, op_dk_, schema, tags)
            )
            # cache the overload object
            setattr(self, key, overload)
            self._dir.append(key)
            return overload
        except RuntimeError:
            raise AttributeError(
                f"The underlying op of '{str(self)}' has no overload name '{key}'"
            ) from None

    def __iter__(self):
        return iter(self._dir)

    def __call__(self_, *args, **kwargs):  # noqa: B902
        # use `self_` to avoid naming collide with aten ops arguments that
        # named "self". This way, all the aten ops can be called by kwargs.

        # overloading __call__ to ensure torch.ops.foo.bar()
        # is still callable from JIT
        # We save the function ptr as the `op` attribute on
        # OpOverloadPacket to access it here.

        # Directly calling OverloadPacket goes into C++, which will check
        # the schema and cause an error for torchbind op when inputs consist of FakeScriptObject so we
        # intercept it here and call TorchBindOpverload instead.
        if self_._has_torchbind_op_overload and _must_dispatch_in_python(args, kwargs):
            return _call_overload_packet_from_python(self_, args, kwargs)
        return self_._op(*args, **(kwargs or {}))

    # TODO: use this to make a __dir__
    def overloads(self):
        return [n if n else "default" for n in self._overload_names]


# Note - this mirrors the logic of the cpp_function defined in jit/python/init.cpp
# _jit_get_operations, which calls _get_operation_for_overload_or_packet.
def _call_overload_packet_from_python(op: OpOverloadPacket, args, kwargs):
    # Re-use the torch function handling logic in cpp
    torch_function_called, ret = torch._C._maybe_call_torch_function_for_op_packet(
        op, *args, **kwargs
    )

    if torch_function_called:
        return ret

    # The following mirrors getOpWithStack.
    # In cpp, we do a schema matching for the arguments, and call ToIValue to
    # to check whether the arguments are valid. But need to do similar things here
    # and check the schema whether the FakeScriptObject is the corresponding fake class
    # of the actual class used in schema.
    exceptions = {}
    found_op = None
    for overload_name in op.overloads():
        op_overload = getattr(op, overload_name)
        try:
            _ = torch._C._check_schema_allow_fake_script_object(
                op_overload._schema, *args, **kwargs
            )
            found_op = op_overload
            break
        except RuntimeError as e:
            exceptions[overload_name] = e

    if found_op:
        return found_op(*args, **kwargs)

    err_msg = (
        f"Fail to match any TorchBindOverload of {op} with following exceptions:\n"
    )
    for i, (key, msg) in enumerate(exceptions.items()):
        err_msg += f"Overload name {key}:\n {msg}\n"
    raise RuntimeError(err_msg)


# Resolution of torch.fn is different from torch.ops.aten.fn
# torch.fn uses the Python argparser, matches with the
# appropriate schema, and calls into the unboxed version of the method
# torch.ops.aten.fn resolution is done via the mechanism defined in JIT.
# JIT creates a stack of all the overloads and then tries to match the
# correct one at runtime and always calls into the boxed version of the method
# Autograd codegen creates VariableType, TracerType,
# inplace or view type and python bindings.
# Aten codegen generates tensor methods for the tensor class.

# _OpNamespace is a subclass of ModuleType because the torch script
# allows attribute lookups on modules only. Since we want torch.ops.foo.bar()
# to work from script, we need to ensure ops and foo are modules


class _OpNamespace(types.ModuleType):
    """
    An op namespace to dynamically bind Operators into Python.

    Say a user has created a custom Operator called "my_namespace::my_op". To
    call this op, the user will write torch.ops.my_namespace.my_op(...).
    At startup, this operation will not yet be bound into Python. Instead, the
    following sequence of magic tricks will occur:
    1. `torch.ops.my_namespace` will invoke the `__getattr__` magic method
       on the `torch.ops` object, which will create a new `_OpNamespace`
       object called `my_namespace` and set it as an attribute on the `ops`
       object.
    2. `torch.ops.my_namespace.my_op` will then invoke `__getattr__` on
       the `my_namespace` object, which will retrieve the operation via
       `torch.get_operation`, a function bound from C++, and then in a similar
       fashion bind this new object onto the `my_namespace` object.
    3. `torch.ops.my_namespace.my_op(...)` then calls this new operation
        and subsequent accesses will incur no further lookup (the namespace and
        operation will already exist).
    """

    def __init__(self, name):
        super().__init__("torch.ops." + name)
        self.name = name
        self._dir = []

    def __iter__(self):
        return iter(self._dir)

    def __getattr__(self, op_name):
        # It is not a valid op_name when __file__ is passed in
        if op_name == "__file__":
            return "torch.ops"
        elif op_name in ["__origin__", "__self__"]:
            raise AttributeError(
                f"Invalid attribute '{op_name}' for '_OpNamespace' '{self.name}'"
            )

        # Get the op `my_namespace::my_op` if available. This will also check
        # for overloads and raise an exception if there are more than one.
        namespace_name = self.name
        qualified_op_name = f"{namespace_name}::{op_name}"
<<<<<<< HEAD
        op_module = self.__module__ + "." + namespace_name

        try:
            op, overload_names = _get_packet(qualified_op_name, op_module)
=======
        module_name = self.__module__ + "." + namespace_name

        try:
            op, overload_names = _get_packet(qualified_op_name, module_name)
>>>>>>> c13e03c8
            if op is None:
                raise AttributeError(
                    f"'_OpNamespace' '{self.name}' object has no attribute '{op_name}'"
                )
        except RuntimeError as e:
            # Turn this into AttributeError so getattr(obj, key, default)
            # works (this is called by TorchScript with __origin__)
            raise AttributeError(
                f"'_OpNamespace' '{self.name}' object has no attribute '{op_name}'"
            ) from e

<<<<<<< HEAD
=======
        op.__module__ = module_name
>>>>>>> c13e03c8
        opoverloadpacket = OpOverloadPacket(
            qualified_op_name, op_name, op, overload_names
        )
        opoverloadpacket.__module__ = self.__module__ + "." + namespace_name
        # cache the opoverloadpacket to ensure that each op corresponds to
        # a unique OpOverloadPacket object
        setattr(self, op_name, opoverloadpacket)
        self._dir.append(op_name)
        return opoverloadpacket


def _get_packet(qualname, op_module):
    op, overload_names = torch._C._jit_get_operation(qualname)
    if op is not None:
<<<<<<< HEAD
        op.__module__ = op_module
        # let the script frontend know that op is identical to the builtin op
        # with qualified_op_name
        torch.jit._builtins._register_builtin(op, qualname)
=======
        # let the script frontend know that op is identical to the builtin op
        # with qualified_op_name
        torch.jit._builtins._register_builtin(op, qualname)
        op.__module__ = op_module
>>>>>>> c13e03c8
    return op, overload_names


def _refresh_packet(packet):
    op, overload_names = _get_packet(packet._qualified_op_name, packet._op.__module__)
<<<<<<< HEAD
=======
    assert op is not None
>>>>>>> c13e03c8
    packet._op = op
    packet._overload_names = overload_names


class _PyOpNamespace(_OpNamespace):
    def __init__(self, name, ops):
        super().__init__(name)
        self._ops = ops

    def __getattr__(self, name):
        # Following _OpNamespace.__getattr__, we cache the op on the _PyOpNamespace object.
        op = self._ops.get(name, None)
        if op is None:
            raise AttributeError(
                f"'_PyOpNamespace' '{self.name}' object has no attribute '{name}'"
            )
        setattr(self, name, op)
        return op


class _Ops(types.ModuleType):
    __file__ = "_ops.py"

    def __init__(self):
        super().__init__("torch.ops")
        self.loaded_libraries = set()
        self._higher_order_op_namespace = _PyOpNamespace(
            "torch.ops.higher_order", _higher_order_ops
        )
        self._dir = []

    def __getattr__(self, name):
        # Check if the name is a HigherOrderOperator
        if name == "higher_order":
            return self._higher_order_op_namespace

        # Here we are creating `torch.ops.my_namespace`
        namespace = _OpNamespace(name)
        setattr(self, name, namespace)
        self._dir.append(name)
        return namespace

    def __iter__(self):
        return iter(self._dir)

    def import_module(self, module):
        """
        Imports a Python module that has torch.library registrations.

        Generally, to extend PyTorch with custom operators, a user will
        create a Python module whose import triggers registration of
        the custom operators via a torch.ops.load_library call or a call
        to one or more torch.library.* APIs.

        It is unexpected for Python modules to have side effects, so some
        linters and formatters will complain. Use this API to import Python
        modules that contain these torch.library side effects.

        Args:
            module (str): The name of the Python module to import

        """
        importlib.import_module(module)

    def load_library(self, path):
        """
        Loads a shared library from the given path into the current process.

        The library being loaded may run global initialization code to register
        custom operators with the PyTorch JIT runtime. This allows dynamically
        loading custom operators. For this, you should compile your operator
        and the static registration code into a shared library object, and then
        call ``torch.ops.load_library('path/to/libcustom.so')`` to load the
        shared object.

        After the library is loaded, it is added to the
        ``torch.ops.loaded_libraries`` attribute, a set that may be inspected
        for the paths of all libraries loaded using this function.

        Args:
            path (str): A path to a shared library to load.
        """
        if torch._running_with_deploy():
            return

        path = _utils_internal.resolve_library_path(path)
        with dl_open_guard():
            # Import the shared library into the process, thus running its
            # static (global) initialization code in order to register custom
            # operators with the JIT.
            ctypes.CDLL(path)
        self.loaded_libraries.add(path)


# The ops "namespace"
ops: _Ops = _Ops()<|MERGE_RESOLUTION|>--- conflicted
+++ resolved
@@ -1162,17 +1162,10 @@
         # for overloads and raise an exception if there are more than one.
         namespace_name = self.name
         qualified_op_name = f"{namespace_name}::{op_name}"
-<<<<<<< HEAD
-        op_module = self.__module__ + "." + namespace_name
-
-        try:
-            op, overload_names = _get_packet(qualified_op_name, op_module)
-=======
         module_name = self.__module__ + "." + namespace_name
 
         try:
             op, overload_names = _get_packet(qualified_op_name, module_name)
->>>>>>> c13e03c8
             if op is None:
                 raise AttributeError(
                     f"'_OpNamespace' '{self.name}' object has no attribute '{op_name}'"
@@ -1184,10 +1177,7 @@
                 f"'_OpNamespace' '{self.name}' object has no attribute '{op_name}'"
             ) from e
 
-<<<<<<< HEAD
-=======
         op.__module__ = module_name
->>>>>>> c13e03c8
         opoverloadpacket = OpOverloadPacket(
             qualified_op_name, op_name, op, overload_names
         )
@@ -1202,26 +1192,16 @@
 def _get_packet(qualname, op_module):
     op, overload_names = torch._C._jit_get_operation(qualname)
     if op is not None:
-<<<<<<< HEAD
-        op.__module__ = op_module
-        # let the script frontend know that op is identical to the builtin op
-        # with qualified_op_name
-        torch.jit._builtins._register_builtin(op, qualname)
-=======
         # let the script frontend know that op is identical to the builtin op
         # with qualified_op_name
         torch.jit._builtins._register_builtin(op, qualname)
         op.__module__ = op_module
->>>>>>> c13e03c8
     return op, overload_names
 
 
 def _refresh_packet(packet):
     op, overload_names = _get_packet(packet._qualified_op_name, packet._op.__module__)
-<<<<<<< HEAD
-=======
     assert op is not None
->>>>>>> c13e03c8
     packet._op = op
     packet._overload_names = overload_names
 
