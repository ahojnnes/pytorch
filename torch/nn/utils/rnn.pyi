<<<<<<< HEAD
from typing import (
    Any,
    Iterable,
    NamedTuple,
    Optional,
    overload,
    Sequence,
    Tuple,
    TypeVar,
    Union,
)
=======
# mypy: allow-untyped-defs
from typing import Any, Iterable, NamedTuple, Optional, overload, Sequence, Tuple, Union
>>>>>>> f2d7f235

from typing_extensions import Self

from torch import Tensor

from torch._prims_common import DeviceLikeType
from torch.types import _dtype

class PackedSequence_(NamedTuple):
    data: Tensor
    batch_sizes: Tensor
    sorted_indices: Optional[Tensor]
    unsorted_indices: Optional[Tensor]

def bind(optional: Any, fn: Any): ...

_T = TypeVar("_T")

class PackedSequence(PackedSequence_):
    def __new__(
        cls,
        data: Tensor,
        batch_sizes: Optional[Tensor] = ...,
        sorted_indices: Optional[Tensor] = ...,
        unsorted_indices: Optional[Tensor] = ...,
    ) -> Self: ...
    def pin_memory(self: _T) -> _T: ...
    def cuda(self: _T, *args: Any, **kwargs: Any) -> _T: ...
    def cpu(self: _T) -> _T: ...
    def double(self: _T) -> _T: ...
    def float(self: _T) -> _T: ...
    def half(self: _T) -> _T: ...
    def long(self: _T) -> _T: ...
    def int(self: _T) -> _T: ...
    def short(self: _T) -> _T: ...
    def char(self: _T) -> _T: ...
    def byte(self: _T) -> _T: ...
    @overload
    def to(
        self: _T,
        dtype: _dtype,
        non_blocking: bool = False,
        copy: bool = False,
    ) -> _T: ...
    @overload
    def to(
        self: _T,
        device: Optional[DeviceLikeType] = None,
        dtype: Optional[_dtype] = None,
        non_blocking: bool = False,
        copy: bool = False,
    ) -> _T: ...
    @overload
    def to(
        self: _T,
        other: Tensor,
        non_blocking: bool = False,
        copy: bool = False,
    ) -> _T: ...
    @property
    def is_cuda(self) -> bool: ...
    def is_pinned(self) -> bool: ...

def invert_permutation(permutation: Optional[Tensor]): ...
def pack_padded_sequence(
    input: Tensor,
    lengths: Tensor,
    batch_first: bool = ...,
    enforce_sorted: bool = ...,
) -> PackedSequence: ...
def pad_packed_sequence(
    sequence: PackedSequence,
    batch_first: bool = ...,
    padding_value: float = ...,
    total_length: Optional[int] = ...,
) -> Tuple[Tensor, ...]: ...
def pad_sequence(
    sequences: Union[Tensor, Iterable[Tensor]],
    batch_first: bool = False,
    padding_value: float = ...,
) -> Tensor: ...
def pack_sequence(
    sequences: Sequence[Tensor],
    enforce_sorted: bool = ...,
) -> PackedSequence: ...
def get_packed_sequence(
    data: Tensor,
    batch_sizes: Optional[Tensor],
    sorted_indices: Optional[Tensor],
    unsorted_indices: Optional[Tensor],
) -> PackedSequence: ...<|MERGE_RESOLUTION|>--- conflicted
+++ resolved
@@ -1,19 +1,5 @@
-<<<<<<< HEAD
-from typing import (
-    Any,
-    Iterable,
-    NamedTuple,
-    Optional,
-    overload,
-    Sequence,
-    Tuple,
-    TypeVar,
-    Union,
-)
-=======
 # mypy: allow-untyped-defs
 from typing import Any, Iterable, NamedTuple, Optional, overload, Sequence, Tuple, Union
->>>>>>> f2d7f235
 
 from typing_extensions import Self
 
@@ -30,8 +16,6 @@
 
 def bind(optional: Any, fn: Any): ...
 
-_T = TypeVar("_T")
-
 class PackedSequence(PackedSequence_):
     def __new__(
         cls,
@@ -40,39 +24,39 @@
         sorted_indices: Optional[Tensor] = ...,
         unsorted_indices: Optional[Tensor] = ...,
     ) -> Self: ...
-    def pin_memory(self: _T) -> _T: ...
-    def cuda(self: _T, *args: Any, **kwargs: Any) -> _T: ...
-    def cpu(self: _T) -> _T: ...
-    def double(self: _T) -> _T: ...
-    def float(self: _T) -> _T: ...
-    def half(self: _T) -> _T: ...
-    def long(self: _T) -> _T: ...
-    def int(self: _T) -> _T: ...
-    def short(self: _T) -> _T: ...
-    def char(self: _T) -> _T: ...
-    def byte(self: _T) -> _T: ...
+    def pin_memory(self: Self) -> Self: ...
+    def cuda(self: Self, *args: Any, **kwargs: Any) -> Self: ...
+    def cpu(self: Self) -> Self: ...
+    def double(self: Self) -> Self: ...
+    def float(self: Self) -> Self: ...
+    def half(self: Self) -> Self: ...
+    def long(self: Self) -> Self: ...
+    def int(self: Self) -> Self: ...
+    def short(self: Self) -> Self: ...
+    def char(self: Self) -> Self: ...
+    def byte(self: Self) -> Self: ...
     @overload
     def to(
-        self: _T,
+        self: Self,
         dtype: _dtype,
         non_blocking: bool = False,
         copy: bool = False,
-    ) -> _T: ...
+    ) -> Self: ...
     @overload
     def to(
-        self: _T,
+        self: Self,
         device: Optional[DeviceLikeType] = None,
         dtype: Optional[_dtype] = None,
         non_blocking: bool = False,
         copy: bool = False,
-    ) -> _T: ...
+    ) -> Self: ...
     @overload
     def to(
-        self: _T,
+        self: Self,
         other: Tensor,
         non_blocking: bool = False,
         copy: bool = False,
-    ) -> _T: ...
+    ) -> Self: ...
     @property
     def is_cuda(self) -> bool: ...
     def is_pinned(self) -> bool: ...
