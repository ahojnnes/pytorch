from __future__ import annotations

import contextlib
import dataclasses
import functools
import gc
import itertools
import threading
import warnings
import weakref
from collections import defaultdict

from enum import auto, Enum
from typing import Any, Callable, Dict, Generator, List, Optional, Sequence, Set, Tuple

import torch.fx
from torch import Tensor
from torch._dynamo.mutation_guard import GenerationTracker
from torch._inductor.compile_fx import (
    get_expanded_dims,
    index_expanded_dims,
    remove_unaligned_input_idxs,
    static_input,
)
from torch._prims_common import check
from torch.multiprocessing.reductions import StorageWeakRef
from torch.utils import _pytree as pytree

StorageWeakRefPointer = int


if torch.has_cuda:
    from torch._C import _cuda_CUDAAllocator_AllocatorState as AllocatorState
else:
    AllocatorState = Any

from . import config


@dataclasses.dataclass(frozen=True)
class GraphID:
    "Unique counter of a cuda graph recording"
    id: int


@dataclasses.dataclass(frozen=True)
class FunctionID:
    "Unique counter of a function wrapped in cudagraphify_impl"
    id: int


@dataclasses.dataclass(frozen=True)
class WrappedFunction:
    model: Callable
    static_input_idxs: Sequence[int]
    id: FunctionID


def clear_cublass_cache():
    """
    Cublas keeps a persistent workspace allocation for running matmuls. This poses a problem for
    doing warmup within a CUDAGraph private pool because we do not want persistent allocations from
    one one run to the next. When we begin a new run of a cudagraphs path (generation), all tensors
    from the previous generation are freed. This frees them from in the memory pool, but not elsewhere.
    A tensor in the cublas workspace would continue to be in use the workspace but would also get allocated
    in the next run. The memory would be in use in two places.

    To solve this, we clear cublass caches before and after warming up or recording. If a workspace is required
    it will be allocated to the cudagraph private pool and accounted for in the allocator for the duration of the
    program. There is no overhead to this on replay since cudagraphs removes allocation overhead.
    """
    torch._C._cuda_clearCublasWorkspaces()


@contextlib.contextmanager
def clear_cublas_manager():
    "Context manager around clearing cublass caches that will clear on enter and exit"
    clear_cublass_cache()
    try:
        yield
    finally:
        clear_cublass_cache()


class TreeManagerContainer:
    """
    Manages the lifetime of the tree manager. Like `PrivatePool` in cuda caching allocator,
    the tree and its corresponding memory pool should be kept alive as long as any outstanding
    graph or tensor which is an output of a graph remains alive.

    There is a single tree manager container per device.

    The lifecycle of a tree_manager is:
    -  Is constructed, no graph, no fns, no tensors
    -  Tree manager is fetched, resulting in tree manager being allocated
    -  We generate a bunch of functions, calling add_strong_reference
    -  These functions die, calling finalize_reference
    -  When all the functions die, we finalize_tree_manager.

    TODO: in the future, we would like to do the following once storage weak refs land
    -  We look for all the live storages and add references to THOSE
    -  We count as storages die
    -  All the storages are dead, we deallocate the tree manager
    """

    def __init__(self, device_index):
        # This class keeps a strong reference to tree_manager,
        # but upon all other strong references to the tree_manager will reset it to None.
        # We need a strong reference so that we can still access its attributes upon cleanup.
        self.tree_manager: Optional[CUDAGraphTreeManager] = None

        # Number of outstanding references to the current tree manager
        self.live_cudagraphify_fns = 0

        self.device_index = device_index

        # Following two objects are only set in the case that Tensor outputs outlive
        # the cudagraphify_fns. Reference to the Graph is needed to keep the private pool from
        # deallocation.
        self.live_storages_count = 0
        self.graph: Optional[torch.cuda.CUDAGraph] = None

        self.lock = threading.Lock()

    def _finalize_tensor(self):
        with self.lock:
            self.live_storages_count -= 1
            if self.live_storages_count == 0:
                self.graph = None

                # manager was used again after existing cleanup,
                # we shouldnt set it to None
                if self.live_cudagraphify_fns == 0:
                    self.tree_manager = None

    def finalize_cudagraphify_fn(self):
        with self.lock:
            self.live_cudagraphify_fns -= 1
            if self.live_cudagraphify_fns == 0:
                self._finalize_tree_manager()

    def _finalize_tree_manager(self):
        assert self.lock.locked()
        self.tree_manager = None

        # TODO - when issue #91395 is landed, we can set a weakref on
        # storages and trigger a deallocation when all outputs of the
        # cudagraph are dead.

        # live_storages = list(
        #     tree_manager.live_cudagraph_pool_storages_in_curr_execution()
        # )

        # # Maintain reference to graph to keep tensors alive
        # assert len(tree_manager.roots) > 0, "expected at least one use"
        # root = next(tree_manager.get_roots())
        # self.graph = root.graph
        # seen_storages = set()
        # for stor in live_storages:
        #     if stor in seen_storages:
        #         continue
        #     seen_storages.add(stor)
        #     self.live_storages_count += 1
        # .   weakref.finalize(stor, self._finalize_tensor)

    def add_strong_reference(self, fn: Callable):
        with self.lock:
            self.live_cudagraphify_fns += 1

        weakref.finalize(fn, self.finalize_cudagraphify_fn)

    def get_tree_manager(self) -> CUDAGraphTreeManager:
        with self.lock:
            if self.tree_manager is None:
                self.tree_manager = CUDAGraphTreeManager(self.device_index)
            return self.tree_manager


local = threading.local()

# one tree manager per device
local.tree_manager_containers = {}
local.tree_manager_locks = defaultdict(threading.Lock)


# We need to register this as an object that will be copied over as TLS when new
# threads are created in autograd
torch._C._stash_obj_in_tls("tree_manager_containers", local.tree_manager_containers)
torch._C._stash_obj_in_tls("tree_manager_locks", local.tree_manager_locks)


def get_obj(local, attr_name):
    if hasattr(local, attr_name):
        return getattr(local, attr_name)
    else:
        assert torch._C._is_key_in_tls(attr_name)
        return torch._C._get_obj_in_tls(attr_name)

<<<<<<< HEAD

def get_container(device_index: int):
    container_dict = get_obj(local, "tree_manager_containers")
    lock = get_obj(local, "tree_manager_locks")[device_index]

    with lock:
        if device_index not in container_dict:
            container_dict[device_index] = TreeManagerContainer(device_index)
=======
def get_container():
    if hasattr(local, "tree_manager_container"):
        return local.tree_manager_container
    assert torch._C._is_key_in_tls("tree_manager_container")
    return torch._C._get_obj_in_tls("tree_manager_container")
>>>>>>> b0370f00

        return container_dict[device_index]


def cudagraphify_impl(model, inputs, static_input_idxs=(), *, device_index: int):
    manager = get_container(device_index).get_tree_manager()
    return manager.add_function(model, inputs, static_input_idxs)


def is_live(weak_ref):
    if weak_ref is None:
        return False
    return weak_ref() is not None


class StorageWeakRefWrapper:
    """
    Wrapper around a storage weak ref of a Tensor will deallocate it upon
    expiration if invoked.
    """

    storage_ref: Optional[StorageWeakRef]

    def __init__(self, tensor: Tensor):
        assert isinstance(tensor, Tensor)
        stor = tensor.untyped_storage()
        self.ref = StorageWeakRef(stor)
        self.data_ptr = stor.data_ptr()

    def __call__(self) -> Optional[StorageWeakRefPointer]:
        if self.ref is None:
            return None

        if self.ref.expired():
            self.ref = None
            return None

        return self.ref.cdata

    def data_ptr(self) -> int:
        "NB: returns the data ptr even if the storage has expired"
        return self.data_ptr()

    def __repr__(self):
        if self.ref is None or self.ref.expired():
            return f"StorageWeakRefWrapper to {self.data_ptr}; dead"
        else:
            return f"StorageWeakRefWrapper to {self.data_ptr}; alive"


def is_cuda_tensor(x):
    return isinstance(x, torch.Tensor) and x.device.type == "cuda"


<<<<<<< HEAD
@contextlib.contextmanager
def _use_cuda_memory_pool_manager(device, existing_graph, mem_pool):
    """
    Context manager to use cuda graph pool for new allocations. If you use this manager
    all cudagraph tensors in use should be reflected in the allocator or they will be overwritten.
    existing_graph should already have been used in a capture, and the mem_pool must already exist.
    """
    capture_id = existing_graph.id()
    torch._C._cuda_allocateThreadToPrivatePool(device, mem_pool)
    torch._C._cuda_notifyCaptureBegin(device, capture_id, mem_pool)
    try:
        yield
    finally:
        torch._C._cuda_notifyCaptureAboutToEnd(device, capture_id)
        torch._C._cuda_notifyCaptureEnded(device, capture_id)
        torch._C._cuda_notifyCaptureDestroy(device, mem_pool)


def map_to_ref(t: Optional[Tensor]) -> Optional[StorageWeakRefWrapper]:
    if not isinstance(t, torch.Tensor):
        assert t is None
        return None
    return StorageWeakRefWrapper(t)


class CUDAWarmupNode:
    """
    Simplified Wrapper around A CUDA Model that wraps outputs in storage refs and exposes
    apis to get the live storages in the current chain of warmup.

    A CUDAWarmupNode may have either CUDAGraphNode or CUDAWarmupNode as a parent, but may only have
    CUDAWarmupNode as children.

    NB: this class and CUDAGraphNode need to expose `path_live_weakrefs`, `all_outputs_are_dead`, and
    `self.outputs_weakrefs` for compatibility.
    """

    def __init__(
        self,
        wrapped_function: WrappedFunction,
        parent,
        cuda_graphs_pool: Tuple[int, int],
        existing_cuda_graph: torch.cuda.Graph,
        device_index: int,
    ):
        self.wrapped_function = wrapped_function
        self.parent = parent
        self.cuda_graphs_pool = cuda_graphs_pool
        self.outputs_weakrefs: List[Optional[StorageWeakRefWrapper]] = []
        self.existing_cuda_graph = existing_cuda_graph
        self.has_run = False
        self.device_index = device_index

    def run(self, new_inputs):
        assert not self.has_run, "Wrapped function should never be run twice"

        existing_path_data_ptrs = {t.data_ptr for t in self.path_live_weakrefs() if t()}
        non_cudagraph_inps = set()
        for inp in new_inputs:
            if inp.untyped_storage().data_ptr() not in existing_path_data_ptrs:
                non_cudagraph_inps.add(inp.untyped_storage().data_ptr())

        if config.triton.debug_cudagraph_trees:
            refs = list(self.path_live_weakrefs())
            check_memory_pool(self.cuda_graphs_pool, refs)

        with clear_cublas_manager(), _use_cuda_memory_pool_manager(
            self.device_index, self.existing_cuda_graph, self.cuda_graphs_pool
        ):
            out = self.wrapped_function.model(new_inputs)

        assert len(new_inputs) == 0

        self.outputs_weakrefs.extend(
            [
                map_to_ref(o)
                for o in out
                if o is not None
                and o.untyped_storage().data_ptr() not in non_cudagraph_inps
            ]
        )

        if config.triton.debug_cudagraph_trees:
            out_refs = self.path_live_weakrefs()
            new_storages = [t for t in out_refs if t.data_ptr not in non_cudagraph_inps]
            check_memory_pool(self.cuda_graphs_pool, new_storages)

        return out

    def path_live_weakrefs(self) -> Generator[StorageWeakRefWrapper]:
        nodes = []
        node = self
        while node:
            nodes.append(node)
            node = node.parent

        for node in reversed(nodes):
            for output in node.outputs_weakrefs:
                if is_live(output):
                    yield output

    def all_outputs_are_dead(self):
        return not list(self.path_live_weakrefs())
=======
# A path index of (depth, offset) indices into a graph that is `depth`` number of nodes from the root
# at graph output offset
PathOutputIndex = Tuple[int, int]

# For each node in the path, for each output, is the output alive
PathLiveness = List[List[bool]]
>>>>>>> b0370f00


class CUDAGraphNode:
    """
    A single recording of a function into a CUDA Graph. Recordings of CUDA Graphs share a single memory pool
    and are structured into a tree, where there is a single recording that can precede it (parent) and multiple
    subsequent recordings that may follow (children). A node will have no parent if it is the first recording
    in a tree; i.e., when it is first recorded, there are no live tensors from a previous recording which
    would force a dependency.

    On first recording, all of the live tensors in the current CUDA Graph Node path will be
    reflected in the corresponding private pool. On subsequent executions, the caching allocator
    is unaffected when the graph is replayed.

    In order to support recording a subsequent cuda graph recording after execution of this graph,
    we checkpoint the state of the memory pool so that it may later be resumed.

    WrappedFunction should have already been warmed up prior to invocation.

    See [setCheckpointPoolState] for further explanation, as well as
    https://user-images.githubusercontent.com/13564/222815509-374f3400-f83d-4f7d-8fa6-4a092b3250bb.png
    """

    def __init__(
        self,
        wrapped_function: WrappedFunction,
        id: GraphID,
        parent: Optional[CUDAGraphNode],
        inputs: List[Tensor],
        cuda_graphs_pool: Tuple[int, int],
        device_index: int,
    ):
        assert isinstance(inputs, (list, tuple))

        self.wrapped_function = wrapped_function
        self.id = id
        self.device = device_index

        # if this is a root parent will be None. use weakref to prevent reference cycle
        self._parent = weakref.ref(parent) if parent is not None else None
        self.cuda_graphs_pool = cuda_graphs_pool

        # A single wrapped function may be recorded multiple times if memory patterns or
        # invariants change from one execution to the next
        self.children: Dict[FunctionID, List[CUDAGraphNode]] = defaultdict(list)

<<<<<<< HEAD
=======
        self.device: int = next(
            (x.device.index for x in inputs if is_cuda_tensor(x)), None
        )

>>>>>>> b0370f00
        # we preserve a single reference to executed outputs that is then referenced
        # in children to avoid children having to chase parent pointers in the hot path
        # DO NOT reassign output_weakrefs, only call `clear()`
        # Path is a series of nodes from root to the current node
        self.outputs_weakrefs: List[Optional[StorageWeakRefWrapper]] = []
        self.path_weakrefs: List[List[Optional[StorageWeakRefWrapper]]] = [
            node.outputs_weakrefs for node in self._path_from_root
        ]

        # tensors which are outputs of previous graphs in the tree
        self.cudagraph_managed_idxs: List[int] = [
            idx
            for idx, t in enumerate(inputs)
            if self._is_cuda_graph_recorded_tensor(t)
        ]

        self.static_input_idxs: List[int] = list(
            set(wrapped_function.static_input_idxs) | set(self.cudagraph_managed_idxs)
        )

        self.static_input_data_ptrs: List[int] = [
            (inputs[i].data_ptr() if i in self.static_input_idxs else None)
            for i in range(len(inputs))
        ]
<<<<<<< HEAD
        self.static_input_storage_ptrs: List[int] = [
            (
                inputs[i].untyped_storage().data_ptr()
                if i in self.static_input_idxs
                else None
            )
            for i in range(len(inputs))
        ]

=======
        # precompute expanded dims to avoid computing in the hot path
>>>>>>> b0370f00
        self.expanded_dims: List[List[int]] = [
            get_expanded_dims(x) if idx not in self.static_input_idxs else []
            for idx, x in enumerate(inputs)
        ]

        # For each node in path, which outputs were observed to be live
        # before invoking graph recording, and after graph recording
        self.recorded_liveness_before_graph: List[List[bool]] = []
        self.recorded_liveness_after_graph: List[List[bool]] = []

        # List of Tuples of (depth, output_index) that index into node at depth
        # number of nodes from root and output_index of outputs. Will index into
        # path_weakrefs.
        self.expected_dead_indices_before_graph: List[PathOutputIndex] = []
        self.expected_dead_indices_after_graph: List[PathOutputIndex] = []

        # all live indices after graph recording
        self.live_indices_after_graph: List[PathOutputIndex] = []

        if self.parent is not None:
            previous_liveness = self.parent.recorded_liveness_after_graph
            curr_liveness = self._get_liveness(self.path_weakrefs)

            different_indices = self._get_different_indices(
                previous_liveness, curr_liveness
            )

            self.recorded_liveness_before_graph = curr_liveness
            self.expected_dead_indices_before_graph = different_indices

        recording_inputs = self._allocate_recording_inputs(inputs)

        # graph used for recording model invocation
        self.graph = torch.cuda.CUDAGraph()

        # we allocate non-static inputs within the same memory pool as the CUDAGraph
        # which we will record the model with. For memory efficiency, it is important
        # to reclaim the input memory when the inputs are no longer live. To accomplish this,
        # we record the metadata needed to reconstruct the inputs at their correct memory location,
        # but do not keep them live during the cuda graph recording.
        self.non_static_inputs_metadata = [
            self._tensor_metadata(x) if idx not in (self.static_input_idxs) else None
            for idx, x in enumerate(recording_inputs)
        ]

        stream = torch.cuda.Stream()

        # on the first invocation, return the first recorded outputs, because their memory
        # is correctly accounted for in the CUDAGraphs caching allocator, so on subsequent cudagraph
        # recording we are tracing with a valid caching allocator state
        self.recording_outputs = self._record(
            wrapped_function.model, stream, recording_inputs
        )

        self.outputs_metadata = []

        # As with inputs, we do not want to keep the outputs permanently alive because that would prevent
        # their memory being reclaimed in subsequent cuda graph recordings. We record the tensor metadata
        # needed to reconstruct instead.
        for out in self.recording_outputs:
            if isinstance(out, torch.Tensor):
                self.outputs_metadata.append(
                    self._tensor_metadata(out, ignore_storage_offset=False)
                )
            else:
                assert out is None
                self.outputs_metadata.append(None)

        # initialized on first run
        self.checkpointed_caching_state: Optional[AllocatorState] = None

    def run(self, new_inputs):

        if config.triton.debug_cudagraph_trees:
            self.debug_check_invariants_before_invocation()

        assert len(self.static_input_data_ptrs) == len(new_inputs)

        storage_cache = {}
        for idx, data_ptr in enumerate(self.static_input_data_ptrs):
            if idx in self.cudagraph_managed_idxs:
                continue
            if data_ptr is not None:
                assert data_ptr == new_inputs[idx].data_ptr()
            else:
                dst = self._reconstruct_from_tensor_metadata(
                    self.non_static_inputs_metadata[idx], storage_cache
                )
                src = new_inputs[idx]
                expanded_dims = self.expanded_dims[idx]

                dst = index_expanded_dims(dst, expanded_dims)
                src = index_expanded_dims(src, expanded_dims)
                # TODO - one jit kernel across multiple inputs
                dst.copy_(src)

        new_inputs.clear()
        self.graph.replay()

        # outputs is not None on first execution
        if self.recording_outputs is not None:
            outputs = self.recording_outputs
            self.recording_outputs = None
            self._add_first_outputs(outputs)

            return outputs

        outputs = [
            (self._reconstruct_from_tensor_metadata(m, storage_cache) if m else None)
            for m in self.outputs_metadata
        ]

        self._add_replayed_outputs(outputs)
        self.debug_check_invariants_after_invocation()

        return outputs

    def all_outputs_are_dead(self):
        "All outputs of the path from this node to its root are dead"
        for depth, output_index in self.live_indices_after_graph:
            if is_live(self.path_weakrefs[depth][output_index]):
                return False

        return True

    def _record(self, model, stream, inputs):
        "Record the model"

        if config.triton.debug_cudagraph_trees:
            # need to use parent live weakrefs because live_indices isnt set yet
            memory = (
                [] if self.parent is None else list(self.parent.path_live_weakrefs())
            )
            memory += [
                StorageWeakRefWrapper(elem)
                for i, elem in enumerate(inputs)
                if i not in self.wrapped_function.static_input_idxs
            ]
            check_memory_pool(self.cuda_graphs_pool, memory)

        with clear_cublas_manager(), torch.cuda.graph(
            self.graph, stream=stream, pool=self.cuda_graphs_pool
        ):
            static_outputs = model(inputs)

        # running model should reclaim memory
        assert len(inputs) == 0

        if not isinstance(static_outputs, (list, tuple)):
            static_outputs = (static_outputs,)

        return static_outputs

    def _add_first_outputs(self, outputs):
        "Add the outputs from the first invocation of the node and set up metadata"

        # getting liveness before we have added the outputs to path, so the length
        # of the two lists is equal
        prev_liveness = self.recorded_liveness_before_graph
        curr_liveness = self._get_liveness(self.path_weakrefs)

        delta = self._get_different_indices(prev_liveness, curr_liveness)
        self.expected_dead_indices_after_graph = delta

        assert len(self.outputs_weakrefs) == 0
<<<<<<< HEAD
        weak_refs = [map_to_ref(o) for o in outputs]

        for i, o in enumerate(outputs):
            if (
                o is not None
                and o.untyped_storage().data_ptr() in self.static_input_storage_ptrs
            ):
                weak_refs[i] = None

        self.outputs_weakrefs.extend(weak_refs)

=======
        self._add_replayed_outputs(outputs)
>>>>>>> b0370f00
        self.recorded_liveness_after_graph = self._get_liveness(self.path_weakrefs)

        self.checkpointed_caching_state = torch._C._cuda_getCheckpointState(
            self.device, self.cuda_graphs_pool
        )

        # now, get liveness with outputs added
        for depth in range(len(self.path_weakrefs)):
            for output_index in range(len(self.path_weakrefs[depth])):
                if is_live(self.path_weakrefs[depth][output_index]):
                    self.live_indices_after_graph.append((depth, output_index))

        self.debug_check_invariants_after_invocation()

        if config.triton.debug_cudagraph_trees:
            check_memory_pool(self.cuda_graphs_pool, list(self.path_live_weakrefs()))

    def _add_replayed_outputs(self, outputs):
        self.outputs_weakrefs.clear()
        for out in outputs:
            self.outputs_weakrefs.append(map_to_ref(out))

    @property
    def parent(self):
        "unwraps the weakref to _parent"
        return self._parent() if self._parent is not None else None

    @property
    def _path_to_root(self):
        "Returns all nodes in the path starting at self and ending at root"
        node = self
        while node:
            yield node
            node = node.parent

    @property
    def _path_from_root(self):
        "Returns all nodes in the path starting at the root and ending at self"
        nodes = reversed(list(self._path_to_root))
        for node in nodes:
            yield node

    def _is_cuda_graph_recorded_tensor(self, t: torch.Tensor):
        "Is this tensor an output of a node in this path"
        for output_refs in self.path_weakrefs:
            for storage_weak_ref in output_refs:
                if storage_weak_ref is None:
                    continue
                # dont need to check liveness of storage since the cuda graph managed
                # memory is never released.
                data_ptr = storage_weak_ref.data_ptr
                if t.untyped_storage().data_ptr() == data_ptr:
                    return True

        return False

    @staticmethod
    def _check_liveness(indices: List[PathOutputIndex], output_refs: List[List[bool]]):
        "Check that all of the indices specified are dead references"
        for depth, output_index in indices:
            if output_refs[depth][output_index]() is not None:
                return False
        return True

    def add_child(self, function_id: FunctionID, node: CUDAGraphNode):
        "Adds node as a a child of self"
        self.children[function_id].append(node)

    @staticmethod
    def _get_different_indices(
        prev: List[List[bool]], curr: List[List[bool]]
    ) -> List[PathOutputIndex]:
        "Find indices where the two lists differ."
        dead_indices = []
        assert len(prev) <= len(curr)
        for i, (outputs1, outputs2) in enumerate(zip(prev, curr)):
            assert len(outputs1) == len(outputs2)
            for j, (output1, output2) in enumerate(zip(outputs1, outputs2)):
                if output1 != output2:
                    dead_indices.append((i, j))

        return dead_indices

    @staticmethod
    def _get_liveness(
        weakrefs: List[List[Optional[StorageWeakRefWrapper]]],
    ) -> List[List[bool]]:
        "Maps weakrefs to true if the reference is alive and false otherwise"
        if len(weakrefs) == 0:
            return []

        return [pytree.tree_map(is_live, outputs) for outputs in weakrefs]

    def debug_assert_invariants(
        self, expected_liveness: List[List[bool]], newly_dead: List[PathOutputIndex]
    ):
        if not config.triton.debug_cudagraph_trees:
            return

        for i, node in enumerate(self._path_from_root):
            assert self.path_weakrefs[i] is node.outputs_weakrefs

        for depth, outputs_liveness in enumerate(expected_liveness):
            for output_idx, output_liveness in enumerate(outputs_liveness):
                # tensor can die early, but it can't be alive when it should be dead
                assert output_liveness or not self.path_weakrefs[depth][output_idx]()

        for depth, output_index in newly_dead:
            assert not self.path_weakrefs[depth][output_index]()

    def debug_check_invariants_before_invocation(self):
        self.debug_assert_invariants(
            self.recorded_liveness_before_graph, self.expected_dead_indices_before_graph
        )

    def debug_check_invariants_after_invocation(self):
        self.debug_assert_invariants(
            self.recorded_liveness_before_graph, self.expected_dead_indices_after_graph
        )

    def data_ptrs_dead_since_invocation(self) -> List[int]:
        """
        Since this node was invoked, return data ptrs of all tensor outputs that have died
        in the current executing tree path.
        """
        curr_liveness = self._get_liveness(self.path_weakrefs)
        _get_different_indices = self._get_different_indices(
            self.recorded_liveness_after_graph, curr_liveness
        )

        path = list(self._path_from_root)
        ptrs_to_deallocate = []
        for (depth, output_index) in _get_different_indices:
            ptrs_to_deallocate.append(
                path[depth].outputs_metadata[output_index]["data_ptr"]
            )

        return ptrs_to_deallocate

    def path_live_weakrefs(self) -> Generator[StorageWeakRefWrapper]:
        for (i, j) in self.live_indices_after_graph:
            out = self.path_weakrefs[i][j]
            if is_live(out):
                yield out

    def clear_path_outputs(self):
        "Clear the output lists of all nodes in the path"
        for li in self.path_weakrefs:
            li.clear()

    @staticmethod
    def _tensor_metadata(x, ignore_storage_offset=True):
        assert isinstance(x, torch.Tensor)
        # We ignore the storage offset for inputs, but not for outputs
        # TODO: - should we make the storage resizable ?
        return {
            "nbytes": x.untyped_storage().nbytes(),
            "data_ptr": x.untyped_storage().data_ptr(),
            "size": x.shape,
            "stride": x.stride(),
            "dtype": x.dtype,
            "device": x.device,
            "storage_offset": x.storage_offset() if not ignore_storage_offset else 0,
        }

    @staticmethod
    def _reconstruct_from_tensor_metadata(
        metadata: Dict[str, Any], storage_cache: Dict[int, torch.Storage]
    ) -> Tensor:
        s = storage_cache.get(metadata["data_ptr"], None)
        if s is None:
            s = torch._C._construct_storage_from_data_pointer(
                metadata["data_ptr"], metadata["device"], metadata["nbytes"]
            )
        t = torch.empty([0], device=metadata["device"], dtype=metadata["dtype"])
        t.set_(
            source=s,
            storage_offset=metadata["storage_offset"],
            size=metadata["size"],
            stride=metadata["stride"],
        )
        return t

    def _allocate_recording_inputs(self, inputs):
        "Allocate inputs for non static, non cudagraph managraphed managed tensors in the memory pool"
        inps_alloc_graph = torch.cuda.CUDAGraph()
        torch.cuda.synchronize()
        stream = torch.cuda.Stream()
        stream.wait_stream(torch.cuda.current_stream())
        recording_inputs = []

        with warnings.catch_warnings(record=True):
            with torch.cuda.graph(
                inps_alloc_graph,
                pool=self.cuda_graphs_pool,
                stream=stream,
            ):
                for i, inp in enumerate(inputs):
                    if i not in self.static_input_idxs:
                        recording_inputs.append(static_input(inp))
                    else:
                        recording_inputs.append(inp)

        return recording_inputs

    def check_invariants(self, inputs: List[Tensor]) -> bool:
        """
        Checks if this node can be run. The same pattern of tensor liveness and tensors
        managed in the cudagraph private pool must remain stable.
        """

        # previously managed data pointers remain stable
        for idx in self.cudagraph_managed_idxs:
            if inputs[idx].data_ptr() != self.static_input_data_ptrs[idx]:
                return False

        if not self._check_liveness(
            self.expected_dead_indices_before_graph, self.path_weakrefs
        ):
            return False

        # the cudagraph managed tensors which died upon recording must also die upon
        # this invocation. it is too late to check after we've replayed the graph,
        # because we would have already written over their memory.
        for idx in self.cudagraph_managed_idxs:
            inputs[idx] = None

        check(
            self._check_liveness(
                self.expected_dead_indices_after_graph, self.path_weakrefs
            ),
            lambda: "TODO: graph recording observed an input tensor deallocate during graph "
            " recording that did not occur during replay. Please file an issue.",
        )
        return True

    def num_descendants(self) -> int:
        "Total number of descendents of this node"
        num_desc = 0
        for children in self.children.values():
            for child in children:
                num_desc += 1
                num_desc += child.num_descendants()
        return num_desc


def get_cudagraph_segments(pool_id):
    segments = torch.cuda.memory_snapshot()
    return [segment for segment in segments if segment["segment_pool_id"] == pool_id]


def check_memory_pool(pool_id, live_storages_ptrs: List[StorageWeakRefWrapper]):
    assert all([isinstance(elem, StorageWeakRefWrapper) for elem in live_storages_ptrs])
    gc.collect()

    unique_storages = {stor.data_ptr for stor in live_storages_ptrs if stor()}
    segments = get_cudagraph_segments(pool_id)

    for segment in segments:
        addr = segment["address"]
        for block in segment["blocks"]:
            if block["state"] == "active_allocated":
                check(
                    addr in unique_storages,
                    lambda: f"{addr} allocated but not in live storages",
                )
                unique_storages.remove(addr)

            addr += block["size"]

    check(
        len(unique_storages) == 0,
        lambda: f"These storage data ptrs are not allocated in pool {pool_id} but should be {unique_storages}",
    )


class ExecutionState(Enum):
    """
    Represents the state of the CUDAGraph Tree. Will be None if there is no live current memory allocated
    in the cuda graph pool. Otherwise will reflect the state of the most recently executed node.
    """

    NONE = auto()
    WARMUP = auto()
    RECORDING = auto()
    EXECUTION = auto()


class CUDAGraphTreeManager:
    """
    Groups individual recordings or executions of cuda graphs into a tree of recordings,
    and checks required invariants, and manages warmups of graphs.

    When graphs are recorded in the same tree, it enforces subsequent execution
    to follow the same order and have the same output tensor livespans. To remove
    unnecessary coupling of cuda graphs (and additional imposed invariants),
    the tree manager will end a currently recording tree whenever it is valid - when
    the memory pool no longer has any live allocations.

    We ignore outputs from a previous generation that correspond to prior model outputs.
    Currently this is hardcoded `GenerationTracker.generation` tracked in torch dynamo.
    # TODO: make generation increment configurable, warn on overwrite.

    We run graph warmups in the cudagraph memory pool and return the result on the first invocation
    of a function. For many models it is important to reclaim activations as you run the backward.
    If we were to warm up the model and keep an extra copy of the inputs around to subsequently
    use for recording, we would incur a memory penalty. Additionally, if we are part way through training
    your model and need to recompile, memory will be allocated to the cuda graph pool, so we run this
    warmup run in the cuda graph memory pool. As for recording, warm up needs the state of live tensors
    to be accurately reflected so we checkpoint the allocator state if we need to warm up following graph
    replay.
    """

    def __init__(self, device_index: int):
        # roots are functions which have no dependencies on an other node. I.e.,
        # when they are first invoked, none of their inputs are outputs are outputs
        # of another node, nor are there any live outputs of another node whose
        # liveness would create a dependency.
        self.roots: Dict[FunctionID, List[CUDAGraphNode]] = defaultdict(list)

        # mapping from function id to wrapped function
        self.ids_to_funcs: Dict[FunctionID, WrappedFunction] = {}

        self.warmed_up_functions: Set[FunctionID] = set()

        self.cuda_graphs_thread_pool = torch.cuda.graph_pool_handle()

        # Keeps Memory Pool Alive
        self.graph = torch.cuda.CUDAGraph()

        torch.cuda.synchronize()
        stream = torch.cuda.Stream()
        stream.wait_stream(torch.cuda.current_stream())

        with warnings.catch_warnings(record=True):
            with torch.cuda.graph(
                self.graph,
                pool=self.cuda_graphs_thread_pool,
                stream=stream,
            ):
                pass

        self.graph_counter = itertools.count(0)
        self.func_counter = itertools.count(0)

        # whether we the current node is in a state of warmup, recording, execution. If
        # there is no current node the state will be ExecutionState.None.
        self.path_state = ExecutionState.NONE
        self.device_index = device_index

        # the most recently invoked cudagraph wrapping of a function. Will be None
        # when there is no output from a previous recording or execution whose memory
        # we need to respect in the cuda caching allocaton. If you incremented generation,
        # this will also be none, as ignore those allocations.
        self.current_node: Optional[CUDAGraphNode] = None

        # current generation of cudagraph invocations. when torch.compile is run
        # we increment the current generation. are willing to ignore live outputs
        # of a previous generation in checking liveness.
        self.current_gen: int = -1

        # number of instances we are in execution and failed to match to an
        # existing child
        self.debug_fail_counter = 0
        # number of instances we had to checkpoint the function
        self.debug_checkpointing_counter = 0

    def run(self, new_inputs: List[Tensor], function_id: FunctionID):

        # we will try to end the current execution lazily, since
        # we dont want to do unnecessary checking of the existing outputs
        # on the hot path, but both recording and warmup only happen once
        # so we check up front
        if self.in_recording:
            self.try_end_curr_recording()

        if self.in_warmup:
            self.try_end_curr_warmup()

        # warming up a function and subsequentally recording may use different memory addresses
        # because both depend on the state of the caching allocator. if we warm up graph A,
        # then warm up graph B and make more allocations, the subsequent recording of A will not
        # necessarily use the same addresses as in the warm up. Thus any warm up of a node can only
        # be followed by warm up runs.
        if (
            not (
                function_id in self.warmed_up_functions
                or config.triton.skip_cudagraph_warmup
            )
        ) or self.in_warmup:
            self.warmed_up_functions.add(function_id)
            # If we are in the middle of executing cuda graphs, then we need to checkpoint memory state.
            # Both Recording and Warmup will be reflected in the allocator and dont need changes
            if self.path_state == ExecutionState.EXECUTION:
                self.checkpoint_execution_state_in_allocator()

            return self.run_eager(new_inputs, function_id)

        child_nodes = (
            self.roots if self.current_node is None else self.current_node.children
        )

        if not self.in_recording:
            for child in child_nodes[function_id]:
                # here we are checking memory consistency between recording and execution,
                # as well as things like stability of tensor locations, etc
                # and other
                if child.check_invariants(new_inputs):
                    return self.execute_node(child, new_inputs)

            # now that we know the new function can't be run as a child of the
            # current node, if it is a root, try to end the current execution.
            # as noted above, we want to do this lazily to avoid having to
            # check all existing outputs
            if self.current_node is not None and function_id in self.roots:
                self.try_end_curr_execution()

                # run again to hit the root matching case which must succeed
                if self.current_node is None:
                    return self.run(new_inputs, function_id)

            # at this point, we necessarily will do a new recording
            self.debug_fail_counter += 1

            self.try_end_curr_execution()
            if self.current_node is not None:
                self.apply_checkpoint_execution_state_in_allocator()

        # now, we are in a recording state !
        return self.record_function(new_inputs, function_id)

    def record_function(self, new_inputs, function_id) -> List[Optional[Tensor]]:
        torch.cuda.synchronize()
        node = CUDAGraphNode(
            self.ids_to_funcs[function_id],
            self.new_graph_id(),
            self.current_node,
            new_inputs,
            self.cuda_graphs_thread_pool,
            self.device_index,
        )
        if self.current_node is None:
            self.roots[function_id].append(node)
        else:
            self.current_node.add_child(function_id, node)
        self.current_node = node
        self.path_state = ExecutionState.RECORDING
        self.update_generation()
        torch.cuda.synchronize()
        return node.run(new_inputs)

    def execute_node(self, node: CUDAGraphNode, new_inputs) -> List[Optional[Tensor]]:
        self.current_node = node
        self.path_state = ExecutionState.EXECUTION
        self.update_generation()
        return node.run(new_inputs)

    def run_eager(self, new_inputs, function_id: FunctionID):
        # this is only stored on current node, because when we start a new path,
        # we will deallocate it
        node = CUDAWarmupNode(
            self.ids_to_funcs[function_id],
            self.current_node,
            self.cuda_graphs_thread_pool,
            self.graph,
            self.device_index,
        )
        self.current_node = node
        self.path_state = ExecutionState.WARMUP
        self.update_generation()
        return node.run(new_inputs)

    def update_generation(self):
        self.current_gen = self.get_curr_generation()

    def new_graph_id(self) -> GraphID:
        return GraphID(next(self.graph_counter))

    def new_func_id(self) -> FunctionID:
        return FunctionID(next(self.func_counter))

    def add_function(self, model, inputs, static_input_idxs) -> Callable:
        id = self.new_func_id()
        self.ids_to_funcs[id] = WrappedFunction(
            model, remove_unaligned_input_idxs(inputs, static_input_idxs), id
        )
        fn = functools.partial(self.run, function_id=id)

        # container needs to set clean up when fn dies
        get_container(self.device_index).add_strong_reference(fn)
        return fn

    @property
    def in_recording(self):
        return self.path_state == ExecutionState.RECORDING

    @property
    def in_warmup(self):
        return self.path_state == ExecutionState.WARMUP

    def get_roots(self) -> Generator[CUDAGraphNode]:
        for nodes in self.roots.values():
            for node in nodes:
                yield node

    @property
    def current_node(self):
        return self._current_node

    @current_node.setter
    def current_node(self, value):
        self._current_node = value
        if value is None:
            self.path_state = ExecutionState.NONE

    @staticmethod
    def get_curr_generation() -> int:
        return GenerationTracker.generation

    def try_end_curr_recording(self) -> None:
        """
        Check if the current recording can be terminated, either because all outputs of the
        previously recorded node are dead or because it was executed in a different
        generation. Will set current_node to None and in_recording to False if successful.
        """
        assert self.in_recording
        assert self.current_node is not None

        # multiple invocations, allow overwriting the previous generation
        if self.current_gen != self.get_curr_generation():
            self.dealloc_current_path_weakrefs()
            self.clear_current_node_outputs_and_set_to_none()
            return

        if self.current_node.all_outputs_are_dead():
            self.clear_current_node_outputs_and_set_to_none()
            return

    def try_end_curr_execution(self) -> None:
        """
        Check if the current executing node can be terminated, either because all outputs of the
        previously executed node are dead or because it was executed in a different generation.
        Will set current_node to None if successful.
        """

        assert not self.in_recording
        if self.current_node is None:
            return

        if self.current_gen != self.get_curr_generation():
            self.clear_current_node_outputs_and_set_to_none()
            return

        if self.current_node.all_outputs_are_dead():
            self.clear_current_node_outputs_and_set_to_none()

    def try_end_curr_warmup(self):
        if self.current_gen != self.get_curr_generation():
            self.dealloc_current_path_weakrefs()
            self.current_node = None
            return

        if self.current_node.all_outputs_are_dead():
            self.current_node = None
            return

    def dealloc_current_path_weakrefs(self):
        # TODO: we could also allow the these weak refs to continue to be allocated,
        # but that adds some complications.
        for t in self.current_node.path_live_weakrefs():
            if t():
                torch._C._free_And_Remove_DeleterFn(t())

    def clear_current_node_outputs_and_set_to_none(self):
        self.current_node.clear_path_outputs()
        self.current_node = None

    def apply_checkpoint_execution_state_in_allocator(self):
        """
        Checkpoint the current execution state in the caching allocator so that
        additional cudagraph recordings can be made respecting existent live storages.
        """
        self.debug_checkpointing_counter += 1
        state = self.current_node.checkpointed_caching_state
        device = self.current_node.device
        assert state is not None and device is not None

        # currently we deallocate on instead of allowing stale recordings
        stale_storages = []
        live_storages_wrappers = list(self.current_node.path_live_weakrefs())

        live_storages_weak_refs = [t() for t in live_storages_wrappers]
        ptrs_to_deallocate = self.current_node.data_ptrs_dead_since_invocation()
        torch._C._cuda_setCheckpointPoolState(
            device, state, stale_storages, live_storages_weak_refs
        )

        for ptr in ptrs_to_deallocate:
            torch._C._cuda_cudaCachingAllocator_raw_delete(ptr)

        # Now the live blocks should be exactly equal to the live storages in private pool
        if config.triton.debug_cudagraph_trees:
            check_memory_pool(self.cuda_graphs_thread_pool, live_storages_wrappers)

    def live_cudagraph_pool_storages_in_curr_execution(
        self,
    ) -> List[StorageWeakRefPointer]:
        if self.current_node is None:
            return []
        # explicitly ignoring previous recorded outputs from past path
        return [t() for t in self.current_node.path_live_weakrefs()]<|MERGE_RESOLUTION|>--- conflicted
+++ resolved
@@ -61,7 +61,7 @@
     Cublas keeps a persistent workspace allocation for running matmuls. This poses a problem for
     doing warmup within a CUDAGraph private pool because we do not want persistent allocations from
     one one run to the next. When we begin a new run of a cudagraphs path (generation), all tensors
-    from the previous generation are freed. This frees them from in the memory pool, but not elsewhere.
+    from the previous generation are freed. This frees them the the memory pool, but not elsewhere.
     A tensor in the cublas workspace would continue to be in use the workspace but would also get allocated
     in the next run. The memory would be in use in two places.
 
@@ -196,7 +196,6 @@
         assert torch._C._is_key_in_tls(attr_name)
         return torch._C._get_obj_in_tls(attr_name)
 
-<<<<<<< HEAD
 
 def get_container(device_index: int):
     container_dict = get_obj(local, "tree_manager_containers")
@@ -205,13 +204,6 @@
     with lock:
         if device_index not in container_dict:
             container_dict[device_index] = TreeManagerContainer(device_index)
-=======
-def get_container():
-    if hasattr(local, "tree_manager_container"):
-        return local.tree_manager_container
-    assert torch._C._is_key_in_tls("tree_manager_container")
-    return torch._C._get_obj_in_tls("tree_manager_container")
->>>>>>> b0370f00
 
         return container_dict[device_index]
 
@@ -266,7 +258,6 @@
     return isinstance(x, torch.Tensor) and x.device.type == "cuda"
 
 
-<<<<<<< HEAD
 @contextlib.contextmanager
 def _use_cuda_memory_pool_manager(device, existing_graph, mem_pool):
     """
@@ -292,13 +283,28 @@
     return StorageWeakRefWrapper(t)
 
 
+# A path index of (depth, offset) indices into a graph that is `depth`` number of nodes from the root
+# at graph output offset
+PathOutputIndex = Tuple[int, int]
+
+# For each node in the path, for each output, is the output alive
+PathLiveness = List[List[bool]]
+
+
 class CUDAWarmupNode:
     """
     Simplified Wrapper around A CUDA Model that wraps outputs in storage refs and exposes
     apis to get the live storages in the current chain of warmup.
 
     A CUDAWarmupNode may have either CUDAGraphNode or CUDAWarmupNode as a parent, but may only have
-    CUDAWarmupNode as children.
+    CUDAWarmupNode as children, because we cannot record or execute with tensors which do not have stable
+    memory addresses.
+
+    CUDAWarmupNode and CUDAGraphNode have a number of differences that make it easier to use separate classes.
+    - Much of the CUDAGraphNode logic & initialization is based on the tensor properties of first recording. In the
+    first instance of warmup, these are not finalized yet.
+    - All Inputs to the RecordedFunction must be copied over to the cuda graph memory pool, this is unnecessary in warmup.
+    - CUDAWarmup is only used once and so does not need to optimize as much bookkeeping. It is much simpler.
 
     NB: this class and CUDAGraphNode need to expose `path_live_weakrefs`, `all_outputs_are_dead`, and
     `self.outputs_weakrefs` for compatibility.
@@ -323,6 +329,8 @@
     def run(self, new_inputs):
         assert not self.has_run, "Wrapped function should never be run twice"
 
+        # See: output_is_alias_of_static_inputs below. We should only be returning freshly created
+        # storages in path_live_weakrefs.
         existing_path_data_ptrs = {t.data_ptr for t in self.path_live_weakrefs() if t()}
         non_cudagraph_inps = set()
         for inp in new_inputs:
@@ -357,6 +365,7 @@
         return out
 
     def path_live_weakrefs(self) -> Generator[StorageWeakRefWrapper]:
+        "Returns all live storages weakrefs that created by nodes in this path"
         nodes = []
         node = self
         while node:
@@ -370,14 +379,6 @@
 
     def all_outputs_are_dead(self):
         return not list(self.path_live_weakrefs())
-=======
-# A path index of (depth, offset) indices into a graph that is `depth`` number of nodes from the root
-# at graph output offset
-PathOutputIndex = Tuple[int, int]
-
-# For each node in the path, for each output, is the output alive
-PathLiveness = List[List[bool]]
->>>>>>> b0370f00
 
 
 class CUDAGraphNode:
@@ -424,13 +425,6 @@
         # invariants change from one execution to the next
         self.children: Dict[FunctionID, List[CUDAGraphNode]] = defaultdict(list)
 
-<<<<<<< HEAD
-=======
-        self.device: int = next(
-            (x.device.index for x in inputs if is_cuda_tensor(x)), None
-        )
-
->>>>>>> b0370f00
         # we preserve a single reference to executed outputs that is then referenced
         # in children to avoid children having to chase parent pointers in the hot path
         # DO NOT reassign output_weakrefs, only call `clear()`
@@ -455,19 +449,18 @@
             (inputs[i].data_ptr() if i in self.static_input_idxs else None)
             for i in range(len(inputs))
         ]
-<<<<<<< HEAD
-        self.static_input_storage_ptrs: List[int] = [
-            (
-                inputs[i].untyped_storage().data_ptr()
-                if i in self.static_input_idxs
-                else None
-            )
-            for i in range(len(inputs))
-        ]
-
-=======
+
+        # When we checkpoint, and free generations, we will be manually freeing the outputs 
+        # of CUDAGraphNodes. We should not be freeing parameters, not do we need to account for
+        # their liveness (they are static), so we need to compute which outputs are aliases of 
+        # parameters
+        self.static_input_storage_ptrs: Set[int] = {
+            inputs[i].untyped_storage().data_ptr()
+            for i in self.wrapped_function.static_input_idxs
+        }
+        self.output_is_alias_of_static_inputs: List[int] = []
+
         # precompute expanded dims to avoid computing in the hot path
->>>>>>> b0370f00
         self.expanded_dims: List[List[int]] = [
             get_expanded_dims(x) if idx not in self.static_input_idxs else []
             for idx, x in enumerate(inputs)
@@ -576,8 +569,12 @@
             return outputs
 
         outputs = [
-            (self._reconstruct_from_tensor_metadata(m, storage_cache) if m else None)
-            for m in self.outputs_metadata
+            (
+                self._reconstruct_from_tensor_metadata(metadata, storage_cache)
+                if metadata
+                else None
+            )
+            for metadata in self.outputs_metadata
         ]
 
         self._add_replayed_outputs(outputs)
@@ -588,8 +585,12 @@
     def all_outputs_are_dead(self):
         "All outputs of the path from this node to its root are dead"
         for depth, output_index in self.live_indices_after_graph:
-            if is_live(self.path_weakrefs[depth][output_index]):
-                return False
+            try:
+                if is_live(self.path_weakrefs[depth][output_index]):
+                    return False
+            except Exception as e:
+                breakpoint()
+                raise
 
         return True
 
@@ -633,21 +634,13 @@
         self.expected_dead_indices_after_graph = delta
 
         assert len(self.outputs_weakrefs) == 0
-<<<<<<< HEAD
-        weak_refs = [map_to_ref(o) for o in outputs]
-
         for i, o in enumerate(outputs):
-            if (
+            self.output_is_alias_of_static_inputs.append(
                 o is not None
                 and o.untyped_storage().data_ptr() in self.static_input_storage_ptrs
-            ):
-                weak_refs[i] = None
-
-        self.outputs_weakrefs.extend(weak_refs)
-
-=======
+            )
+
         self._add_replayed_outputs(outputs)
->>>>>>> b0370f00
         self.recorded_liveness_after_graph = self._get_liveness(self.path_weakrefs)
 
         self.checkpointed_caching_state = torch._C._cuda_getCheckpointState(
@@ -661,14 +654,13 @@
                     self.live_indices_after_graph.append((depth, output_index))
 
         self.debug_check_invariants_after_invocation()
-
         if config.triton.debug_cudagraph_trees:
             check_memory_pool(self.cuda_graphs_pool, list(self.path_live_weakrefs()))
 
     def _add_replayed_outputs(self, outputs):
         self.outputs_weakrefs.clear()
-        for out in outputs:
-            self.outputs_weakrefs.append(map_to_ref(out))
+        for out, is_alias in zip(outputs, self.output_is_alias_of_static_inputs):
+            self.outputs_weakrefs.append(map_to_ref(out) if not is_alias else None)
 
     @property
     def parent(self):
@@ -788,6 +780,7 @@
         return ptrs_to_deallocate
 
     def path_live_weakrefs(self) -> Generator[StorageWeakRefWrapper]:
+        "Returns all live storages weakrefs that created by nodes in this path"
         for (i, j) in self.live_indices_after_graph:
             out = self.path_weakrefs[i][j]
             if is_live(out):
@@ -1042,7 +1035,7 @@
             # If we are in the middle of executing cuda graphs, then we need to checkpoint memory state.
             # Both Recording and Warmup will be reflected in the allocator and dont need changes
             if self.path_state == ExecutionState.EXECUTION:
-                self.checkpoint_execution_state_in_allocator()
+                self.apply_checkpoint_execution_state_in_allocator()
 
             return self.run_eager(new_inputs, function_id)
 
