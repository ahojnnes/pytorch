--- conflicted
+++ resolved
@@ -892,14 +892,11 @@
     ):
         from .codegen.cuda.cuda_kernel import CUDATemplateCaller
 
-<<<<<<< HEAD
-=======
         # Templates selected with input_gen_fns require specific input data to avoid IMA
         # Passing custom input gen fns to benchmark_fusion NYI, so skip deferred template selection
         if input_gen_fns is not None:
             return_multi_template = False
 
->>>>>>> 72ff182a
         # TODO - assert that we have not mutating kernels here
 
         # TODO(nmacchioni): remove once CI tests are fixed
