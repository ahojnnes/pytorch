import copy
import functools
import itertools
import logging
import operator
from collections import Counter, defaultdict
from typing import Any, Dict, List, Optional, Set, Union

from sympy import Expr

import torch
import torch._inductor as inductor
import torch.utils._pytree as pytree
from torch import fx
from torch._decomp import register_decomposition
from torch._dynamo.utils import counters, optimus_scuba_log

from torch._prims_common import is_boolean_dtype, is_expandable_to, is_integer_dtype

from torch._utils_internal import upload_graph
from torch.fx.experimental.symbolic_shapes import statically_known_true, sym_eq

from .. import config, ir, pattern_matcher
from ..fx_utils import FakeTensorUpdater, get_fake_args_kwargs, get_node_storage

from ..lowering import lowerings as L
from ..pattern_matcher import (
    _return_true,
    Arg,
    CallFunction,
    CallFunctionVarArgs,
    filter_nodes,
    get_arg_value,
    get_mutation_region_id,
    Ignored,
    init_once_fakemode,
    KeywordArg,
    ListOf,
    Match,
    MULTIPLE,
    PatternMatcherPass,
    register_graph_pattern,
    stable_topological_sort,
)
from ..utils import decode_device, is_pointwise_use
from ..virtualized import V
from .ddp_fusion import fuse_ddp_communication
from .group_batch_fusion import group_batch_fusion_passes
from .reinplace import reinplace_inplaceable_ops


log = logging.getLogger(__name__)
aten = torch.ops.aten
prims = torch.ops.prims

# First pass_patterns[0] are applied, then [1], then [2]
pass_patterns = [
    PatternMatcherPass(),
    PatternMatcherPass(),
    PatternMatcherPass(),
]
# patterns applied only in inference
inference_patterns = PatternMatcherPass()
decompose_mm_pass = PatternMatcherPass()


def post_grad_passes(gm: torch.fx.GraphModule, is_inference: bool):
    """
    Passes that run on after grad.  This is called once on the forwards
    graph and once on the backwards graph.

    The IR here has been normalized and functionalized.
    """
    if config.dce:
        # has some issues with mutation in inference mode
        gm.graph.eliminate_dead_code()

    if is_inference and config.reorder_for_locality:
        reorder_for_locality(gm.graph)

    fake_tensor_updater = FakeTensorUpdater(gm.graph)

    if config.post_grad_custom_pre_pass is not None:
        config.post_grad_custom_pre_pass(gm.graph)

    if config.pattern_matcher:
        lazy_init()
        inductor_before_change = copy.deepcopy(counters["inductor"])
        group_batch_fusion_passes(gm.graph, pre_grad=False)
        if counters["inductor"] != inductor_before_change:
            optimus_scuba_log["group_batch_fusion_post_grad"] = upload_graph(gm.graph)
        remove_noop_ops(gm.graph)
        for patterns in pass_patterns:
            patterns.apply(gm.graph)  # type: ignore[arg-type]
        if is_inference:
            inference_patterns.apply(gm.graph)  # type: ignore[arg-type]
        decompose_mm_pass.apply(gm.graph)  # type: ignore[arg-type]

    if config._fuse_ddp_communication:
        fuse_ddp_communication(
            gm.graph,
            config._fuse_ddp_communication_passes,
            config._fuse_ddp_bucket_size,
        )

    if config.post_grad_custom_post_pass is not None:
        config.post_grad_custom_post_pass(gm.graph)

    stable_topological_sort(gm.graph)

    move_constructors_to_cuda(gm.graph)

    fake_tensor_updater.incremental_update()

    # Keep these last, since they introduces mutation. Look at
    # ./fx_passes/README.md for a discussion of mutation invariants.
    reinplace_inplaceable_ops(gm.graph)
    decompose_auto_functionalized(gm.graph)

    gm.recompile()
    gm.graph.lint()


@init_once_fakemode
def lazy_init():
    if torch._C._has_mkldnn:
        from . import decompose_mem_bound_mm  # noqa: F401
        from .mkldnn_fusion import _mkldnn_fusion_init

        _mkldnn_fusion_init()


def reorder_for_locality(graph: torch.fx.Graph):
    def visit(other_node):
        if (
            other_node.op == "call_function"
            and other_node.target != operator.getitem
            and all((n in seen_nodes) for n in other_node.users)
            and get_mutation_region_id(graph, node)
            == get_mutation_region_id(graph, other_node)
        ):
            # move node's producers right before it
            node.prepend(other_node)

    seen_nodes = set()

    # only reorder nodes before the first copy_ in the graph.
    # copy_ will appear at the end of functionalized graphs when there is mutation on inputs,
    # and this reordering doesnt work well with mutation
    first_copy = next(
        (
            node
            for node in graph.nodes
            if node.op == "call_function"
            and node.target == torch.ops.aten.copy_.default
        ),
        None,
    )
    past_mutating_epilogue = True if first_copy is None else False

    for node in reversed(graph.nodes):
        seen_nodes.add(node)
        if not past_mutating_epilogue:
            past_mutating_epilogue = node is first_copy
            continue

        torch.fx.map_arg((node.args, node.kwargs), visit)


def register_lowering_pattern(pattern, extra_check=_return_true, pass_number=1):
    """
    Register an aten to inductor IR replacement pattern
    """
    return pattern_matcher.register_lowering_pattern(
        pattern, extra_check, pass_dict=pass_patterns[pass_number]
    )


################################################################################
# Actual patterns below this point.
# Priority of patterns is:
#   - later output nodes first
#   - order patterns are defined in
################################################################################


def is_valid_mm_plus_mm(match: Match):
    *b1, m1, k1 = match.kwargs["mat1"].meta.get("tensor_meta").shape
    *b2, k2, n1 = match.kwargs["mat2"].meta.get("tensor_meta").shape
    if k1 != k2:
        return False

    *b1, m2, k3 = match.kwargs["mat3"].meta.get("tensor_meta").shape
    *b2, k4, n2 = match.kwargs["mat4"].meta.get("tensor_meta").shape
    if k3 != k4:
        return False

    if m1 != m2 or n1 != n2:
        return False

    return True


@register_lowering_pattern(
    CallFunction(
        aten.add,
        CallFunction(aten.mm, KeywordArg("mat1"), KeywordArg("mat2")),
        CallFunction(aten.mm, KeywordArg("mat3"), KeywordArg("mat4")),
    ),
    extra_check=is_valid_mm_plus_mm,
)
def mm_plus_mm(match: Match, mat1, mat2, mat3, mat4):
    return inductor.kernel.mm_plus_mm.tuned_mm_plus_mm(mat1, mat2, mat3, mat4)


def cuda_and_enabled_mixed_mm(match):
    return (config.use_mixed_mm or config.force_mixed_mm) and getattr(
        match.kwargs["mat1"].meta.get("val"), "is_cuda", False
    )


def cuda_and_enabled_mixed_mm_and_not_int8(match):
    return (
        cuda_and_enabled_mixed_mm(match)
        and getattr(match.kwargs["mat1"].meta.get("val"), "is_cuda", False)
        and getattr(match.kwargs["mat2"].meta.get("val"), "dtype", torch.int8)
        != torch.int8
    )  # bitshift numerics in triton and pytorch don't match for torch.int8


"""
    this is intended to be used to unpack a [K,N] int4 tensor from a [K/2, N] uint4x2 tensor
    (where the int4 and uint4x2 are represented with int8 and uint8 respectively)
    where every other row of the int4 is packed with the row above it as:
    uint4x2[k,n] = (8+int4[2*k,n])+(8+int4[2*k+1,n])<<4

    unpack formulas:
    int4[2*k,n]=(uint4x2[k,n] & 0xF) - 8
    int4[2*k+1,n]=(uint4x2[k,n] >> 4) - 8

    thus matching on unpack formula:
    torch.mm(mat1, torch.cat((mat2 & 0xF, mat2>>4),1).reshape(mat2_mm_shape).to(mat2_dtype).sub(8))

    note: although the unpack formula in pytorch and the triton kernel is designed for a uint8 mat2, the behavior
    of the kernel matches the pytorch formula for all dtypes except torch.int8
    where the bitwise numerics in triton do not match those in pytorch.
"""


@register_lowering_pattern(
    CallFunction(
        aten.mm.default,
        KeywordArg("mat1"),
        CallFunction(
            aten.sub.Tensor,
            CallFunction(
                prims.convert_element_type.default,
                CallFunction(
                    aten.reshape.default,
                    CallFunction(
                        aten.cat.default,
                        ListOf(
                            CallFunction(
                                aten.bitwise_and.Scalar,
                                KeywordArg("mat2"),
                                0xF,
                            ),
                            CallFunction(
                                aten.__rshift__.Scalar,
                                KeywordArg("mat2"),
                                4,
                            ),
                        ),
                        1,
                    ),
                    KeywordArg("mat2_mm_shape"),
                ),
                KeywordArg("mat2_dtype"),
            ),
            8,
        ),
    ),
    extra_check=cuda_and_enabled_mixed_mm_and_not_int8,
)
def uint4x2_mixed_mm(match: Match, mat1, mat2, mat2_mm_shape, mat2_dtype):
    return inductor.kernel.unpack_mixed_mm.tuned_uint4x2_mixed_mm(
        mat1, mat2, mat2_mm_shape, mat2_dtype
    )


"""
    torch.mm(mat1, mat2.to(mat2_dtype))
"""


@register_lowering_pattern(
    CallFunction(
        aten.mm,
        KeywordArg("mat1"),
        CallFunction(
            prims.convert_element_type.default,
            KeywordArg("mat2"),
            KeywordArg("mat2_dtype"),
        ),
    ),
    extra_check=cuda_and_enabled_mixed_mm,
)
def mixed_mm(match: Match, mat1, mat2, mat2_dtype):
    return inductor.kernel.mm.tuned_mixed_mm(mat1, mat2, mat2_dtype)


@register_graph_pattern(
    CallFunction(
        aten.cumsum.default,
        CallFunction(
            torch.ops.aten.full.default,
            KeywordArg("shape"),
            KeywordArg("fill_value"),
            dtype=KeywordArg("dtype"),
            layout=Ignored(),
            device=KeywordArg("device"),
            pin_memory=False,
            _users=MULTIPLE,
        ),
        KeywordArg("dim"),
        _users=MULTIPLE,
    ),
    pass_dict=pass_patterns[1],
)
def pointless_cumsum_replacement(match: Match, shape, fill_value, device, dtype, dim):
    """Based on a pattern in OPTForCausalLM"""

    if is_integer_dtype(dtype) or is_boolean_dtype(dtype):
        # cumsum promotes all integral types to int64
        dtype = torch.int64

    def repl(*shape):
        dim_size = shape[dim]
        idx = torch.arange(1, dim_size + 1, device=device, dtype=dtype)

        inter_shape = [1] * len(shape)
        inter_shape[dim] = dim_size
        return (idx * fill_value).view(inter_shape).expand(shape)

    # only replace the output node, not all nodes
    match.nodes = [match.output_node()]
    with V.fake_mode:
        match.replace_by_example(repl, list(shape))


def shape_of_mm(a, b):
    m, _ = a.get_size()
    _, n = b.get_size()
    return [m, n]


@register_lowering_pattern(
    CallFunction(aten.cat, ListOf(CallFunction(aten.mm, Arg(), Arg())), Arg()),
)
def cat_mm(match, inputs, dim):
    return cat_tuned_op(match, inputs, dim, op=L[aten.mm], shape_of=shape_of_mm)


@register_lowering_pattern(
    CallFunction(
        aten.cat, ListOf(CallFunction(aten.addmm, Arg(), Arg(), Arg())), Arg()
    ),
)
def cat_addmm(match, inputs, dim):
    def shape_of(bias, a, b):
        m, _ = a.get_size()
        _, n = b.get_size()
        return [m, n]

    return cat_tuned_op(match, inputs, dim, op=L[aten.addmm], shape_of=shape_of)


def cat_tuned_op(match, inputs, dim, *, op, shape_of):
    """
    Memory planning to remove cat. We can't use the stock memory
    planner since autotuning matmuls needs to know the output layout.
    """
    if len(inputs) == 1:
        return op(*inputs[0])

    # TODO(jansel): rewrite this as a bmm?
    if dim < 0:
        dim += len(shape_of(*inputs[0]))
    assert dim in (0, 1)
    notdim = 1 - dim

    new_size: Optional[Union[List[Expr], List[int]]] = None
    offsets_start = []
    offsets_end = []

    # compute output sizes
    for i in range(len(inputs)):
        shape = shape_of(*inputs[i])
        if new_size is None:
            new_size = shape
        else:
            new_size[notdim] = V.graph.sizevars.guard_equals(  # type: ignore[call-overload]
                shape[notdim], new_size[notdim]
            )
            new_size[dim] += shape[dim]
        offsets_start.append(new_size[dim] - shape[dim])
        offsets_end.append(new_size[dim])

    assert new_size is not None
    dtype = functools.reduce(
        torch.promote_types,
        [x.get_dtype() for x in itertools.chain.from_iterable(inputs)],
    )
    device = inputs[0][0].get_device()
    kernel = ir.ConcatKernel(
        name=None,
        layout=ir.FixedLayout(device, dtype, new_size),
        inputs=[],
    )
    kernel_tensor = ir.TensorBox.create(kernel)

    for i in range(len(inputs)):
        dst = ir.SliceView.create(kernel_tensor, dim, offsets_start[i], offsets_end[i])
        src = op(*inputs[i], layout=dst.get_layout()).data.data
        assert isinstance(src, (ir.ExternKernelOut, ir.TemplateBuffer))
        src.layout = ir.NonOwningLayout(dst)
        kernel.inputs.append(src)

    kernel.name = V.graph.register_buffer(kernel)
    kernel.inputs = ir.ConcatKernel.unwrap_storage(kernel.inputs)
    return kernel_tensor


_cat_1 = CallFunction(aten.cat, Arg(), 1, _users=2)


@register_lowering_pattern(
    CallFunction(
        aten.cat,
        [
            _cat_1,
            CallFunction(
                aten.slice,
                _cat_1,
                1,
                0,
                KeywordArg("size"),
            ),
        ],
        1,
    )
)
def cat_slice_cat(match, cat_input, size, dim=1):
    """
    This is an example of a more complex pattern where cat_1 is used
    multiple times inside the pattern.  We fold 2 calls to cat into one.

    Matches:
        cat_1: f32[1024, 4077] = torch.ops.aten.cat.default([add_26, primals_217], 1)
        slice_1: f32[1024, 4077] = torch.ops.aten.slice.Tensor(cat_1, 0, 0, 9223372036854775807)
        slice_2: f32[1024, 19] = torch.ops.aten.slice.Tensor(slice_1, 1, 0, 19)
        cat_2: f32[1024, 4096] = torch.ops.aten.cat.default([cat_1, slice_2], 1)


    Rewrite to:
        slice_2 = torch.ops.aten.slice.Tensor(add_26, 1, 0, 19)
        cat_2 = torch.ops.aten.cat.default([add_26, primals_217, slice2], 1)
    """
    first, *rest = cat_input
    # Optimization is optional, because we can just not fold the cat
    # size should be within first.get_size()[dim] such that the optimization is valid.
    # For negative `end`, we currently fallback to not optimizing.
    if size >= 0 and V.graph.sizevars.statically_known_leq(size, first.get_size()[dim]):
        # fold 2 cats into 1 cat
        return L[aten.cat](
            [
                first,
                *rest,
                L[aten.slice](first, dim, 0, size),
            ],
            dim,
        )
    else:
        # don't expect to hit this case, just fall back
        tmp = L[aten.cat](cat_input, dim)
        return L[aten.cat](
            [
                tmp,
                L[aten.slice](tmp, dim, 0, size),
            ],
            dim,
        )


def is_valid_splitwithsizes_cat(match):
    split_nodes = filter_nodes(match.nodes, aten.split_with_sizes)
    cat_nodes = filter_nodes(match.nodes, aten.cat)
    get_item_nodes = filter_nodes(match.nodes, operator.getitem)
    if len(split_nodes) != 1 or len(cat_nodes) != 1:
        return False
    split_node, cat_node = split_nodes[0], cat_nodes[0]
    # The dim of split and cat should match for passthrough
    if get_arg_value(split_node, 2, "dim") != get_arg_value(cat_node, 1, "dim"):
        return False
    get_item_args = {
        get_arg_value(get_item_node, 1) for get_item_node in get_item_nodes
    }
    assert None not in get_item_args
    split_sizes = get_arg_value(split_node, 1, "split_sizes")
    # All parts of split should be included in the cat
    if get_item_args != set(range(len(split_sizes))):
        return False
    # The order of get_item_args should same with cat_node used.
    # For example, if the split_node like split_with_sizes(input, [2, 2, 3], 1),
    # the cat node should be like cat([get_item(0), get_item(1), get_item(2)], 1).
    cat_items_args_order = [
        get_arg_value(item_node, 1) for item_node in get_arg_value(cat_node, 0)
    ]
    if cat_items_args_order != list(range(len(split_sizes))):
        return False

    return True


def same_meta(node1: torch.fx.Node, node2: torch.fx.Node):
    """True if two nodes have the same metadata"""
    val1 = node1.meta.get("val")
    val2 = node2.meta.get("val")
    return (
        val1 is not None
        and val2 is not None
        and statically_known_true(sym_eq(val1.size(), val2.size()))
        and val1.layout == val2.layout
        and val1.dtype == val2.dtype
        and val1.device == val2.device
        and (
            val1.layout != torch.strided
            or statically_known_true(sym_eq(val1.stride(), val2.stride()))
        )
    )


noop_registry: Dict[Any, Any] = {}


def register_noop_decomp(targets, nop_arg=0):
    def register_fun(cond):
        register_decomposition(targets, registry=noop_registry, unsafe=True)(
            (cond, nop_arg)
        )
        return cond

    return register_fun


@register_noop_decomp(aten.slice)
def slice_noop(self, dim=0, start=None, end=None, step=1):
    if start is None or end is None:
        return False
    if start == 0 and end >= 2**63 - 1 and step == 1:
        return True
    return False


@register_noop_decomp(aten.slice_scatter, 1)
def slice_scatter_noop(self, src, dim=0, start=None, end=None, step=1):
    if start is None:
        start = 0
    if end is None:
        end = 2**63 - 1
    if start == 0 and end >= 2**63 - 1 and step == 1:
        return True
    return False


@register_noop_decomp(aten.repeat)
def repeat_noop(self, repeats):
    return all(r == 1 for r in repeats)


@register_noop_decomp(aten.constant_pad_nd)
def constant_pad_nd(x, padding, fill_value=0):
    return all(p == 0 for p in padding)


@register_noop_decomp(torch.ops.prims.convert_element_type)
def convert_element_type_noop(x, dtype: torch.dtype):
    return x.dtype == dtype


@register_noop_decomp(torch.ops.prims.device_put)
def device_put_noop(x, device):
    return x.device == decode_device(device)


@register_noop_decomp([aten.ceil, aten.floor, aten.round, aten.trunc])
def int_noop(x):
    return is_integer_dtype(x.dtype)


@register_noop_decomp([aten.pow])
def pow_noop(a, b):
    return isinstance(b, int) and b == 1


@register_noop_decomp([aten.cat], lambda args: args[0][0])
def cat_noop(inputs, dim=0):
    return len(inputs) == 1


@register_noop_decomp(aten.view)
def view_noop(arg, size):
    return arg.shape == size


# Note, we also always have a check for identical metadata, which is why these
# are safe
@register_noop_decomp([aten.copy], nop_arg=1)
@register_noop_decomp([aten.alias, aten.clone])
def true_noop(*args, **kwargs):
    return True


def remove_noop_ops(graph: torch.fx.Graph):
    """
    Removes both operations that are essentially aten.clone and operations that are essentially aten.alias from the graph.
    """
    inputs = set()
    input_storages = set()
    output_storages = set()

    for node in graph.nodes:
        if node.op == "placeholder":
            inputs.add(node)
            input_storages.add(get_node_storage(node))
        else:
            break

    output_node = next(iter(reversed(graph.nodes)))
    assert output_node.op == "output"
<<<<<<< HEAD
    for out in output_node.args[0]:
=======
    outputs = output_node.args[0]
    if not isinstance(outputs, (list, tuple)):
        # nested subgraphs can have singleton outputs
        outputs = (outputs,)
    for out in outputs:
>>>>>>> eb5381da
        if isinstance(out, torch.fx.Node):
            output_storages.add(get_node_storage(out))

    for node in graph.nodes:
        if node.target in noop_registry:
            cond, src_index = noop_registry[node.target]
            if isinstance(src_index, int):
                src = node.args[src_index]
            else:
                src = src_index(node.args)
            if not isinstance(src, torch.fx.Node):
                continue
            # Don't introduce new aliasing between inputs and outputs.
            # See fx_passes/README.md for a discussion of why this is
            # necessary.
            node_storage = get_node_storage(node)
            src_storage = get_node_storage(src)
            node_is_view = node_storage == src_storage
            if (
                not node_is_view
                and node_storage in output_storages
                and (src_storage in input_storages or src_storage in output_storages)
            ):
                continue

            # Even if input and outputs are expected to alias,
            # don't make "node is src" True
            if (
                node_is_view
                and node in output_node.args
                and (src in inputs or src in output_node.args)
            ):
                continue

            is_valid, args, kwargs = get_fake_args_kwargs(node)
            if not is_valid:
                continue
            if same_meta(node, src) and cond(*args, **kwargs):
                node.replace_all_uses_with(src)
                graph.erase_node(node)


def decompose_auto_functionalized(graph):
    graph_pass = PatternMatcherPass()

    @register_graph_pattern(
        CallFunctionVarArgs(torch.ops.higher_order.auto_functionalized),
        pass_dict=graph_pass,
    )
    def replacement(match: Match, *args, **kwargs):
        from torch._higher_order_ops.auto_functionalize import auto_functionalized_dense

        only_clone_these_tensors = tuple(
            match.nodes[0].meta.get("only_clone_these_tensors", [])
        )

        flat_args, spec = pytree.tree_flatten((args, kwargs))

        # NB: we combine (args, kwargs) into flat args for replacing.
        # This is replace_by_example uses make_fx which does not support
        # tracing a function with kwargs.
        def decomp(*flat_args):
            args, kwargs = pytree.tree_unflatten(flat_args, spec)
            return auto_functionalized_dense(*args, only_clone_these_tensors, **kwargs)

        with V.fake_mode:
            match.replace_by_example(decomp, flat_args, run_dce=False)

    graph_pass.apply(graph)
    for node in graph.nodes:
        if node.target is torch.ops.higher_order.auto_functionalized:
            raise AssertionError("auto_functionalized was not removed")


@register_lowering_pattern(
    CallFunction(
        aten.cat,
        ListOf(
            CallFunction(
                operator.getitem,
                CallFunction(
                    aten.split_with_sizes,
                    KeywordArg("input_"),
                    Ignored(),
                    Ignored(),
                    _users=MULTIPLE,
                ),
                Ignored(),
            ),
        ),
        Ignored(),
    ),
    pass_number=2,
    extra_check=is_valid_splitwithsizes_cat,
)
def splitwithsizes_cat_replace(match, input_):
    return input_


def is_valid_cat_splitwithsizes(match):
    cat_nodes = filter_nodes(match.nodes, aten.cat)
    split_nodes = filter_nodes(match.nodes, aten.split_with_sizes)
    if len(split_nodes) != 1 or len(cat_nodes) != 1:
        return False
    split_node, cat_node = split_nodes[0], cat_nodes[0]

    # the cat node has other users: can't eliminate
    if len(cat_node.users) > 1:
        return False

    # the dim of the cat and split should match
    dim = get_arg_value(split_node, 2, "dim")
    if dim != get_arg_value(cat_node, 1, "dim"):
        return False

    cat_inputs = list(get_arg_value(cat_node, 0))
    split_sizes = get_arg_value(split_node, 1, "split_sizes")
    # the number of input tensors in cat and the
    # length of the split sizes should match
    if len(cat_inputs) != len(split_sizes):
        return False

    for cat_input, split_size in zip(cat_inputs, split_sizes):
        # each cat input tensor's size along dim
        # should match the corresponding split size
        if "val" not in cat_input.meta:
            return False
        cat_input_size = cat_input.meta["val"].size(dim)
        if cat_input_size != split_size:
            return False

    return True


@register_lowering_pattern(
    CallFunction(
        aten.split_with_sizes,
        CallFunction(
            aten.cat,
            KeywordArg("input_"),
            Ignored(),
            _users=MULTIPLE,
        ),
        Ignored(),
        Ignored(),
    ),
    pass_number=2,
    extra_check=is_valid_cat_splitwithsizes,
)
def cat_splitwithsizes_replace(match, input_):
    return input_


def view_to_reshape(gm):
    """
    Replace view ops in the GraphModule to reshape ops.
    """
    for nd in gm.graph.nodes:
        if nd.target == torch.ops.aten.view.default:
            nd.target = torch.ops.aten.reshape.default


def should_prefer_unfused_addmm(match):
    inp = match.kwargs["inp"]
    if not inp.meta["val"].is_cuda:
        return False

    output = match.output_node()
    return all(is_pointwise_use(use) for use in output.users)


@register_graph_pattern(
    CallFunction(aten.addmm, KeywordArg("inp"), Arg(), Arg()),
    pass_dict=pass_patterns[2],
    extra_check=should_prefer_unfused_addmm,
)
def unfuse_bias_add_to_pointwise(match: Match, mat1, mat2, *, inp):
    def repl(inp, x1, x2):
        return x1 @ x2 + inp

    with V.fake_mode:
        match.replace_by_example(repl, [inp, mat1, mat2])


def is_valid_addmm_fusion(match):
    mat1, mat2 = match.args
    inp = match.kwargs["inp"]

    if not (
        isinstance(inp, torch.fx.Node) and isinstance(inp.meta["val"], torch.Tensor)
    ):
        return False  # Input is a number

    in_shape = inp.meta["val"].shape
    mm_shape = mat1.meta["val"].shape[0], mat2.meta["val"].shape[1]
    matched = is_expandable_to(in_shape, mm_shape)
    if not matched:
        return False  # Shape mismatch

    return not should_prefer_unfused_addmm(match)


@register_graph_pattern(
    CallFunction(
        aten.add,
        CallFunction(aten.mm, Arg(), Arg()),
        KeywordArg("inp"),
    ),
    pass_dict=pass_patterns[2],
    extra_check=is_valid_addmm_fusion,
)
@register_graph_pattern(
    CallFunction(
        aten.add,
        KeywordArg("inp"),
        CallFunction(aten.mm, Arg(), Arg()),
    ),
    pass_dict=pass_patterns[2],
    extra_check=is_valid_addmm_fusion,
)
def addmm(match, mat1, mat2, *, inp):
    def repl(inp, mat1, mat2):
        return aten.addmm(inp, mat1, mat2)

    with V.fake_mode:
        match.replace_by_example(repl, [inp, mat1, mat2])


def check_shape_cuda_and_fused_int_mm_mul_enabled(match):
    return (
        config.force_fuse_int_mm_with_mul
        and len(getattr(match.args[2].meta.get("val"), "shape", [])) == 2
        and getattr(match.args[2].meta.get("val"), "is_cuda", False)
    )


@register_lowering_pattern(
    CallFunction(
        prims.convert_element_type.default,
        CallFunction(
            aten.mul,
            CallFunction(
                aten._int_mm,
                Arg(),
                Arg(),
            ),
            Arg(),
        ),
        Arg(),
    ),
    check_shape_cuda_and_fused_int_mm_mul_enabled,
)
@register_lowering_pattern(
    CallFunction(
        aten.mul,
        CallFunction(
            aten._int_mm,
            Arg(),
            Arg(),
        ),
        Arg(),
    ),
    check_shape_cuda_and_fused_int_mm_mul_enabled,
)
def fused_int_mm_mul(match: Match, mat1, mat2, mat3, out_dtype=None):
    return inductor.kernel.mm.tuned_fused_int_mm_mul(mat1, mat2, mat3, out_dtype)


class ConstructorMoverPass:
    def __init__(self, target: str, allow_outputs: bool = False) -> None:
        """
        Move constructors from cpu to the target_device.

        Sweeps through the module, looking for constructor nodes that can be moved
        to the target_device.

        A constructor node can be moved to the target_device iff all of its users
        can also be moved (tested by cannot_be_moved). Otherwise, all dependent
        constructor nodes won't be moved.

        - target: target device type
        - allow_outputs: allow outputs to be moved
        """

        self.target = target
        self.allow_outputs = allow_outputs

        assert isinstance(target, str), (
            "target should be a string representing the device type. "
            f"Got: {type(target).__name__}"
        )

    def allow_cpu_device(self, node: fx.Node) -> bool:
        """
        Returns whether a node that returns a tensor on the target device may have
        cpu tensors as input.
        """
        return node.target in (
            torch.ops.aten.index.Tensor,
            torch.ops.aten.index_put.default,
            torch.ops.aten.index_put_.default,
            torch.ops.aten.copy.default,
            torch.ops.aten.copy_.default,
            torch.ops.aten.slice_scatter.default,
        )

    def cannot_be_moved(self, node: fx.Node) -> bool:
        """
        Returns whether a node can be moved to the target device.

        If this function returns False, it means that this node and all of its users
        won't be moved into the target device.
        """
        if node.target == "output":
            return not self.allow_outputs

        if not (
            isinstance(node.target, torch._ops.OpOverload)
            and node.target.namespace in ("prims", "aten")
        ):
            return True

        return False

    def get_node_device(self, node: fx.Node) -> Optional[torch.device]:
        """
        Get the device of a node.
        """
        ten = node.meta.get("val")
        return None if not isinstance(ten, torch.Tensor) else ten.device

    def get_cpu_indeg_count(self, graph: fx.Graph) -> Dict[fx.Node, int]:
        """
        Get the number of cpu inputs to a node
        """
        cpu_indeg: Dict[fx.Node, int] = Counter()

        for node in graph.nodes:
            cpu_count = 0

            def add_cpu_inp(node):
                nonlocal cpu_count
                device = self.get_node_device(node)
                cpu_count += device is not None and device.type == "cpu"

            pytree.tree_map_only(fx.Node, add_cpu_inp, (node.args, node.kwargs))

            if cpu_count:
                cpu_indeg[node] = cpu_count

        return cpu_indeg

    def __call__(self, graph: fx.Graph) -> None:
        target_devices = set()
        constructors = []

        for node in graph.nodes:
            device = self.get_node_device(node)
            if device and device.type == self.target:
                target_devices.add(device)

            if not (
                isinstance(node.target, torch._ops.OpOverload)
                and node.target.namespace in ("prims", "aten")
            ):
                continue

            if not torch._subclasses.fake_tensor._is_tensor_constructor(node.target):
                continue

            if not node.kwargs.get("device") == torch.device("cpu"):
                continue

            constructors.append(node)

        # not handling multiple target devices initially
        if not constructors or len(target_devices) != 1:
            return

        movable_constructors = self.find_movable_constructors(graph, constructors)

        for node in movable_constructors:
            kwargs = node.kwargs.copy()
            kwargs["device"] = next(iter(target_devices))
            node.kwargs = kwargs

    def find_movable_constructors(
        self, graph: fx.Graph, constructors: List[fx.Node]
    ) -> Set[fx.Node]:
        """
        Starting from the cpu constructors, iterate through the graph and test that all of their
        downstream uses can safely be moved to cpu.
        """
        cpu_indeg: Dict[fx.Node, int] = self.get_cpu_indeg_count(graph)

        # which constructors cannot be moved to cuda
        cannot_move_to_cuda: Set[fx.Node] = set()

        # For any node in the graph, which constructors does it have a dependency on
        constructor_dependencies: Dict[fx.Node, Set[fx.Node]] = defaultdict(set)

        # if a cpu node has a dependency on two different cpu constructors,
        # then if either constructor cannot be moved to cuda, the other cannot as well.
        # In this case any node with a dependency on one will have a dependency on the other
        equal_constructor_sets: Dict[fx.Node, Set[fx.Node]] = {
            c: {c} for c in constructors
        }

        def make_dependencies_equivalent(
            set1: Set[fx.Node], set2: Set[fx.Node]
        ) -> Set[fx.Node]:
            # could use union find but not worth complexity here
            set1.update(set2)
            for obj in set1:
                equal_constructor_sets[obj] = set1
            return set1

        queue: List[fx.Node] = list(constructors)

        for c in queue:
            constructor_dependencies[c].add(c)

        while queue:
            node = queue.pop()
            dependencies = constructor_dependencies[node]

            for user in node.users:
                if self.cannot_be_moved(user):
                    cannot_move_to_cuda.update(dependencies)
                    break

                # this node was used on a op which takes in multiple devices and output a cuda
                # tensor. we can convert its cpu input to cuda without making further changes
                node_device = self.get_node_device(user)
                if (
                    self.allow_cpu_device(user)
                    and node_device
                    and node_device.type == self.target
                ):
                    del cpu_indeg[user]
                else:
                    # otherwise, we should continue look at its downstream uses
                    cpu_indeg[user] -= 1
                    if cpu_indeg[user] == 0:
                        del cpu_indeg[user]
                        queue.append(user)

                unioned_set = make_dependencies_equivalent(
                    dependencies, constructor_dependencies[user]
                )
                constructor_dependencies[user] = unioned_set

        for node in cpu_indeg:
            if constructor_dependencies[node]:
                cannot_move_to_cuda.update(constructor_dependencies[node])

        all_cannot_move_to_cuda = cannot_move_to_cuda.copy()
        for constructor in cannot_move_to_cuda:
            all_cannot_move_to_cuda.update(equal_constructor_sets[constructor])

        return set(constructors) - all_cannot_move_to_cuda


def move_constructors_to_cuda(graph: fx.Graph) -> None:
    """
    Moves intermediary tensors which are constructed on the cpu to cuda when safe
    """
    ConstructorMoverPass("cuda")(graph)<|MERGE_RESOLUTION|>--- conflicted
+++ resolved
@@ -638,15 +638,11 @@
 
     output_node = next(iter(reversed(graph.nodes)))
     assert output_node.op == "output"
-<<<<<<< HEAD
-    for out in output_node.args[0]:
-=======
     outputs = output_node.args[0]
     if not isinstance(outputs, (list, tuple)):
         # nested subgraphs can have singleton outputs
         outputs = (outputs,)
     for out in outputs:
->>>>>>> eb5381da
         if isinstance(out, torch.fx.Node):
             output_storages.add(get_node_storage(out))
 
