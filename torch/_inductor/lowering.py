--- conflicted
+++ resolved
@@ -25,6 +25,7 @@
     canonicalize_dim,
     canonicalize_dims,
     check,
+    dtype_to_type,
     elementwise_dtypes,
     ELEMENTWISE_TYPE_PROMOTION_KIND,
     get_computation_dtype,
@@ -2963,11 +2964,7 @@
 
 
 def index_impl(x, indices, check):
-<<<<<<< HEAD
-    output_size, inner_fn = index_impl_helper(x, indices, check)
-=======
     output_size, inner_fn, _ = index_impl_helper(x, indices, check)
->>>>>>> 90d5a6f0
 
     return Pointwise.create(
         device=x.get_device(),
@@ -2996,11 +2993,7 @@
         raise IndexError("index is out of bounds for dimension with size 0")
 
     indexed_size = [x_size[i] for i in range(len(indices))]
-<<<<<<< HEAD
-    return index_output_size_and_inner_fn(
-=======
     output_size, index_inner_fn = index_output_size_and_inner_fn(
->>>>>>> 90d5a6f0
         x_size,
         indices,
         tensor_indices,
@@ -3011,14 +3004,11 @@
         check=check,
     )
 
-<<<<<<< HEAD
-=======
     def inner_fn(idx):
         return x_loader(index_inner_fn(idx))
 
     return output_size, inner_fn, index_inner_fn
 
->>>>>>> 90d5a6f0
 
 @register_lowering(aten.index, type_promotion_kind=None)
 def index(x, indices):
@@ -3179,51 +3169,40 @@
     return self
 
 
-fallback__unsafe_masked_index = fallback_handler(
-    aten._unsafe_masked_index.default, add_to_fallback_set=False
+@register_lowering(
+    inductor_prims.masked_scatter_with_index, type_promotion_kind=None, broadcast=False
 )
-
-fallback__unsafe_masked_index_put_accumulate = fallback_handler(
-    aten._unsafe_masked_index_put_accumulate.default, add_to_fallback_set=False
-)
-
-
-@register_lowering(aten._unsafe_masked_index, type_promotion_kind=None)
-def _unsafe_masked_index(self, mask, indices, fill):
-    ranges, _unsafe_index_fn = index_impl_helper(self, indices, check=False)
-    mask_loader = mask.make_loader()
+def masked_scatter_with_index(self, mask, source_idx, source):
+    self_flat, mask_flat, source_flat = (view(x, (-1,)) for x in (self, mask, source))
+
+    assert self.get_size() == mask.get_size()
+    assert mask.get_dtype() in {torch.bool, torch.uint8}
+
+    self_loader = self_flat.make_loader()
+    mask_loader = mask_flat.make_loader()
+    source_idx_loader = source_idx.make_loader()
+    source_loader = source_flat.make_loader()
+    source_numel = source.get_numel()
 
     def inner_fn(idx):
-        return ops.masked(mask_loader(idx), lambda: _unsafe_index_fn(idx), fill)
-
-    return Pointwise.create(
+        self_val = self_loader(idx)
+        mask_val = ops.to_dtype(mask_loader(idx), torch.bool)
+
+        def load_source_val():
+            source_idx_val = source_idx_loader(idx)
+            i = ops.indirect_indexing(source_idx_val, source_numel)
+            return source_loader([i])
+
+        source_val = ops.masked(mask_val, load_source_val, 0)
+        return ops.where(mask_val, source_val, self_val)
+
+    result_flat = Pointwise.create(
         device=self.get_device(),
         dtype=self.get_dtype(),
         inner_fn=inner_fn,
-        ranges=ranges,
-    )
-
-
-@register_lowering(aten._unsafe_masked_index_put_accumulate, type_promotion_kind=None)
-def _unsafe_masked_index_put_accumulate(x, mask, indices, values):
-    if torch.version.hip is not None:
-        # Avoid a triton compiler failure
-        return fallback__unsafe_masked_index_put_accumulate(x, mask, indices, values)
-
-    masked_value = where(mask, values, 0)
-    shape = x.get_size()
-    clamped_indices = [
-        clamp(indices[i], -shape[i], shape[i] - 1) if indices[i] else None
-        for i in range(len(indices))
-    ]
-    # TODO: use a masked store for this. currently only triton
-    # supports masked stores and cpp backend does not.
-    return _unsafe_index_put(x, clamped_indices, masked_value, accumulate=True)
-
-
-@make_pointwise
-def clamp(a, min, max):
-    return ops.maximum(min, ops.minimum(max, a))
+        ranges=self_flat.get_size(),
+    )
+    return view(result_flat, self.get_size())
 
 
 fallback__unsafe_masked_index = fallback_handler(
@@ -3681,6 +3660,56 @@
         dtype=x.get_dtype(),
         inner_fn=loader,
         ranges=sizes,
+    )
+
+
+@register_lowering(aten.constant_pad_nd, type_promotion_kind=None)
+def constant_pad_nd(x, padding, fill_value=0):
+    assert (len(padding) % 2) == 0
+    if all(p == 0 for p in padding):
+        return clone(x)
+
+    sizes = x.get_size()
+
+    bounds = list(reversed(list(zip(padding[::2], padding[1::2]))))
+    n = len(sizes) - len(bounds)
+
+    # if padding is a complicated expression, hoist it
+    bounds_precomp: List[Tuple[sympy.Symbol, Any]] = []
+    for l, h in bounds:
+        bounds_precomp.append((V.graph.sizevars.lookup_precomputed_size(l), h))  # type: ignore[arg-type]
+
+    output_size = list(sizes[:n])
+    mask_sizes = []
+    for (low, high), size in zip(bounds, sizes[n:]):
+        mask_sizes.append(size)
+        output_size.append(sympy.expand(size + low + high))
+    assert len(output_size) == len(sizes)
+    fill_value = dtype_to_type(x.get_dtype())(fill_value)
+
+    def mask(index):
+        mask = []
+        for idx, (low, high), length in zip(index[n:], bounds, mask_sizes):
+            if low != 0:
+                mask.append(range_mask_low(idx, 0))
+            if high != 0:
+                mask.append(range_mask_high(idx, length))
+        mask = functools.reduce(ops.and_, mask)
+        return ops.masked(mask, lambda: x_loader(index), fill_value)
+
+    def offset_fn(index):
+        new_index = list(index[:n])
+        for idx, (low, high) in zip(index[n:], bounds_precomp):
+            new_index.append(idx - low)
+        assert len(new_index) == len(index)
+        return mask(new_index)
+
+    x_loader = x.make_loader()
+    return Pointwise.create(
+        device=x.get_device(),
+        dtype=x.get_dtype(),
+        inner_fn=offset_fn,
+        ranges=output_size,
     )
 
 
