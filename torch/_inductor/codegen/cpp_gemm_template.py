--- conflicted
+++ resolved
@@ -97,10 +97,6 @@
                 const int64_t n_start = nc * N0;
                 const int64_t n_size = N0;
                 {%- if use_local_acc %}
-<<<<<<< HEAD
-                {{ kernel.define_buffer(acc_buf_name, ["m_end - m_start", "N0"]) }}
-=======
->>>>>>> d21f311a
                 {%- set acc = kernel.local_buffers[acc_buf_name] %}
                 {%- else %}
                 {%- set acc = kernel.slice_nd(GemmOut, [("m_start", "m_end"), ("n_start", "n_start + N0")]) %}
@@ -156,23 +152,15 @@
     ):
         assert layout.dtype in [torch.float, torch.bfloat16, torch.half]
         super().__init__(
-<<<<<<< HEAD
-            "packed_gemm", input_nodes, layout, epilogue_creator=epilogue_creator
-=======
             "packed_gemm",
             input_nodes,
             layout,
             num_threads,
             epilogue_creator=epilogue_creator,
->>>>>>> d21f311a
         )
         self.beta = beta
         self.alpha = alpha
         self.has_bias = has_bias
-<<<<<<< HEAD
-        self.num_threads = num_threads
-=======
->>>>>>> d21f311a
         self.register_blocking = register_blocking
         m, n = layout.size
         _, k = input_nodes[0].get_size()
