# mypy: allow-untyped-defs
import functools
import math
import os
import sys
from itertools import count
from typing import Dict, List, Optional, Tuple

import sympy
from sympy import Expr

import torch

import torch._inductor.async_compile  # noqa: F401 required to warm up AsyncCompile pools
import torch._ops
from torch.fx.experimental.symbolic_shapes import ConvertIntKey, DivideByKey
from .. import config, ir
from ..codecache import CudaKernelParamCache
from ..utils import _align, ALIGN_BYTES, cache_on_self, sympy_product
from ..virtualized import V
from .aoti_hipify_utils import maybe_hipify_code_wrapper
from .common import IndentedBuffer
from .cpp_utils import (
    cexpr,
    CppPrinter,
    DEVICE_TO_ATEN,
    DTYPE_TO_ATEN,
    DTYPE_TO_CPP,
    LAYOUT_TO_ATEN,
)
from .wrapper import EnterSubgraphLine, ExitSubgraphLine, WrapperCodeGen


class CppWrapperCpu(WrapperCodeGen):
    """
    Generates cpp wrapper for running on CPU and calls cpp kernels
    """

    def __init__(self):
        if not hasattr(self, "device"):
            self.device = "cpu"
        super().__init__()
        self.declare = "auto "
        self.declare_maybe_reference = "decltype(auto) "
        self.ending = ";"
        self.open_bracket = "{"
        self.closed_bracket = "}"
        self.comment = "//"
        self.namespace = "at::"
        self.none_str = "nullptr" if config.abi_compatible else "at::Tensor()"
        self.extern_call_ops = set()
        self.size = "sizes()"
        self.stride = "strides()"
        self.cuda = False
        self.supports_intermediate_hooks = False
        self.outputs_need_copy = set()
        self.kernel_callsite_id = count()
        self.var_array_id = (
            count()
        )  # for different types of local array variable declarations
        self.declared_var_array_vars = set()
        self.int_array_id = count()  # for int array local variable declarations
        self.declared_int_array_vars = set()
        self.tmp_tensor_id = count()  # for tmp tensor local variable declarations
        self.arg_var_id = count()
        self.used_cached_devices = set()
        self.used_cached_dtypes = set()
        self.used_cached_layouts = set()
        self.cached_output_id = count()
        self.scalar_to_tensor_id = count()
        self.custom_op_wrapper_loaded = False
        self.expr_printer = cexpr

        # CppPrinter sometimes calls at::native functions which causes problems in
        # the ABI-compatible mode. Currently we are hitting this problem when codegen
        # Grid computation expressions, but we my need to fix other size computation
        # as well.
        class GridExprCppPrinter(CppPrinter):
            def _print_FloorDiv(self, expr):
                x, div = expr.args
                x = self.paren(self.doprint(x))
                div = self.paren(self.doprint(div))
                assert expr.is_integer, "Expect integers in GridExprPrinter"
                return f"({x}/{div})"

        self.grid_expr_printer = GridExprCppPrinter().doprint

    def generate_kernel_call(
        self,
        name,
        call_args,
        grid=None,
        device_index=None,
        cuda=True,
        triton=True,
        arg_types=None,
        grid_fn: str = "grid",
        triton_meta=None,
    ):
        """
        Generates kernel call code.

        cuda: Defines whether the backend is GPU. Otherwise the backend is CPU.

        triton: Defines whether the GPU backend uses Triton for codegen.
                Otherwise it uses the CUDA language for codegen.
                Only valid when cuda == True.
        """
        if cuda:
            return super().generate_kernel_call(
                name,
                call_args,
                grid,
                device_index,
                cuda,
                triton,
                arg_types,
                grid_fn,
            )
        else:
            if config.abi_compatible:
                assert arg_types is not None and len(call_args) == len(
                    arg_types
                ), "Mismatch call_args and arg_types in generate_kernel_call"
                new_args = []
                for idx, arg in enumerate(call_args):
                    if "*" in arg_types[idx]:
                        var_name = f"var_{next(self.arg_var_id)}"
                        self.writeline(
                            f"auto* {var_name} = get_data_ptr_wrapper({arg});"
                        )
                        new_args.append(f"({arg_types[idx]})({var_name})")
                    else:
                        # arg is a scalar
                        new_args.append(arg)
                self.writeline(self.wrap_kernel_call(name, new_args))
            else:
                self.writeline(self.wrap_kernel_call(name, call_args))

    def write_constant(self, name, hashed):
        # include a hash so our code cache gives different constants different files
        self.header.writeline(f"// {name} {hashed}")

    def write_header(self):
        if V.graph.is_const_graph:
            # We do not write header for constant graph, it will be written by main module.
            return

        if V.graph.aot_mode:
            for header_cpp_file in ("interface.cpp", "implementation.cpp"):
                with open(
                    os.path.join(
                        os.path.dirname(__file__), "aoti_runtime", header_cpp_file
                    )
                ) as f:
                    self.header.splice(f.read())
        else:
            self.header.splice(
                """
                import torch
                from torch._inductor.codecache import CppWrapperCodeCache

                cpp_wrapper_src = (
                '''
                """
            )

        if config.abi_compatible:
            if config.c_shim_version == "1":
                self.header.splice("#include <torch/csrc/inductor/aoti_torch/c/shim.h>")
            else:
                self.header.splice(
                    f"#include <torch/csrc/inductor/aoti_torch/generated/c_shim_{self.device}.h>"
                )
            self.header.splice(
                """
                #include <torch/csrc/inductor/aoti_runtime/arrayref_tensor.h>
                #include <torch/csrc/inductor/aoti_runtime/thread_local.h>
                #include <torch/csrc/inductor/aoti_runtime/scalar_to_tensor.h>
                """
            )
            if V.graph.aot_mode:
                self.header.splice(
                    """
                    #include <torch/csrc/inductor/aoti_runtime/model.h>
                    """
                )
        else:
            self.header.splice(
                """
                #include <ATen/ATen.h>
                #include <ATen/core/dispatch/Dispatcher.h>
                #include <ATen/native/BinaryOps.h>
                #include <torch/csrc/inductor/aoti_runtime/utils.h>
                #include <torch/csrc/inductor/aoti_torch/tensor_converter.h>
                #include <torch/csrc/inductor/aoti_torch/utils.h>
                #include <torch/csrc/inductor/inductor_ops.h>
                #include <torch/types.h>
                #include <ATen/ops/bernoulli_native.h>

                #define reinterpret_tensor torch::inductor::_reinterpret_tensor
                #define alloc_from_pool torch::inductor::_alloc_from_pool
                """
            )

        self.header.splice("#include <c10/util/generic_math.h>")

        if not V.graph.aot_mode:
            self.header.splice(
                """
                #include <pybind11/pybind11.h>

                namespace py = pybind11;
                using namespace torch::aot_inductor;

                class RAIIPyObject {
                public:
                    RAIIPyObject() : obj_(nullptr) {}
                    RAIIPyObject(PyObject* obj) : obj_(obj) {}
                    ~RAIIPyObject() {
                        Py_XDECREF(obj_);
                    }
                    RAIIPyObject& operator=(const RAIIPyObject& other) {
                        if (this != &other) {
                            Py_XDECREF(obj_);
                            obj_ = other.obj_;
                            Py_XINCREF(obj_);
                        }
                        return *this;
                    }
                    operator PyObject*() {
                        return obj_;
                    }
                    PyObject* get() {
                        return obj_;
                    }
                private:
                    PyObject* obj_;
                };
                """
            )

        # Round up to the nearest multiple of ALIGN_BYTES
        # ALIGN_BYTES must be a power of 2
        self.header.splice(
            f"""
            [[maybe_unused]] static int64_t align(int64_t nbytes) {{
              return (nbytes + {ALIGN_BYTES} - 1) & -{ALIGN_BYTES};
            }}
            """
        )

    def mark_output_type(self):
        # mark output type to unwrap tensor back to python scalar
        from ..ir import ShapeAsConstantBuffer

        output_is_tensor = dict()
        for idx, x in enumerate(V.graph.graph_outputs):
            if isinstance(x, ShapeAsConstantBuffer):
                output_is_tensor[idx] = False
            else:
                output_is_tensor[idx] = True

        self.output_is_tensor = output_is_tensor

    def write_prefix(self):
        if V.graph.is_const_graph:
            # We do not write prefix for constant graph, it will be written by main module.
            return

        if V.graph.aot_mode:
            self.prefix.writeline("namespace torch {")
            self.prefix.writeline("namespace aot_inductor {")

    def write_input_output_info(
        self,
        info_kind: str,
        idx: int,
        name: str,
    ):
        self.prefix.writeline(f"""{info_kind}[{idx}].name = "{name}";""")

    @staticmethod
    def get_input_cpp_type(input):
        assert config.use_minimal_arrayref_interface

        if isinstance(input, sympy.Expr):
            from ..graph import may_get_constant_buffer_dtype

            dtype = may_get_constant_buffer_dtype(input)
            assert dtype is not None, f"Failed to get the dtype of sympy.Expr: {input}"
            return DTYPE_TO_CPP[dtype]
        return f"ArrayRefTensor<{DTYPE_TO_CPP[input.get_dtype()]}>"

    def generate_input_output_runtime_checks(self):
        # In debug_compile mode, we generate checks to ensure the dtype/shape/stride of each
        # real input/output tensor match ones provided at compile time via sample
        # input/output.
        def gen_check(handle_kind, idx, name, tensor):
            self.prefix.writeline(f"auto {name} = {handle_kind}[{idx}];")
            self.codegen_tensor_dtype_var_decl(self.prefix, name)
            expected_dtype_name = DTYPE_TO_ATEN[tensor.dtype]
            dtype_str = str(tensor.dtype).split(".")[-1]
            self.prefix.splice(
                f"""
                    int32_t {name}_expected_dtype = aoti_torch_dtype_{dtype_str}();
                    if ({name}_expected_dtype != {name}_dtype) {{
                        std::stringstream ss;
                        ss << "{handle_kind}[{idx}]: unmatched dtype, "
                           << "expected: " << {name}_expected_dtype << "({expected_dtype_name}), "
                           << "but got: " << {name}_dtype << "\\n";
                        throw std::runtime_error(ss.str());
                    }}
                """
            )
            self.codegen_input_size_var_decl(self.prefix, name)
            for dim_idx, d in enumerate(tensor.get_size()):
                if isinstance(d, (int, sympy.Integer)):
                    self.prefix.splice(
                        f"""
                            if ({d} != {name}_size[{dim_idx}]) {{
                                std::stringstream ss;
                                ss << "{handle_kind}[{idx}]: unmatched dim value at {dim_idx}, "
                                   << "expected: {d}, " << "but got: " << {name}_size[{dim_idx}]
                                   << "\\n";
                                throw std::runtime_error(ss.str());
                            }}
                        """
                    )
                else:
                    assert isinstance(
                        d, sympy.Symbol
                    ), f"dimention at {dim_idx=} for tensor {name=} must be a sympy.Symbol"
                    sym_range = V.graph.sizevars.shape_env.var_to_range.get(d, None)
                    if sym_range is None:
                        continue
                    if not math.isinf(sym_range.lower):
                        self.prefix.splice(
                            f"""
                                if ({name}_size[{dim_idx}] < {sym_range.lower}) {{
                                    std::stringstream ss;
                                    ss << "{handle_kind}[{idx}]: dim value is too small at {dim_idx}, "
                                       << "expected it to be >= {sym_range.lower}, " << "but got: "
                                       << {name}_size[{dim_idx}] << "\\n";
                                    throw std::runtime_error(ss.str());
                                }}
                            """
                        )
                    if not math.isinf(sym_range.upper):
                        self.prefix.splice(
                            f"""
                                if ({name}_size[{dim_idx}] > {sym_range.upper}) {{
                                    std::stringstream ss;
                                    ss << "{handle_kind}[{idx}]: dim value is too large at {dim_idx}, "
                                       << "expected to be <= {sym_range.upper}, " << "but got: "
                                       << {name}_size[{dim_idx}] << "\\n";
                                    throw std::runtime_error(ss.str());
                                }}
                            """
                        )

            self.codegen_input_stride_var_decl(self.prefix, name)
            for stride_idx, s in enumerate(tensor.get_stride()):
                if not isinstance(s, (int, sympy.Integer)):
                    continue
                self.prefix.splice(
                    f"""
                        if ({s} != {name}_stride[{stride_idx}]) {{
                            std::stringstream ss;
                            ss << "{handle_kind}[{idx}]: unmatched stride value at {stride_idx}, "
                               << "expected: {s}, " << "but got: " << {name}_stride[{stride_idx}]
                               << "\\n";
                            throw std::runtime_error(ss.str());
                        }}
                    """
                )

        # force noinline to avoid any potential compilation slowdown due to aggressive
        # inline done by the host compiler
        self.prefix.splice(
            """
            AOTI_NOINLINE static void __check_inputs_outputs(
                AtenTensorHandle* input_handles,
                AtenTensorHandle* output_handles) {
            """
        )
        with self.prefix.indent():
            for idx, (name, tensor) in enumerate(V.graph.graph_inputs.items()):
                gen_check("input_handles", idx, name, tensor)
        self.prefix.writeline("}")

    def write_wrapper_decl(self):
        inputs_len = len(V.graph.graph_inputs.keys())
        if V.graph.aot_mode:
            if config.use_minimal_arrayref_interface and not V.graph.is_const_graph:
                input_cpp_types = ", ".join(
                    f"{CppWrapperCpu.get_input_cpp_type(x)}"
                    for x in V.graph.graph_inputs.values()
                )

                output_arrayref_types = ", ".join(
                    f"ArrayRefTensor<{DTYPE_TO_CPP[x.get_dtype()]}>"
                    for x in V.graph.graph_outputs
                )

                self.prefix.splice(
                    f"""
                    using AOTInductorModelInputs = std::tuple<{input_cpp_types}>;
                    using AOTInductorModelOutputs = std::tuple<{output_arrayref_types}>;
                    """
                )

            if V.graph.const_module:
                self.header.splice(V.graph.const_module.wrapper_code.header)
                self.prefix.splice(V.graph.const_code)

            if V.graph.is_const_graph:
                self.prefix.splice(
                    """
                    void AOTInductorModel::_const_run_impl(
                        std::vector<AtenTensorHandle>& output_handles,
                        DeviceStreamType stream,
                        AOTIProxyExecutorHandle proxy_executor
                    ) {
                    """
                )
            else:
                if not config.aot_inductor.use_runtime_constant_folding:
                    # If we do not split the constant graph, we'll just create
                    # an empty implementation when wrapping the main module.
                    self.prefix.splice(
                        """
                        void AOTInductorModel::_const_run_impl(
                            std::vector<AtenTensorHandle>& output_handles,
                            DeviceStreamType stream,
                            AOTIProxyExecutorHandle proxy_executor
                        ) {}

                        """
                    )

                run_impl_proto = """
                    void AOTInductorModel::run_impl(
                        AtenTensorHandle*
                            input_handles, // array of input AtenTensorHandle; handles
                                            // are stolen; the array itself is borrowed
                        AtenTensorHandle*
                            output_handles, // array for writing output AtenTensorHandle; handles
                                            // will be stolen by the caller; the array itself is
                                            // borrowed
                        DeviceStreamType stream,
                        AOTIProxyExecutorHandle proxy_executor
                    ) {
                    """
                # Since we are removing non-abi-compatible mode, let's generate
                # runtime checks only for abi_compatible mode to avoid extra branches.
                if config.aot_inductor.debug_compile and config.abi_compatible:
                    self.generate_input_output_runtime_checks()
                    run_impl_proto += """
                        __check_inputs_outputs(input_handles, output_handles);
                    """
                if config.use_minimal_arrayref_interface:
                    self.prefix.splice(
                        """
                        template <>
                        AOTInductorModelOutputs AOTInductorModel::run_impl_minimal_arrayref_interface<
                          AOTInductorModelInputs, AOTInductorModelOutputs>(
                            const AOTInductorModelInputs& inputs,
                            DeviceStreamType stream,
                            AOTIProxyExecutorHandle proxy_executor
                        ) {
                        """
                    )
                    self.suffix.splice(run_impl_proto)
                    self.suffix.splice(
                        """
                            AOTInductorModelInputs inputs;
                            convert_handles_to_inputs(input_handles, inputs);
                            auto outputs = run_impl_minimal_arrayref_interface<AOTInductorModelInputs, AOTInductorModelOutputs>(
                                inputs, stream, proxy_executor);
                            // NOTE: outputs is full of ArrayRef to thread_local storage. If in the future we need this
                            // interface to perform well for a DSO using the minimal arrayref interface, all we need
                            // to do is provide ThreadLocalCachedTensor for each one!
                            convert_outputs_to_handles(outputs, output_handles);
                        }
                    """
                    )

                    self.suffix.splice(
                        """
                        extern "C" AOTIRuntimeError AOTInductorModelRunMinimalArrayrefInterface(
                            AOTInductorModelHandle model_handle,
                            const AOTInductorModelInputs& inputs,
                            AOTInductorModelOutputs& outputs) {
                          auto model = reinterpret_cast<torch::aot_inductor::AOTInductorModel*>(model_handle);
                          CONVERT_EXCEPTION_TO_ERROR_CODE({
                              outputs = model->run_impl_minimal_arrayref_interface<AOTInductorModelInputs, AOTInductorModelOutputs>(
                                  inputs,
                                  (torch::aot_inductor::DeviceStreamType)nullptr,
                                  nullptr);
                          })
                        }
                    """
                    )
                else:
                    self.prefix.splice(run_impl_proto)
        else:
            # cpp entry function for JIT with cpp wrapper
            self.prefix.splice(
                """
                void inductor_entry_impl(
                    AtenTensorHandle*
                        input_handles, // array of input AtenTensorHandle; handles
                                        // are stolen; the array itself is borrowed
                    AtenTensorHandle*
                        output_handles  // array for writing output AtenTensorHandle; handles
                                        // will be stolen by the caller; the array itself is
                                        // borrowed)
                ) {
                """
            )
        with self.prefix.indent():
            # assign inputs and outputs in both cases so the later codegen can be simplified
            if not config.use_minimal_arrayref_interface:
                if not V.graph.is_const_graph:
                    if V.graph.aot_mode:
                        num_args = len(V.graph.graph_inputs)
                    else:
                        # Weights are promoted in the JIT mode
                        num_args = len(V.graph.graph_inputs) + len(V.graph.constants)
                        # release GIL to support multiple instances inference (in different threads of the same process)
                        self.prefix.splice("py::gil_scoped_release release;")

                    if config.abi_compatible:
                        self.prefix.splice(
                            f"""
                                auto inputs = steal_from_raw_handles_to_raii_handles(input_handles, {num_args});
                            """
                        )
                    else:
                        # This looks dumb, but can avoid creating two versions of code in the AOTInductor runtime.
                        self.prefix.splice(
                            f"""
                                auto inputs = alloc_tensors_by_stealing_from_handles(input_handles, {num_args});
                            """
                        )

            if inputs_len != 0:
                for idx, input_key in enumerate(V.graph.graph_inputs.keys()):
                    if config.use_minimal_arrayref_interface:
                        self.prefix.writeline(
                            f"auto {input_key} = std::get<{idx}>(inputs);"
                        )
                        continue
                    # unwrap input tensor back to scalar
                    if isinstance(V.graph.graph_inputs[input_key], sympy.Expr):
                        from ..graph import may_get_constant_buffer_dtype

                        dtype = may_get_constant_buffer_dtype(
                            V.graph.graph_inputs[input_key]
                        )
                        assert (
                            dtype is not None
                        ), "Fails to get the dtype of the sympy.Expr"
                        cpp_dtype = DTYPE_TO_CPP[dtype]
                        if config.abi_compatible:
                            self.codegen_tensor_item(
                                dtype, f"inputs[{idx}]", input_key, self.prefix
                            )
                        else:
                            self.prefix.writeline(
                                f"{cpp_dtype} {input_key} = inputs[{idx}].item<{cpp_dtype}>();"
                            )
                    else:
                        self.prefix.writeline(
                            f"auto {input_key} = std::move(inputs[{idx}]);"
                        )

            assert all(
                isinstance(v, torch.Tensor) for v in list(V.graph.constants.values())
            ), "Expect all constants to be Tensor"
            for idx, constants_key in enumerate(V.graph.constants.keys()):
                if V.graph.aot_mode:
                    # Weights are stored in constants_ and owned by RAIIAtenTensorHandle there.
                    # Don't call std::move here because it will cause constants_ to lose the ownership.
                    if config.abi_compatible:
                        self.prefix.writeline(
                            f"""auto {constants_key} = constants_->at({idx});"""
                        )
                    else:
                        self.prefix.writeline(
                            f"auto {constants_key} = *tensor_handle_to_tensor_pointer("
                            + f"""constants_->at({idx}));"""
                        )
                else:
                    # Append constants as inputs to the graph
                    constants_idx = inputs_len + idx
                    if config.abi_compatible:
                        self.prefix.writeline(
                            f"auto {constants_key} = std::move(inputs[{constants_idx}]);"
                        )
                    else:
                        self.prefix.writeline(
                            f"auto {constants_key} = inputs[{constants_idx}];"
                        )

            self.codegen_inputs(self.prefix, V.graph.graph_inputs)

            if V.graph.aot_mode:
                if not V.graph.is_const_graph:
                    if config.use_minimal_arrayref_interface:
                        # TODO: input shape checking for regular tensor interface as well?
                        self.codegen_input_numel_asserts()
                    else:
                        self.prefix.writeline("inputs.clear();")
                self.prefix.writeline(
                    "auto& kernels = static_cast<AOTInductorModelKernels&>(*this->kernels_.get());"
                )

    def codegen_input_numel_asserts(self):
        for name, buf in V.graph.graph_inputs.items():
            if isinstance(buf, sympy.Expr):
                continue

            # comparing strides for 0 size tensor is tricky. Ignore them for now.
            if sympy_product(buf.get_size()) == 0:
                continue
            numel = buf.get_numel()
            self.prefix.writeline(f"assert_numel({name}, {numel});")

    def codegen_tensor_dtype_var_decl(self, code: IndentedBuffer, name):
        if config.abi_compatible:
            code.writeline(f"int32_t {name}_dtype;")
            code.writeline(
                "AOTI_TORCH_ERROR_CODE_CHECK(aoti_torch_get_dtype"
                f"({name}, &{name}_dtype));"
            )
        else:
            # Note that we don't have a corresponding class method from
            # the WrapperCodeGen since this method is used for asserting AOTI
            # cpp wrapper code.
            code.writeline(f"auto {name}_dtype = {name}.dtype();")

    def codegen_input_size_var_decl(self, code: IndentedBuffer, name):
        if config.abi_compatible:
            code.writeline(f"int64_t* {name}_size;")
            code.writeline(
                f"AOTI_TORCH_ERROR_CODE_CHECK(aoti_torch_get_sizes({name}, &{name}_size));"
            )
        else:
            super().codegen_input_size_var_decl(code, name)

    def codegen_input_stride_var_decl(self, code: IndentedBuffer, name):
        if config.abi_compatible:
            code.writeline(f"int64_t* {name}_stride;")
            code.writeline(
                f"AOTI_TORCH_ERROR_CODE_CHECK(aoti_torch_get_strides({name}, &{name}_stride));"
            )
        else:
            super().codegen_input_stride_var_decl(code, name)

    def codegen_model_kernels(self):
        self.prefix.writeline("namespace {")
        self.prefix.writeline(
            "class AOTInductorModelKernels : public AOTInductorModelKernelsBase {"
        )
        self.prefix.writeline("  public:")
        declare_kernel = set(self.src_to_kernel.values())
        declare_kernel.update(
            entry[0] for entry in self.user_defined_kernel_cache.values()
        )
        if V.graph.const_module:
            declare_kernel.update(
                V.graph.const_module.wrapper_code.src_to_kernel.values()
            )
        for kernel in sorted(declare_kernel):
            self.prefix.writeline(
                maybe_hipify_code_wrapper(f"    CUfunction {kernel}{{nullptr}};")
            )
        self.prefix.writeline("};")
        self.prefix.writeline("}  // namespace")

    def codegen_model_constructor(self):
        """
        // Generated code example
        AOTInductorModel::AOTInductorModel()
            : AOTInductorModelBase(4, 1) {
        inputs_info_[0].name = "input0";
        inputs_info_[0].dtype = "torch.float16";
        ...
        constants_info_[0].name = "L__self___weight";
        constants_info_[0].dtype = at::kFloat;
        constants_info_[0].offset = 0;
        constants_info_[0].data_size = 8192;
        constants_info_[0].shape = {64, 32};
        constants_info_[0].stride = {32, 1};
        ...
        outputs_info_[0].name = "output0";
        outputs_info_[0].dtype = "torch.float16";
        }
        """

        num_inputs = len(V.graph.graph_inputs)
        num_outputs = len(V.graph.graph_outputs)
        num_constants = len(V.graph.constants)
        self.prefix.splice(
            f"""
            AOTInductorModel::AOTInductorModel(std::shared_ptr<ConstantMap> constants_map,
                                               std::shared_ptr<std::vector<ConstantHandle>> constants_array,
                                               const std::string& device_str,
                                               std::optional<std::string> cubin_dir)
                : AOTInductorModelBase({num_inputs}, {num_outputs}, {num_constants}, device_str, cubin_dir) {{
            """
        )

        with self.prefix.indent():
            for idx, (name, inp) in enumerate(V.graph.graph_inputs.items()):
                assert not isinstance(
                    inp, sympy.Expr
                ), f"input {name=} cannot be symbolic"
                self.write_input_output_info("inputs_info_", idx, name)

            all_cuda = all(
                V.graph.get_original_value_of_constant(name).is_cuda
                for name in V.graph.constants.keys()
                if name not in V.graph.folded_constants
            )
            for idx, name in enumerate(V.graph.constants.keys()):
                tensor = V.graph.get_original_value_of_constant(name)
                assert isinstance(tensor, torch.Tensor)
                self.prefix.writeline(f"""constants_info_[{idx}].name = "{name}";""")
                self.prefix.writeline(
                    f"constants_info_[{idx}].dtype = static_cast<int32_t>({self.codegen_dtype(tensor.dtype)});"
                )
                self.prefix.writeline(
                    f"constants_info_[{idx}].offset = {tensor.storage_offset()};"
                )

                # If constants to serialize contain cpu tensors, we always align data_size it to 64.
                # When loading the constants, the valid data will depends on the size
                # not the data_size so there won't be correctness issue.
                data_size = (
                    torch.ops.mkldnn._nbytes(tensor)
                    if tensor.is_mkldnn
                    else tensor.untyped_storage().nbytes()
                )
                self.prefix.writeline(
                    f"constants_info_[{idx}].data_size = {data_size if all_cuda else _align(data_size)};"
                )

                from_folded = "true" if name in V.graph.folded_constants else "false"
                self.prefix.writeline(
                    f"constants_info_[{idx}].from_folded = {from_folded};"
                )

                size_str = ", ".join([str(s) for s in tensor.size()])
                self.prefix.writeline(f"constants_info_[{idx}].shape = {{{size_str}}};")

                stride_str = ", ".join([str(s) for s in tensor.stride()])
                self.prefix.writeline(
                    f"constants_info_[{idx}].stride = {{{stride_str}}};"
                )
                self.prefix.writeline(
                    f"constants_info_[{idx}].layout = static_cast<int32_t>({self.codegen_layout(tensor.layout)});"
                )

                if tensor.is_mkldnn:
                    opaque_metadata_tensor = torch.ops.mkldnn._get_mkldnn_serialized_md(
                        tensor
                    )
                    assert (
                        opaque_metadata_tensor.dim() == 1
                    ), "Expect opaque_metadata_tensor to be 1-D"

                    opaque_metadata_list = opaque_metadata_tensor.tolist()
                    opaque_metadata_str = self.codegen_shape_tuple(opaque_metadata_list)
                    self.prefix.writeline(
                        f"constants_info_[{idx}].opaque_metadata = {opaque_metadata_str};"
                    )
                if name in V.graph.dynamo_flat_name_to_original_fqn:
                    original_fqn = V.graph.dynamo_flat_name_to_original_fqn.get(
                        name, name
                    )
                elif name in V.graph.allocated_constant_name:
                    original_fqn = V.graph.allocated_constant_name[name]
                else:
                    raise AssertionError("original_fqn must be set for constant")
                self.prefix.writeline(
                    f"""constants_info_[{idx}].original_fqn = "{original_fqn}";"""
                )
            self.prefix.writeline("update_constants_map(std::move(constants_map));")
            self.prefix.writeline("update_constants_array(std::move(constants_array));")

            def escape_string(x):
                return (
                    x.replace("\\", "\\\\")
                    .replace('"', '\\"')
                    .replace("\n", "\\n")
                    .replace("\t", "\\t")
                )

            self.prefix.writeline(
                f'in_spec_ = "{escape_string(config.aot_inductor.serialized_in_spec)}";'
            )
            self.prefix.writeline(
                f'out_spec_ = "{escape_string(config.aot_inductor.serialized_out_spec)}";'
            )

            for idx, output in enumerate(V.graph.graph_outputs):
                assert not isinstance(
                    output, sympy.Expr
                ), f"output {name=} cannot be symbolic"
                name = f"output{idx}"
                self.write_input_output_info("outputs_info_", idx, name)

            self.prefix.writeline(
                "this->kernels_ = std::make_unique<AOTInductorModelKernels>();"
            )

        self.prefix.writeline("}")

    def codegen_const_run_driver(self):
        """
        // Generated code example
        std::unordered_map<std::string, AtenTensorHandle> AOTInductorModel::const_run_impl(
            DeviceStreamType stream,
            AOTIProxyExecutorHandle proxy_executor,
            bool initialization
        ) {
            std::unordered_map<std::string, AtenTensorHandle> folded_constants_map;
            std::vector<AtenTensorHandle> output_handles;
            // build up output_handles over here.
            _const_run_impl(output_handles, stream, proxy_executor);
            // build up folded_constants_map
            return folded_constants_map;
        }
        """

        self.prefix.splice(
            """
            std::unordered_map<std::string, AtenTensorHandle> AOTInductorModel::const_run_impl(
                DeviceStreamType stream,
                AOTIProxyExecutorHandle proxy_executor,
                bool initialization
            ) {
            """
        )
        if not config.aot_inductor.use_runtime_constant_folding:
            self.prefix.splice(
                """
                    if (!initialization) {
                        std::cerr << "[WARNING] Calling constant_folding in model, but compiled with config: "
                                  << "aot_inductor.use_runtime_constant_folding=False\\n";
                    }
                    return {};
                }
                """
            )
            return

        with self.prefix.indent():
            # This is a mapping to the index of constant folding graph's output
            const_index_mapping: List[Optional[Tuple[int, str]]] = [None] * len(
                V.graph.const_output_index
            )
            for idx, (name, _) in enumerate(V.graph.constants.items()):
                if name in V.graph.const_output_index:
                    const_index_mapping[V.graph.const_output_index[name]] = (idx, name)  # type: ignore[call-overload]
            assert (
                None not in const_index_mapping
            ), "Not all constant gets mapped for constant folding graph."

            self.prefix.writeline(
                f"""
                std::unordered_map<std::string, AtenTensorHandle> folded_constants_map;
                folded_constants_map.reserve({len(const_index_mapping)});
                std::vector<AtenTensorHandle> output_handles({len(const_index_mapping)});
                """
            )

            self.prefix.splice(
                """
                // The below assignment of output_handles to constants is not used directly.
                // It's only used to memo the correspondence of handle and constants.
                """
            )

            for output_idx, (const_idx, _) in enumerate(const_index_mapping):  # type: ignore[misc]
                self.prefix.writeline(
                    f"output_handles[{output_idx}] = constants_->at({const_idx});"
                )

            self.prefix.writeline(
                "_const_run_impl(output_handles, stream, proxy_executor);"
            )

            for output_idx, (_, const_name) in enumerate(const_index_mapping):  # type: ignore[misc]
                self.prefix.writeline(
                    f'folded_constants_map["{const_name}"] = output_handles[{output_idx}];'
                )
            self.prefix.writeline("return folded_constants_map;")

        self.prefix.writeline("}")

    def generate(self, is_inference):
        if V.graph.aot_mode and not V.graph.is_const_graph:
            self.codegen_model_kernels()
            self.codegen_model_constructor()
            self.codegen_const_run_driver()
        self.write_wrapper_decl()
        return super().generate(is_inference)

    def finalize_prefix(self):
        cached_dtypes_buffer = IndentedBuffer()
        if config.abi_compatible:
            for dtype in self.used_cached_dtypes:
                cached_dtypes_buffer.writeline(f"CACHE_TORCH_DTYPE({dtype});")
            for device in self.used_cached_devices:
                cached_dtypes_buffer.writeline(f"CACHE_TORCH_DEVICE({device});")
            for layout in self.used_cached_layouts:
                cached_dtypes_buffer.writeline(f"CACHE_TORCH_LAYOUT({layout});")
        cached_dtypes_buffer.splice(self.prefix)
        self.prefix = cached_dtypes_buffer

    def define_kernel(
        self, name: str, kernel: str, metadata: Optional[str] = None, cuda=False
    ):
        self.header.splice(f"\n{kernel}\n")

    def codegen_scalar_to_tensor(self, output: str):
        name = f"scalar_to_tensor_{next(self.scalar_to_tensor_id)}"
        self.wrapper_call.writeline(
            f"RAIIAtenTensorHandle {name} = scalar_to_tensor_handle({output});"
        )
        return name

    def codegen_tensor_item(
        self, dtype: torch.dtype, tensor: str, scalar: str, indented_buffer=None
    ):
        assert (
            config.abi_compatible
        ), "codegen_tensor_item is only used for the ABI-compatible mode"
        dtype_str = str(dtype).split(".")[-1]
        writer = indented_buffer or self
        writer.writeline(f"{DTYPE_TO_CPP[dtype]} {scalar};")
        writer.writeline(
            f"AOTI_TORCH_ERROR_CODE_CHECK(aoti_torch_item_{dtype_str}({tensor}, &{scalar}));"
        )

    @cache_on_self
    def get_output_refs(self):
        return [
            f"torch::tensor({x.codegen_reference(self.wrapper_call)})"
            if isinstance(x, ir.ShapeAsConstantBuffer) and not config.abi_compatible
            else x.codegen_reference(self.wrapper_call)
            for x in V.graph.graph_outputs
        ]

    def generate_return(self, output_refs: List[str]):
        cst_names = V.graph.constants.keys()
        arr_iface = (
            not V.graph.is_const_graph and config.use_minimal_arrayref_interface
        )  # For brevity.

        def use_thread_local_cached_output_tensor(idx, output):
            cached_output_name = f"cached_output_{next(self.cached_output_id)}"
            cache_type = "Array" if arr_iface else "Tensor"
            self.wrapper_call.writeline(
                f"thread_local ThreadLocalCachedOutput{cache_type}<std::decay_t<decltype({output})>> "
                f"{cached_output_name}({output});"
            )
            if arr_iface:
                self.wrapper_call.writeline(
                    f"{cached_output_name}.copy_data_from({output});"
                )
                output_entry = f"std::get<{idx}>(output_arrayref_tensors)"
                element_type = f"std::decay_t<decltype({output_entry}.data()[0])>"
                self.wrapper_call.writeline(
                    f"{output_entry} = {cached_output_name}.arrayref_tensor<{element_type}>();"
                )
            else:
                self.wrapper_call.writeline(
                    f"{cached_output_name}.copy_data_from({output});"
                )
                self.wrapper_call.writeline(
                    f"AOTI_TORCH_ERROR_CODE_CHECK(aoti_torch_new_uninitialized_tensor(&output_handles[{idx}]));"
                )
                self.wrapper_call.writeline(
                    f"AOTI_TORCH_ERROR_CODE_CHECK(aoti_torch_assign_tensors({cached_output_name}.tensor(), "
                    f"output_handles[{idx}]));"
                )

        if arr_iface:
            self.wrapper_call.writeline(
                "AOTInductorModelOutputs output_arrayref_tensors;"
            )

        output2idx: Dict[str, int] = {}
        for idx, output in enumerate(output_refs):
            if output == self.none_str:
                continue

            is_constant_buffer = output in cst_names
            output_buffer = V.graph.graph_outputs[idx]
            if isinstance(output_buffer, ir.BaseView):
                output_storage = output_buffer.unwrap_view()
                if isinstance(output_storage.data, ir.ConstantBuffer):
                    is_constant_buffer = True

            if config.abi_compatible:
                if isinstance(output_buffer, ir.ShapeAsConstantBuffer):
                    # Need to wrap scalar into tensor as the main function returns a vector of tensors
                    output_tensor = self.codegen_scalar_to_tensor(output)
                    self.wrapper_call.writeline(
                        f"output_handles[{idx}] = {output_tensor}.release();"
                    )
                    continue

                output_is_tensor_handle_expr = (
                    f"std::is_same_v<std::decay_t<decltype({output})>,"
                    "RAIIAtenTensorHandle> || "
                    f"std::is_same_v<std::decay_t<decltype({output})>,"
                    "AtenTensorHandle> || "
                    f"std::is_same_v<std::decay_t<decltype({output})>,"
                    "ConstantHandle>"
                )
                self.wrapper_call.writeline(
                    f"if constexpr ({output_is_tensor_handle_expr}) {{"
                )
                with self.wrapper_call.indent():
                    if arr_iface:
                        cached_output_name = (
                            f"cached_output_{next(self.cached_output_id)}"
                        )
                        output_value_type = f"std::decay_t<decltype(std::get<{idx}>(output_arrayref_tensors).data()[0])>"
                        self.wrapper_call.writeline(
                            f"thread_local RAIIAtenTensorHandle {cached_output_name};"
                        )
                        if is_constant_buffer:
                            # NOTE(return_constant): In some rare cases where we return
                            # a constant, we have to return a copy of this constant,
                            # because (1) constants are not owned by the Model instance
                            # (2) constants remain the same cross inference runs,
                            # assuming they are not updated at runtime Basically, we
                            # cannot release or transfer the ownership of any original
                            # constant to the user.
                            self.wrapper_call.writeline(
                                f"AtenTensorHandle {cached_output_name}_tmp;"
                            )
                            self.wrapper_call.writeline(
                                f"aoti_torch_clone({output}, &{cached_output_name}_tmp);"
                            )
                            self.wrapper_call.writeline(
                                f"{cached_output_name} = {cached_output_name}_tmp;"
                            )
                        else:
                            self.wrapper_call.writeline(
                                f"{cached_output_name} = {output}.release();"
                            )
                        self.wrapper_call.writeline(
                            f"convert_handle_to_arrayref_tensor({cached_output_name}, "
                            f"std::get<{idx}>(output_arrayref_tensors));"
                        )
                    else:
                        if is_constant_buffer:
                            # See NOTE(return_constant) above.
                            self.wrapper_call.writeline(
                                f"aoti_torch_clone({output}, &output_handles[{idx}]);"
                            )
                        else:
                            if output in output2idx:
                                src_idx = output2idx[output]
                                self.wrapper_call.writeline(
                                    f"output_handles[{idx}] = output_handles[{src_idx}];"
                                )
                            else:
                                self.wrapper_call.writeline(
                                    f"output_handles[{idx}] = {output}.release();"
                                )
                self.wrapper_call.writeline("} else {")
                with self.wrapper_call.indent():
                    use_thread_local_cached_output_tensor(idx, output)
                self.wrapper_call.writeline("}")

            else:
                assert (
                    not arr_iface
                ), "minimal ArrayRef interface is only supported in ABI-compatible mode"
                if is_constant_buffer:
                    output_expr = f"{output}.clone()"
                    # See NOTE(return_constant) above.
                else:
                    output_expr = output
                self.wrapper_call.writeline(
                    f"output_handles[{idx}] = reinterpret_cast<AtenTensorHandle>("
                    + f"new at::Tensor({output_expr}));"
                )

            if output not in output2idx:
                output2idx[output] = idx
        if arr_iface:
            self.wrapper_call.writeline("return output_arrayref_tensors;")

    def generate_before_suffix(self, result):
        if not V.graph.is_const_graph:
            if V.graph.aot_mode:
                result.writeline("} // AOTInductorModel::run_impl")
            else:
                result.writeline("} // inductor_entry_impl")

    def generate_end(self, result):
        if V.graph.aot_mode:
            if V.graph.is_const_graph:
                result.writeline("} // AOTInductorModel::_const_run_impl")
            else:
                result.writeline("} // namespace aot_inductor")
                result.writeline("} // namespace torch")
            return

        # cpp entry function for JIT with cpp wrapper
        result.writeline("'''\n)")
        result.splice(
            f"""
            inductor_entry = CppWrapperCodeCache.load_pybinding(
                ["std::vector<AtenTensorHandle>"], cpp_wrapper_src, {self.cuda}, {len(V.graph.graph_outputs)})
            """
        )

        wrapper_body = "input_tensors = [arg if isinstance(arg, torch.Tensor) else torch.tensor(arg) for arg in args]"
        if V.graph.constants:
            # Append constants to the input args for cpp wrapper.
            # Python wrapper directly gets the value inside the wrapper call
            # as a global variable passed when calling exec(code, mod.__dict__, mod.__dict__).
            # For cpp wrapper, we need to pass this python value to the inductor_entry_impl function explicitly.
            assert all(
                isinstance(v, torch.Tensor) for v in list(V.graph.constants.values())
            ), "Expect all constants to be Tensor"
            constants_str = f"[{', '.join(V.graph.constants.keys())}]"
            wrapper_body += f"""
                    constants_tensor = {constants_str}
                    input_tensors.extend(constants_tensor)
            """
        # Convert vector of at::Tensor to vector of AtenTensorHandle.
        # If we pass at::Tensor, the compilation will be too slow.
        wrapper_body += """
                    input_handles = torch._C._aoti.unsafe_alloc_void_ptrs_from_tensors(input_tensors)
        """

        # unwrap output tensor back to python scalar
        if all(x for x in self.output_is_tensor.values()):
            # If no ShapeAsConstantBuffer in the output, directly return the output as tensors
            outputs_str = "output_tensors"
        else:
            outputs = [
                f"output_tensors[{i}]"
                if self.output_is_tensor[i]
                else f"output_tensors[{i}].item()"
                for i in range(len(V.graph.graph_outputs))
            ]
            outputs_str = f"[{', '.join(outputs)}]"
        wrapper_body += f"""
                    output_handles = f(input_handles)
                    output_tensors = torch._C._aoti.alloc_tensors_by_stealing_from_void_ptrs(output_handles)
                    return {outputs_str}
        """

        # Wrap the func to support setting result._boxed_call = True
        result.splice(
            f"""
            def _wrap_func(f):
                def g(args):
                    {wrapper_body}
                return g

            call = _wrap_func(inductor_entry)
            """
        )

    def get_c_shim_func_name(self, kernel):
        if not config.abi_compatible or kernel.startswith("aoti_torch_"):
            return kernel

        assert "::" in kernel, "Cpp kernel name: " + kernel + " does not contain '::'"
        kernel_tokens = kernel.split("::")
        kernel_suffix = kernel_tokens[-1]
        if kernel_suffix == "call":
            kernel_suffix = kernel_tokens[-2]
        if config.c_shim_version == "1":
            # For sdpa, we need the v2 version since v1 didn't consider optional arg
            # FIXME: no need to do this after we switch to the torchgen-ed C shim
            if kernel_suffix == "_scaled_dot_product_flash_attention":
                shim_fn = "aoti_torch__scaled_dot_product_flash_attention_v2"
            elif kernel_suffix.startswith("wrapped_fbgemm"):
                assert self.device == "cpu", "Using wrapped_fbgemm out of CPU!"
                shim_fn = f"aoti_torch_cpu_{kernel_suffix}"
            else:
                shim_fn = f"aoti_torch_{kernel_suffix}"
        else:
            shim_fn = f"aoti_torch_{self.device}_{kernel_suffix}"
        return shim_fn

    def generate_c_shim_extern_kernel_call(self, kernel, args):
        # In the abi_compatible mode, we call fallback aten ops through a C shim layer
        # Setting self.allow_stack_allocation to False because the exchange between
        # ArrayRefTensor and at::Tensor is still fragile.
        self.allow_stack_allocation = False

        wrapped_args = []
        for x in args:
            pieces = x.split(", ")
            for piece in pieces:
                # We only really *need* convert_arrayref_tensor_to_tensor for
                # ArrayRefTensors. The code flowing into here uses `0` for nullptr,
                # which convert_arrayref_tensor_to_tensor would blindly coerce to int,
                # so just avoid wrapping integers.
                # Name matching is to find tensor is hacky, but fixing all the
                # ArrayRefTensor issues is not a priority for now.
                if isinstance(piece, str) and piece.startswith(
                    ("buf", "arg", "wrap_with_raii_handle_if_needed")
                ):
                    piece = f"convert_arrayref_tensor_to_tensor({piece})"
                wrapped_args.append(piece)

        shim_fn = self.get_c_shim_func_name(kernel)
        self.writeline(
            f"AOTI_TORCH_ERROR_CODE_CHECK({shim_fn}({', '.join(wrapped_args)}));"
        )

    def generate_c_shim_extern_kernel_alloc(self, extern_kernel, args):
        # registered output buffer name
        name = extern_kernel.name
        output_handle_name = f"{name}_handle"
        self.writeline(f"AtenTensorHandle {output_handle_name};")
        output_arg = f"&{output_handle_name}"
        self.generate_c_shim_extern_kernel_call(
            extern_kernel.get_kernel_name(), args + [output_arg]
        )
        self.writeline(f"RAIIAtenTensorHandle {name}({output_handle_name});")

    def generate_extern_kernel_alloc(self, extern_kernel, args):
        if config.abi_compatible:
            self.generate_c_shim_extern_kernel_alloc(extern_kernel, args)
        else:
            super().generate_extern_kernel_alloc(extern_kernel, args)

    def generate_c_shim_fallback_kernel(self, fallback_kernel, args):
        output_args = []
        output_raii_handles = []
        output_name_base = fallback_kernel.get_name()
        for idx, output in enumerate(fallback_kernel.outputs):
            if isinstance(output, ir.MultiOutput):
                # TODO: handle integer output (e.g., as in attention)
                name = f"{output.get_name()}"
                output_handle_name = f"{name}_handle"
                if output.indices:
                    assert (
                        output.indices[0][1] == idx
                    ), f"expected {output.indices[0][1]=} == {idx=} for {output_name_base=}"
                self.writeline(f"AtenTensorHandle {output_handle_name};")
                output_args.append(f"&{output_handle_name}")
                output_raii_handles.append(
                    f"RAIIAtenTensorHandle {name}({output_handle_name});"
                )
            elif isinstance(output, int):
                output_name = f"{output_name_base}_{idx}"
                self.writeline(f"int64_t {output_name} = {output};")
                output_args.append(f"&{output_name}")
            elif isinstance(output, sympy.Symbol):
                output_name = f"{output_name_base}_{idx}"
                self.writeline(f"auto {output_name} = {output};")
                output_args.append(f"&{output_name}")
            elif output is None:
                output_args.append("nullptr")
            else:
                raise NotImplementedError(f"unsupported type of {output=}")
        args = args + output_args
        self.generate_c_shim_extern_kernel_call(fallback_kernel.cpp_kernel_name, args)
        for raii_handle in output_raii_handles:
            self.writeline(raii_handle)

    def generate_fallback_kernel(self, fallback_kernel, args):
        if config.abi_compatible:
            self.generate_c_shim_fallback_kernel(fallback_kernel, args)
        else:
            super().generate_fallback_kernel(fallback_kernel, args)

    def generate_extern_kernel_out(
        self, kernel: str, out: str, out_view: Optional[str], args: List[str]
    ):
        if out_view:
            out_name = f"{out}_as_strided"
            self.writeline(f"auto {out_name} = {out_view};")
            args.insert(0, out_name)
        else:
            args.insert(0, out)

        if config.abi_compatible:
            self.generate_c_shim_extern_kernel_call(kernel, args)
        else:
            self.writeline(self.wrap_kernel_call(kernel, args))

    def generate_user_defined_triton_kernel(
        self, kernel_name, grid, configs, args, triton_meta, arg_types=None
    ):
        assert len(grid) != 0
        if len(grid) == 1:
            grid_decision = grid[0]
        else:
            meta = CudaKernelParamCache.get(kernel_name)
            assert meta is not None
            grid_decision = None
            for i, c in enumerate(configs):
                if all(arg == meta["meta"][key] for key, arg in c.kwargs.items()):
                    grid_decision = grid[i]
                    break
            assert grid_decision is not None

        current_device = V.graph.scheduler.get_current_device_or_throw()
        self.generate_kernel_call(
            kernel_name,
            args,
            arg_types=arg_types,
            grid=grid_decision,
            device_index=current_device.index,
            cuda=True,
            triton=True,
            triton_meta=triton_meta,
        )

    def generate_scatter_fallback(
        self,
        output,
        inputs,
        cpp_kernel_name,
        python_kernel_name,
        src_is_tensor,
        reduce,
        kwargs,
    ):
        # No stack allocation when there is a fallback op
        self.allow_stack_allocation = False

        # TODO: needs updates to use C shim v2
        if config.abi_compatible:
            # call the ABI shim function instead of the ATen one
            if config.c_shim_version == "1":
                cpp_kernel_name = (
                    "aoti_torch_scatter_reduce_out"
                    if python_kernel_name.startswith("aten.scatter_reduce")
                    else "aoti_torch_scatter_out"
                )
            else:
                cpp_kernel_name = self.get_c_shim_func_name(cpp_kernel_name)
                # C shim only contains out-variant instead of inplace-variant
                cpp_kernel_name = cpp_kernel_name.replace("__", "_") + "_out"
            inputs_wrapped = [
                f"convert_arrayref_tensor_to_tensor({x})"
                if isinstance(x, str)
                else str(x)
                for x in inputs
            ]
            line = f"{cpp_kernel_name}(convert_arrayref_tensor_to_tensor({output}), {','.join(inputs_wrapped)}"
        else:
            line = f"{cpp_kernel_name}({','.join(map(str, inputs))}"

        if python_kernel_name.startswith("aten.scatter_reduce"):
            line += f", {','.join(kwargs)}"
        else:
            if src_is_tensor:
                if reduce:
                    line += f", {V.graph.wrapper_code.val_to_arg_str(reduce)}"
            else:
                assert (
                    reduce is None
                ), "Expect reduce to be None for aten.scatter_ with scalar src"
        line += ");"
        self.writeline(line)

    def generate_index_put_fallback(self, kernel, x, indices, values, accumulate):
        # No stack allocation when there is a fallback op
        self.allow_stack_allocation = False

        # TODO: needs updates to use C shim v2
        if config.abi_compatible:
            # See the comment in codegen_reinterpret_view about why having something like
            # RAIIAtenTensorHandle(tmp_tensor_handle_2) in a tmp array can cause the correponding
            # tensor prematurely deallocated, thus this std::vector().data() trick here.
            indices_str = (
                "std::vector<AtenTensorHandle>{"
                + (
                    ", ".join(
                        [f"convert_arrayref_tensor_to_tensor({ind})" for ind in indices]
                    )
                )
                + "}.data()"
            )
            args = [
                f"convert_arrayref_tensor_to_tensor({x})",
                indices_str,
                str(len(indices)),
                f"convert_arrayref_tensor_to_tensor({values})",
                accumulate,
            ]
            args.insert(
                0, f"convert_arrayref_tensor_to_tensor({x})"
            )  # set x as the output tensor, this fallback mutates x.
        else:
            indices_str = (
                f"{self.open_bracket}{', '.join(indices)}{self.closed_bracket}"
            )
            args = [x, indices_str, values, accumulate]
            args.insert(0, x)  # set x as the output tensor, this fallback mutates

        self.writeline(self.wrap_kernel_call(kernel, args))

    def add_benchmark_harness(self, output):
        if V.graph.aot_mode:
            return
        super().add_benchmark_harness(output)

    def codegen_sizevar(self, x: Expr) -> str:
        return self.expr_printer(V.graph.sizevars.simplify(x))

    def codegen_tuple_access(self, basename: str, name: str, index: str) -> str:
        if config.abi_compatible:
            # in the abi_compatible mode, outputs are returned via arguments
            return name
        else:
            return f"std::get<{index}>({basename})"

    def codegen_shape_tuple(self, shape: Tuple[Expr, ...]) -> str:
        parts = list(map(self.codegen_sizevar, shape))
        if len(parts) == 0:
            return "{}"
        if len(parts) == 1:
            return f"{{{parts[0]}, }}"
        return f"{{{', '.join(parts)}}}"

    def codegen_dynamic_scalar(self, node):
        (data,) = (t.codegen_reference() for t in node.inputs)
        if config.abi_compatible:
            self.codegen_tensor_item(
                node.inputs[0].get_dtype(), data, f"{node.sym}_raw"
            )
        else:
            convert_type = DTYPE_TO_ATEN[node.inputs[0].get_dtype()].replace(
                "at::k", "to"
            )
            self.writeline(f"auto {node.sym}_raw = {data}.item().{convert_type}();")

        if len(node.keypath) == 0:
            self.writeline(f"auto {node.sym} = {node.sym}_raw;")
        elif len(node.keypath == 1) and isinstance(node.keypath[0], ConvertIntKey):
            self.writeline(f"int64_t {node.sym} = {node.sym}_raw ? 1 : 0;")
        elif len(node.keypath == 1) and isinstance(node.keypath[0], DivideByKey):
            # TODO: assert divisibility here
            self.writeline(
                f"int64_t {node.sym} = {node.sym}_raw / {node.keypath[0].divisor};"
            )
        else:
            raise AssertionError(f"unrecognized keypath {node.keypath}")

        # record in unbacked_symbol_decls so we won't generate a declaration of the symbol again
        self.unbacked_symbol_decls.add(str(node.sym))

    def can_stack_allocate_buffer(self, buffer):
        return (
            self.allow_stack_allocation
            and buffer.get_device().type == "cpu"
            and self.can_prove_buffer_has_static_shape(buffer)
            and ir.is_contiguous_strides_for_shape(
                buffer.get_stride(), buffer.get_size()
            )
        )

    def make_buffer_free(self, buffer):
        return (
            ""
            if isinstance(buffer.get_layout(), ir.MultiOutputLayout)
            or (V.graph.aot_mode and buffer.get_name() in self.stack_allocated_buffers)
            or (
                config.use_minimal_arrayref_interface
                and V.graph.aot_mode
                and buffer.get_name() in V.graph.graph_inputs
            )
            else f"{buffer.get_name()}.reset();"
        )

    def make_free_by_names(self, names_to_del: List[str]):
        return " ".join(f"{name}.reset();" for name in names_to_del)

    def codegen_exact_buffer_reuse(self, old_name: str, new_name: str, del_line: str):
        if config.abi_compatible:
            return f"auto {new_name} = std::move({old_name});  // reuse"
        else:
            return super().codegen_exact_buffer_reuse(old_name, new_name, del_line)

    def generate_profiler_mark_wrapper_call(self, stack):
        self.wrapper_call.writeline(
            'RECORD_FUNCTION("inductor_wrapper_call", c10::ArrayRef<c10::IValue>());'
        )

    def write_triton_header_once(self):
        pass

    def generate_start_graph(self):
        pass

    def generate_end_graph(self):
        pass

    def generate_inf_and_nan_checker(self, nodes):
        for buf in nodes.get_names():
            # TODO: Add buf name directly into check_inf_and_nan.
            self.writeline(
                f"AOTI_TORCH_ERROR_CODE_CHECK(aoti_torch_check_inf_and_nan({buf}));"
            )

    def codegen_device(self, device):
        if config.abi_compatible:
            self.used_cached_devices.add(device.type)
            return f"cached_torch_device_type_{device.type}, {device.index if device.index else 0}"
        else:
            return (
                f"c10::Device({DEVICE_TO_ATEN[device.type]}, {device.index})"
                if device.index is not None
                else f"{DEVICE_TO_ATEN[device.type]}"
            )

    def codegen_dtype(self, dtype):
        if config.abi_compatible:
            dtype_str = str(dtype).split(".")[-1]
            self.used_cached_dtypes.add(dtype_str)
            return f"cached_torch_dtype_{dtype_str}"
        else:
            return DTYPE_TO_ATEN[dtype]

    def codegen_layout(self, layout):
        if config.abi_compatible:
            layout_str = str(layout).split(".")[-1]
            self.used_cached_layouts.add(layout_str)
            return f"cached_torch_layout_{layout_str}"
        else:
            return LAYOUT_TO_ATEN[layout]

    @functools.lru_cache(None)  # noqa: B019
    def codegen_int_array_var(
        self,
        int_array: str,
        writer=None,
        known_statically=False,
        graph=None,  # for per-graph caching
    ):
        # This is used for size/stride declaration
        # Because the memory planning is done in two passes (see the implementation
        # of self.generate), the writeline behavior is different in the two passes.
        # As a result, the emitted int array declarations may appear in a later
        # position of the generated code, so the second pass codegen should not
        # reuse int array declarations generated in the first pass
        if writer is None:
            # The first pass codegen uses `self` as the writer
            writer = self

        var = f"int_array_{next(self.int_array_id)}"
        ctype = "int64_t"
        if var not in self.declared_int_array_vars:
            self.declared_int_array_vars.add(var)
            if known_statically:
                writer.writeline(f"static constexpr {ctype} {var}[] = {int_array};")
            else:
                writer.writeline(f"const {ctype} {var}[] = {int_array};")
        return var

    def make_buffer_allocation(self, buffer):
        return self.make_allocation(
            buffer.get_name(),
            buffer.get_device(),
            buffer.get_dtype(),
            buffer.get_size(),
            buffer.get_stride(),
            buffer if self.can_stack_allocate_buffer(buffer) else None,
        )

    def make_allocation(
        self, name, device, dtype, shape, stride, buffer_if_can_stack_allocate=None
    ):
        orig_stride = stride
        device_str = self.codegen_device(device)
        dtype_code = self.codegen_dtype(dtype)
        size = self.codegen_shape_tuple(shape)
        stride = self.codegen_shape_tuple(orig_stride)
        if config.abi_compatible:
            size_array_var = self.codegen_int_array_var(
                size,
                self.wrapper_call,
                known_statically=self.is_statically_known_list_of_ints(shape),
                graph=self.get_codegened_graph(),
            )
            stride_array_var = self.codegen_int_array_var(
                stride,
                self.wrapper_call,
                known_statically=self.is_statically_known_list_of_ints(orig_stride),
                graph=self.get_codegened_graph(),
            )
            device_type, device_id = device_str.split(",")
            device_idx = "this->device_idx_" if V.graph.aot_mode else device_id
            if buffer_if_can_stack_allocate is not None:
                self.stack_allocated_buffers[name] = buffer_if_can_stack_allocate
                cpp_type = DTYPE_TO_CPP[dtype]
                numel = buffer_if_can_stack_allocate.get_numel()
                # Note: we don't zero storage because empty_strided doesn't zero either.
                self.wrapper_call.writeline(f"{cpp_type} {name}_storage[{numel}];")
                args = [
                    f"{name}_storage",
                    size_array_var,
                    stride_array_var,
                    device_type,
                    device_idx,
                ]
                return f"ArrayRefTensor<{cpp_type}> {name}({', '.join(args)});"

            args = [
                str(len(shape)),
                size_array_var,
                stride_array_var,
                dtype_code,
                device_type,
                device_idx,
                f"&{name}_handle",
            ]

            self.wrapper_call.writeline(f"AtenTensorHandle {name}_handle;")
            self.wrapper_call.writeline(
                f"AOTI_TORCH_ERROR_CODE_CHECK(aoti_torch_empty_strided({', '.join(args)}));"
            )

            return f"RAIIAtenTensorHandle {name}({name}_handle);"

        if V.graph.aot_mode and device_str.startswith("c10::Device("):
            tensor_device = f"{device_str.split(',')[0]}, this->device_idx_)"
        else:
            tensor_device = device_str

        if device.type == "cpu":
            return f"at::Tensor {name} = at::detail::empty_strided_cpu({size}, {stride}, {dtype_code});"
        if device.type == "cuda":
            return (
                f"at::Tensor {name} = at::detail::empty_strided_cuda("
                f"{size}, {stride}, {dtype_code}, c10::DeviceType::CUDA);"
            )
        return (
            f"{self.declare}{name} = {self.namespace}empty_strided("
            f"{size}, {stride}, at::TensorOptions({tensor_device}).dtype({dtype_code})){self.ending}"
        )

    def codegen_alloc_from_pool(self, name, offset, dtype, shape, stride) -> str:
        if config.abi_compatible:
            size = self.codegen_shape_tuple(shape)
            stride = self.codegen_shape_tuple(stride)
            tmp_name = f"tmp_tensor_handle_{next(self.tmp_tensor_id)}"
            args = [
                name,
                self.expr_printer(offset),  # bytes not numel
                self.codegen_dtype(dtype),
                str(len(shape)),
                self.codegen_int_array_var(
                    size, self.wrapper_call, graph=self.get_codegened_graph()
                ),
                self.codegen_int_array_var(
                    stride, self.wrapper_call, graph=self.get_codegened_graph()
                ),
                f"&{tmp_name}",
            ]
            self.wrapper_call.writeline(f"AtenTensorHandle {tmp_name};")
            self.wrapper_call.writeline(
                f"AOTI_TORCH_ERROR_CODE_CHECK(aoti_torch__alloc_from_pool({', '.join(args)}));"
            )
            return f"RAIIAtenTensorHandle({tmp_name})"

        return "alloc_from_pool({})".format(
            ", ".join(
                [
                    name,
                    self.expr_printer(offset),  # bytes not numel
                    self.codegen_dtype(dtype),
                    self.codegen_shape_tuple(shape),
                    self.codegen_shape_tuple(stride),
                ]
            )
        )

    def codegen_reinterpret_view(
        self, data, size_list, stride_list, offset, writer
    ) -> str:
        dim = str(len(size_list))
        size = self.codegen_shape_tuple(size_list)
        stride = self.codegen_shape_tuple(stride_list)
        offset = self.codegen_sizevar(offset)

        if config.abi_compatible:
            tmp_name = f"tmp_tensor_handle_{next(self.tmp_tensor_id)}"
            # Because the memory planning is done in two passes (see the implementation
            # of self.generate), the writeline behavior is different in the two passes.
            if writer is None:
                writer = self

            args = [
                f"{data.get_name()}",
                dim,
                self.codegen_int_array_var(
                    size,
                    writer,
                    known_statically=self.is_statically_known_list_of_ints(size_list),
                    graph=self.get_codegened_graph(),
                ),
                self.codegen_int_array_var(
                    stride,
                    writer,
                    known_statically=self.is_statically_known_list_of_ints(stride_list),
                    graph=self.get_codegened_graph(),
                ),
                offset,
            ]

            def gen_reinterpret_call(writer, args):
                writer.writeline(
                    f"auto {tmp_name} = reinterpret_tensor_wrapper({', '.join(args)});"
                )

            if (
                self.can_stack_allocate_buffer(data)
                and self.is_statically_known_list_of_ints(size_list)
                and self.is_statically_known_list_of_ints(stride_list)
                and ir.is_contiguous_strides_for_shape(stride_list, size_list)
            ):
                gen_reinterpret_call(writer, args)
                return tmp_name

            gen_reinterpret_call(writer, args)

            # NB, the return handle here represents a temporary tensor, which will be automatically
            # released.
            # Here's a sample usage in the cpp wrapper code:
            # ```
            # aoti_torch_addmm_out(
            #     buf1,
            #     arg1_1,
            #     RAIIAtenTensorHandle(tmp_tensor_handle_0),
            #     buf0,
            #     1L,
            #     1L));
            # ```
            # RAIIAtenTensorHandle(tmp_tensor_handle_0) will be released after the call to addmm_out.
            # This could be problematic when it's used in a different pattern, for example:
            # ````
            # AtenTensorHandle tensor_args[] = {RAIIAtenTensorHandle(tmp_tensor_handle_2), buf5, buf6};
            # aoti_torch_proxy_executor_call_function(..., tensor_args);
            # ````
            # RAIIAtenTensorHandle(tmp_tensor_handle_2) will be invalid when it's used in the latter
            # kernel call.
            #
            # This is solved by updating the proxy_executor invocation to
            # ```
            # aoti_torch_proxy_executor_call_function(...,
            #     std::vector<AtenTensorHandle>{
            #         RAIIAtenTensorHandle(tmp_tensor_handle_2), buf5, buf6
            #     }.data()
            # );
            # ```
            return f"wrap_with_raii_handle_if_needed({tmp_name})"
        else:
            args = [data.get_name(), size, stride, offset]
            return f"reinterpret_tensor({', '.join(args)})"

    def codegen_device_copy(self, src, dst):
        if config.abi_compatible:
            # aoti_torch_tensor_copy_ takes AtenTensorHandle as input,
            # while stack-allocation results in ArrayRefTensor
            # so disable stack allocation here
            self.allow_stack_allocation = False
            self.writeline(
                f"AOTI_TORCH_ERROR_CODE_CHECK(aoti_torch_tensor_copy_(expensive_copy_to_tensor_if_needed({src}), {dst}));"
            )
        else:
            self.writeline(f"{dst}.copy_({src});")

    def codegen_multi_output(self, name, value):
        # in the abi_compatible mode, outputs are retrieved by passing
        # output pointers, so we skip its codegen here.
        if not config.abi_compatible:
            super().codegen_multi_output(name, value)

    def codegen_subgraph_prefix(self, subgraph, outer_inputs, outer_outputs):
        for inner_input, outer_input in zip(subgraph.graph.graph_inputs, outer_inputs):
            if config.abi_compatible:
                # in ABI-compatible mode, we copy the underlying at::Tensor of the conditional
                # input (outer_input) into another at::Tensor to be used as a subgraph input
                # (inner_input) in the nested scope. we can't std::move here, as the codegened
                # outer input may be an expression / rvalue (e.g., reinterpret_view(x)), so we
                # can't necessarily std::move it back to the origin (x).
                self.writeline(f"AtenTensorHandle {inner_input}_handle;")
                self.writeline(
                    f"AOTI_TORCH_ERROR_CODE_CHECK(aoti_torch_assign_tensors_out({outer_input}, &{inner_input}_handle));"
                )
                self.writeline(
                    f"RAIIAtenTensorHandle {inner_input}({inner_input}_handle);"
                )
            else:
                self.writeline(
                    f"{self.declare}{inner_input} = {outer_input}{self.ending}"
                )

    def codegen_subgraph_suffix(self, subgraph, outer_inputs, outer_outputs):
        for inner_output, outer_output in zip(
            subgraph.graph.graph_outputs, outer_outputs
        ):
            src = inner_output.codegen_reference()
            if config.abi_compatible:
                # in ABI-compatible mode, we need to std::move subgraph output (inner_output)
                # to the conditional output (outer_output), as RAIIAtenTensorHandle's copy
                # constructor is deleted.
                src = f"std::move({src})"
                # in case the outer_output carried a value
                # before (e.g., in the while_loop codegen)
                self.writeline(f"{outer_output}.reset();")
            self.writeline(f"{outer_output} = {src}{self.ending}")

    def codegen_conditional(self, conditional):
        name = conditional.get_name()
        outer_inputs = [f"{buf.codegen_reference()}" for buf in conditional.operands]
        if config.abi_compatible:
            outer_outputs = []
            for out in conditional.outputs:
                # in ABI-compatible mode, ir.MultiOutput is not codegened,
                # hence pre-declare output variables directly and separately
                self.writeline(f"RAIIAtenTensorHandle {out.get_name()};")
                outer_outputs.append(out.get_name())

            if not isinstance(conditional.predicate, ir.ShapeAsConstantBuffer):
                # in ABI-compatible mode, we need to use the ABI shim function
                # to extract a C++ bool from the unrelying scalar bool Tensor
                predicate = f"{conditional.predicate.get_name()}_scalar"
                self.codegen_tensor_item(
                    torch.bool,
                    conditional.predicate.codegen_reference(),
                    predicate,
                )
            else:
                # the predicate is not a Tensor: SymBool or Python bool
                predicate = conditional.predicate.codegen_reference()
        else:
            # in non-ABI-compatible mode, we can codegen the conditional outputs
            # as array of at::Tensor instances, as the ir.MultiOutput is codegened
            outer_outputs = [f"{name}[{i}]" for i in range(len(conditional.outputs))]
            self.writeline(f"at::Tensor {name}[{len(conditional.outputs)}];")
            predicate = f"{conditional.predicate.codegen_reference()}"
            if not isinstance(conditional.predicate, ir.ShapeAsConstantBuffer):
                # move the Tensor predicate to host
                predicate = f"{predicate}.item<bool>()"

        self.writeline(f"if ({predicate}) {{")
        self.writeline(EnterSubgraphLine(self, conditional.true_subgraph.graph))
        self.codegen_subgraph(conditional.true_subgraph, outer_inputs, outer_outputs)
        self.writeline(ExitSubgraphLine(self))
        self.writeline("} else {")
        self.writeline(EnterSubgraphLine(self, conditional.false_subgraph.graph))
        self.codegen_subgraph(conditional.false_subgraph, outer_inputs, outer_outputs)
        self.writeline(ExitSubgraphLine(self))
        self.writeline("}")

    def codegen_while_loop(self, while_loop):
        name = while_loop.get_name()
        outer_carried_inputs = [
            buf.codegen_reference() for buf in while_loop.carried_inputs
        ]
        outer_additional_inputs = [
            buf.codegen_reference() for buf in while_loop.additional_inputs
        ]
        cond_result_name = f"{name}_cond_result"

        if config.abi_compatible:
            self.writeline(f"RAIIAtenTensorHandle {cond_result_name};")

            cond_outer_inputs = []
            for inp, out in zip(outer_carried_inputs, while_loop.outputs):
                # in ABI-compatible mode, the carried inputs are codegened
                # as buffers outside the while loop and set to the initial
                # values. at the end of each while_loop iteration, they
                # will be assined the carried values.
                out_name = out.get_name()
                self.writeline(f"AtenTensorHandle {out_name}_handle;")
                self.writeline(
                    f"AOTI_TORCH_ERROR_CODE_CHECK(aoti_torch_assign_tensors_out({inp}, &{out_name}_handle));"
                )
                self.writeline(f"RAIIAtenTensorHandle {out_name}({out_name}_handle);")
                cond_outer_inputs.append(out_name)

            # additional inputs will be assinged within the while_loop
            # iteration directly from the corresponding outer graph buffers
            cond_outer_inputs.extend(outer_additional_inputs)
        else:
            self.writeline(f"at::Tensor {cond_result_name};")
            self.writeline(f"at::Tensor {name}[{len(outer_carried_inputs)}];")
            for i, inp in enumerate(outer_carried_inputs):
                # set the initial state before the loop
                self.writeline(f"{name}[{i}] = {inp};")

            cond_outer_inputs = [
                *[f"{name}[{i}]" for i in range(len(outer_carried_inputs))],
                *outer_additional_inputs,
            ]

        cond_outer_outputs = [cond_result_name]
        body_outer_inputs = list(cond_outer_inputs)
        body_outer_outputs = body_outer_inputs[: len(outer_carried_inputs)]

        self.writeline("while (1) {")
        self.writeline(EnterSubgraphLine(self, while_loop.cond_subgraph.graph))
        self.codegen_subgraph(
            while_loop.cond_subgraph, cond_outer_inputs, cond_outer_outputs
        )

        if config.abi_compatible:
            cond_result = f"{cond_result_name}_scalar"
            self.codegen_tensor_item(torch.bool, cond_result_name, cond_result)
        else:
            cond_result = f"{cond_result_name}.item<bool>()"
        self.writeline(f"if (!{cond_result}) break;")

        self.writeline(ExitSubgraphLine(self))
        self.writeline(EnterSubgraphLine(self, while_loop.body_subgraph.graph))
        self.codegen_subgraph(
            while_loop.body_subgraph, body_outer_inputs, body_outer_outputs
        )
        self.writeline(ExitSubgraphLine(self))
        self.writeline("}")

    def generate_extern_kernel_args_decl_if_needed(
        self, op_overload, raw_args, output_args
    ):
        arg_types = [x.real_type for x in op_overload._schema.arguments]
        return_types = [x.type for x in op_overload._schema.returns]

        new_tensor_args = []
        new_int_args = []

        def fill_args(arg, arg_type):
            static_arg_types = (
                torch.FloatType,
                torch.BoolType,
                torch.StringType,
                torch.Type,
                torch.DeviceObjType,
            )
            inductor_tensor_buffers = (
                ir.Buffer,
                ir.ReinterpretView,
            )

            if isinstance(arg_type, torch.TensorType):
                assert isinstance(arg, inductor_tensor_buffers), f"got {type(arg)}"
                new_tensor_args.append(f"{arg.codegen_reference()}")
            elif isinstance(arg_type, torch.IntType):
                # int
                new_int_args.append(str(arg))
            elif isinstance(arg_type, torch.SymIntType):
                # SymInt
                expr = arg.node.expr if isinstance(arg, torch.SymInt) else arg
                new_int_args.append(self.expr_printer(expr))
            elif isinstance(arg_type, torch.NumberType):
                # Scalar of type int
                assert isinstance(arg, (int, float, bool))
                # Only treat int Scalar as dynamic
                if isinstance(arg, int):
                    new_int_args.append(str(arg))
            elif isinstance(arg_type, torch.ListType):
                assert isinstance(arg, (list, tuple))

                # List[Tensor]
                if isinstance(arg_type.getElementType(), torch.TensorType):
                    new_tensor_args.extend([f"{a.codegen_reference()}" for a in arg])
                # List[Optional[Tensor]]
                elif isinstance(
                    arg_type.getElementType(), torch.OptionalType
                ) and isinstance(
                    arg_type.getElementType().getElementType(), torch.TensorType
                ):
                    new_tensor_args.extend(
                        [f"{a.codegen_reference()}" for a in arg if a is not None]
                    )
                # List[int]
                elif isinstance(arg_type.getElementType(), torch.IntType):
                    new_int_args.extend([str(a) for a in arg])
                # List[SymInt]
                elif isinstance(arg_type.getElementType(), torch.SymIntType):
                    expressions = [
                        a.node.expr if isinstance(a, torch.SymInt) else a for a in arg
                    ]
                    new_int_args.extend(
                        [self.expr_printer(expr) for expr in expressions]
                    )
                # List[Scalar]
                elif isinstance(arg_type.getElementType(), torch.NumberType):
                    # Only treat int Scalar as dynamic
                    is_int_type = [isinstance(a, int) for a in arg]
                    if any(is_int_type):
                        assert all(
                            is_int_type
                        ), "AOTInductor only supports int scalars of the same type"
                        new_int_args.extend([str(a) for a in arg])
                else:
                    assert isinstance(
                        arg_type.getElementType(), static_arg_types  # type: ignore[arg-type]
                    ), f"Fall through arguments must be one of static_arg_types, got {type(arg_type)}"
            else:
                assert isinstance(
                    arg_type, static_arg_types  # type: ignore[arg-type]
                ), f"Fall through arguments must be one of static_arg_types, got {type(arg_type)}"

        for arg, arg_type in zip(raw_args, arg_types):
            if arg is not None:
                if isinstance(arg_type, torch.OptionalType):
                    fill_args(arg, arg_type.getElementType())
                else:
                    fill_args(arg, arg_type)

        def fill_output_arg(arg, return_type):
            if isinstance(return_type, torch.TensorType):
                self.writeline(f"AtenTensorHandle {arg}_handle;  // output buffer")
                self.writeline(
                    f"AOTI_TORCH_ERROR_CODE_CHECK(aoti_torch_new_uninitialized_tensor(&{arg}_handle));"
                )
                self.writeline(f"RAIIAtenTensorHandle {arg}({arg}_handle);")
                new_tensor_args.append(f"{arg}")
            elif isinstance(return_type, torch.SymIntType):
                raise NotImplementedError("NYI support for return type: SymInt")
            elif isinstance(return_type, torch.ListType) and isinstance(
                return_type.getElementType(), torch.SymIntType
            ):
                raise NotImplementedError("NYI support for return type: List[SymInt]")
            else:
                raise AssertionError(f"Unsupported return type found: {return_type}")

        # TODO: Only support tensor(s) returns for now, SymInt is not implemented yet
        for return_type in return_types:
            if isinstance(return_type, (torch.TensorType)):
                pass
            elif isinstance(return_type, torch.OptionalType):
                assert isinstance(return_type.getElementType(), torch.TensorType)
            elif isinstance(return_type, torch.ListType):
                assert isinstance(return_type.getElementType(), torch.TensorType)
            else:
                raise NotImplementedError(
                    f"return type {return_type} is not yet supported."
                )

        for output_arg in output_args:
            assert output_arg is not None, "Optional return types are not yet supported"
            if isinstance(output_arg, (list, tuple)):
                for out in output_arg:
                    fill_output_arg(out, torch.TensorType.get())
            else:
                fill_output_arg(output_arg, torch.TensorType.get())

        return new_tensor_args, new_int_args

    def generate_extern_kernel_alloc_and_find_schema_if_needed(
        self,
        buf_name: str,
        python_kernel_name: str,
        cpp_kernel_name: str,
        codegen_args: List[str],
        cpp_op_schema: str,
        cpp_kernel_key: str,
        cpp_kernel_overload_name: str = "",
        op_overload: Optional[torch._ops.OpOverload] = None,
        raw_args=None,
        outputs=None,
    ):
        # No stack allocation when there is a fallback op
        self.allow_stack_allocation = False

        def extract_output_name(out):
            assert out is not None, "None, i.e. optional output is not supported"
            if isinstance(out, (ir.MultiOutput, ir._CollectiveKernel)):
                return out.get_name()
            elif isinstance(out, (list, tuple)):
                return type(out)(extract_output_name(o) for o in out)
            else:
                raise AssertionError(f"Unexpected output: {type(out)}")

        # output_args has the same pytree structure as outputs
        output_args = None
        if config.abi_compatible:
            output_args = extract_output_name(outputs)
            if isinstance(output_args, str):
                output_args = [output_args]

        if config.is_fbcode():
            assert op_overload is not None
            assert raw_args is not None
            assert outputs is not None

            return self.generate_extern_kernel_alloc_and_find_schema_if_needed_fbcode(
                cpp_kernel_key,
                op_overload,
                raw_args,
                output_args,
            )
        else:
            return self.generate_extern_kernel_alloc_and_find_schema_if_needed_oss(
                buf_name,
                python_kernel_name,
                cpp_kernel_name,
                codegen_args,
                cpp_op_schema,
                cpp_kernel_key,
                cpp_kernel_overload_name,
                op_overload,
                raw_args,
                output_args,
            )

    def generate_scoped_gil_acquire(self, declarations_before_scope, lines_in_scope):
        scoped_lines = IndentedBuffer()
        for declaration in declarations_before_scope:
            scoped_lines.writeline(declaration)

        scoped_lines.writeline("{")
        with scoped_lines.indent():
            scoped_lines.writeline("py::gil_scoped_acquire acquire;")
            scoped_lines.writelines(lines_in_scope.split("\n"))
        scoped_lines.writelines("}")
        return scoped_lines._lines

    def load_custom_op_wrapper(self):
        # TODO: need to support control flow
        if self.custom_op_wrapper_loaded:
            return

        lines = """
RAIIPyObject codecache_module(PyImport_ImportModule("torch._inductor.codecache"));
if (codecache_module.get() == NULL) {
    throw std::runtime_error("Failed to load torch._inductor.codecache");
}
custom_op_wrapper = PyObject_GetAttrString(codecache_module, "custom_op_wrapper");
if (custom_op_wrapper.get() == NULL) {
    throw std::runtime_error("Failed to load torch._inductor.codecache.custom_op_wrapper");
}"""

        declarations_before_scope = ["RAIIPyObject custom_op_wrapper;"]
        scope_gil_acquire = self.generate_scoped_gil_acquire(
            declarations_before_scope, lines
        )
        self.writelines(scope_gil_acquire)

        self.custom_op_wrapper_loaded = True

    def generate_py_arg(self, py_args_var, idx, raw_arg, arg_type):
        def generate_py_arg_inner(raw_arg, arg_type):
            if isinstance(arg_type, torch.TensorType):
                # Store AtenTensorHandle as void*
                return f"PyCapsule_New(reinterpret_cast<void*>({raw_arg.codegen_reference()}.get()), NULL, NULL)"
            elif isinstance(arg_type, torch.IntType):
                # int
                return f"PyLong_FromLongLong({raw_arg})"
            elif isinstance(arg_type, torch.SymIntType):
                # SymInt
                expr = (
                    raw_arg.node.expr if isinstance(raw_arg, torch.SymInt) else raw_arg
                )
                return f"PyLong_FromLongLong({self.expr_printer(expr)})"
            elif isinstance(arg_type, torch.FloatType):
                return f"PyFloat_FromDouble({raw_arg})"
            elif isinstance(arg_type, torch.BoolType):
<<<<<<< HEAD
                return f"PyBool_FromLong({raw_arg})"
=======
                return f"PyBool_FromLong({1 if raw_arg else 0})"
>>>>>>> 50567f70
            elif isinstance(arg_type, torch.StringType):
                return f'PyUnicode_FromString("{raw_arg}")'
            else:
                raise NotImplementedError(
                    f"arg type {arg_type} is not yet supported by custom_op_wrapper"
                )

        lines = ""
        if isinstance(arg_type, torch.ListType):
            assert isinstance(raw_arg, (list, tuple)), str(raw_arg) + " is not a list"
            lines += f"PyObject* {py_args_var}_{idx} = PyList_New({len(raw_arg)});\n"
            for i, elem in enumerate(raw_arg):
                lines += f"PyList_SetItem({py_args_var}_{idx}, {i}, {generate_py_arg_inner(elem, arg_type.getElementType())});\n"
            lines += f"PyTuple_SetItem({py_args_var}, {idx}, {py_args_var}_{idx});\n"
        else:
            lines += f"PyTuple_SetItem({py_args_var}, {idx}, {generate_py_arg_inner(raw_arg, arg_type)});\n"
        return lines

    def generate_extern_kernel_alloc_and_find_schema_if_needed_oss(
        self,
        buf_name: str,
        python_kernel_name: str,
        cpp_kernel_name: str,
        codegen_args: List[str],
        cpp_op_schema: str,
        cpp_kernel_key: str,
        cpp_kernel_overload_name: str = "",
        op_overload: Optional[torch._ops.OpOverload] = None,
        raw_args=None,
        output_args: Optional[List[str]] = None,
    ):
        if V.graph.aot_mode or not config.abi_compatible:
            # Will update this to use an OSS version ProxyExecutor
            if cpp_kernel_key not in self.extern_call_ops:
                self.writeline(
                    f"static auto op_{cpp_kernel_key} = c10::Dispatcher::singleton()"
                )
                self.writeline(
                    f'\t.findSchemaOrThrow("{cpp_kernel_name}", "{cpp_kernel_overload_name}")'
                )
                self.writeline(f"\t.typed<{cpp_op_schema}>();")
                self.extern_call_ops.add(cpp_kernel_key)

            self.writeline(
                f"auto {buf_name} = op_{cpp_kernel_key}.call({', '.join(codegen_args)});"
            )
        else:
            # In the JIT mode, because of the ABI-compatible requirement, we can't directly call
            # c10::Dispatcher to find the custom op and call it. Instead, we go back to Python
            # to invoke this custom op.
            self.load_custom_op_wrapper()

            assert output_args is not None, "output_args should not be None"
            num_args = len(raw_args)
            py_args_var = f"py_args_{next(self.arg_var_id)}"
            # First arg is always the python op name
            lines = f"""
RAIIPyObject {py_args_var}(PyTuple_New({num_args+1}));
if ({py_args_var}.get() == NULL) {{
    throw std::runtime_error("PyTuple_New {py_args_var} failed");
}}
PyTuple_SetItem({py_args_var}, 0, PyUnicode_FromString("{python_kernel_name}"));
"""

            assert op_overload is not None, "op_overload should not be None"
            for idx, (raw_arg, schema_arg) in enumerate(
                zip(raw_args, op_overload._schema.arguments)
            ):
                lines += self.generate_py_arg(
                    py_args_var, idx + 1, raw_arg, schema_arg.real_type
                )

            lines += f"""
// Call the custom op in Python
RAIIPyObject py_{buf_name}(PyObject_CallObject(custom_op_wrapper, {py_args_var}));
if (py_{buf_name}.get() == NULL) {{
    throw std::runtime_error("PyObject_CallObject {python_kernel_name} failed");
}}"""

            if len(output_args) == 1:
                # result is a single tensor
                lines += f"""
{output_args[0]} = reinterpret_cast<AtenTensorHandle>(PyCapsule_GetPointer(py_{buf_name}.get(), NULL));"""
            else:
                # result is a tuple of tensors
                for idx, output_arg in enumerate(output_args):
                    lines += f"""
{output_arg} =
    reinterpret_cast<AtenTensorHandle>(PyCapsule_GetPointer(PyList_GET_ITEM(py_{buf_name}.get(), {idx}), NULL));"""

            declarations_before_scope = [
                f"RAIIAtenTensorHandle {output_arg};"
                for idx, output_arg in enumerate(output_args)
            ]
            scope_gil_acquire = self.generate_scoped_gil_acquire(
                declarations_before_scope, lines
            )
            self.writelines(scope_gil_acquire)

    def generate_extern_kernel_alloc_and_find_schema_if_needed_fbcode(
        self,
        cpp_kernel_key,
        op_overload,
        raw_args,  # contains both args and flatten kwargs
        output_args: Optional[List[str]] = None,
    ):
        (
            tensor_call_args,
            int_call_args,
        ) = self.generate_extern_kernel_args_decl_if_needed(
            op_overload, raw_args, output_args
        )

        tensor_call_args_str = ", ".join(tensor_call_args)
        int_call_args_str = ", ".join(int_call_args)

        extern_kernel_node_index = len(V.graph.extern_kernel_nodes) - 1

        self.writeline(
            f"aoti_torch_proxy_executor_call_function(proxy_executor, "
            f"{extern_kernel_node_index}, "
            f"{len(int_call_args)}, "
            f"std::vector<int64_t>{{{int_call_args_str}}}.data(), "
            f"{len(tensor_call_args)}, "
            f"std::vector<AtenTensorHandle>{{{tensor_call_args_str}}}.data());"
        )

        self.extern_call_ops.add(cpp_kernel_key)

    def generate_reset_kernel_saved_flags(self):
        pass

    def generate_save_uncompiled_kernels(self):
        pass

    def c_type_for_prim_type(self, type_) -> str:
        assert (
            config.abi_compatible
        ), "c_type_for_prim_type is only used in ABI compatible mode"
        if isinstance(type_, torch.OptionalType):
            return f"{self.c_type_for_prim_type(type_.getElementType())}*"
        elif isinstance(type_, torch.TensorType):
            return "AtenTensorHandle"
        elif isinstance(type_, (torch.IntType, torch.SymIntType)):
            return "int64_t"
<<<<<<< HEAD
        elif (
            isinstance(type_, (torch.BoolType, torch.SymBoolType, torch.EnumType))
            or repr(type_) == "ScalarType"
        ):
=======
        elif isinstance(
            type_, (torch.BoolType, torch.SymBoolType, torch.EnumType)
        ) or repr(type_) in ("ScalarType", "Layout"):
>>>>>>> 50567f70
            return "int32_t"
        elif isinstance(type_, torch.FloatType):
            return "double"
        else:
            raise AssertionError(f"Unexpected type in c_type_for_prim_type: {type_=}")

    def val_to_arg_str_for_prim_type(self, val, type_) -> str:
        # TODO: not using type_ as the first step of refactoring. Will update this later.
        if isinstance(val, bool):
            if config.abi_compatible:
                return "1" if val else "0"
            else:
                return "true" if val else "false"
        elif isinstance(val, int):
            # uint64_t is long on Linux, but long long on MacOS
            return f"{val}LL" if sys.platform == "darwin" else f"{val}L"
        elif isinstance(val, str):
            return f'"{val}"'
        elif isinstance(
            val, (ir.Buffer, ir.ReinterpretView, ir.StorageBox, ir.TensorBox)
        ):
            return val.codegen_reference()
        elif isinstance(val, torch.device):
            return self.codegen_device(val)
        elif isinstance(val, torch.dtype):
            return self.codegen_dtype(val)
        elif isinstance(val, float) and val in [float("inf"), float("-inf")]:
            if val == float("inf"):
                return "std::numeric_limits<float>::infinity()"
            else:
                return "-std::numeric_limits<float>::infinity()"
        elif isinstance(val, (list, tuple)):
            # FIXME: This happens because type_ is not always properly set to torch.ListType
            return f"{{{', '.join(self.val_to_arg_str(x, None) for x in val)}}}"
        else:
            return repr(val)

    def val_to_arg_str(self, val, type_=None) -> str:
        if val is None:
            # None needs special care. It either represent nullopt or an empty tensor
            if config.abi_compatible:
                if type_ is None or isinstance(type_, torch.OptionalType):
                    if type_ is not None and isinstance(
                        type_.getElementType(),
                        (
                            torch.ListType,
                            torch.TupleType,
                            torch.DeviceObjType,
                        ),
                    ):
                        return "0, 0"
                    else:
                        return "0"  # nullptr is not available in C
                elif isinstance(type_, torch.TensorType):
                    # create an empty tensor, the equivalent of at::Tensor()
                    var_name = f"var_{next(self.arg_var_id)}"
                    self.writeline(f"AtenTensorHandle {var_name}_handle;")
                    self.writeline(
                        f"AOTI_TORCH_ERROR_CODE_CHECK(aoti_torch_new_uninitialized_tensor(&{var_name}_handle));"
                    )
                    self.writeline(
                        f"RAIIAtenTensorHandle {var_name}({var_name}_handle);"
                    )
                    return var_name
                else:
                    raise AssertionError("Can not map None to a known data type")
            else:
                if isinstance(type_, torch.TensorType):
                    var_name = f"var_{next(self.arg_var_id)}"
                    self.writeline(f"at::Tensor {var_name} = at::Tensor();")
                    return var_name
                else:
                    return "std::nullopt"

        if isinstance(type_, torch.OptionalType):
            element_type = type_.getElementType()
            if config.abi_compatible:
                if not isinstance(element_type, torch.TensorType):
                    var_name = f"var_{next(self.arg_var_id)}"
                    if isinstance(
                        element_type,
                        (torch.ListType, torch.TupleType, torch.DeviceObjType),
                    ):
                        # type_ is something like Optional[List] or Optional[Device]
                        arg_str = self.val_to_arg_str(val, element_type)
                        # For datatypes with auxiliary info, we need to hoist out the extra arguments.
                        # NOTE: This only works if there is one additional argument, though it can easily be generalized.
                        main_value, aux = arg_str.rsplit(", ")
                        self.writeline(f"auto {var_name} = {main_value};")
                        return f"&{var_name}, {aux}"
                    else:
                        self.writeline(
                            f"{self.c_type_for_prim_type(element_type)} {var_name} = {self.val_to_arg_str(val, element_type)};"
                        )
                        return f"&{var_name}"
                elif config.c_shim_version == "2":
                    # type_ is Optional[Tensor]
                    # Similar to other data type, use pointer to denote optional tensor arg in v2 C shim
                    base_handle = self.val_to_arg_str(val, element_type)
<<<<<<< HEAD
                    if "wrap_with_raii_handle_if_needed" in base_handle:
=======
                    if config.use_minimal_arrayref_interface:
                        base_handle = (
                            f"convert_arrayref_tensor_to_tensor({base_handle})"
                        )
                    if base_handle.startswith(
                        (
                            "convert_arrayref_tensor_to_tensor",
                            "wrap_with_raii_handle_if_needed",
                        )
                    ):
>>>>>>> 50567f70
                        # wrap_with_raii_handle_if_needed creates a temp RAIIAtenTensorHandle, so we need to
                        # explicitly store it. Otherwise, it will be destroyed before the fallback kernel call.
                        tmp_var_name = f"var_{next(self.arg_var_id)}"
                        self.writeline(
                            f"RAIIAtenTensorHandle {tmp_var_name} = {base_handle};"
                        )
                        base_handle = tmp_var_name
                    var_name = f"var_{next(self.arg_var_id)}"
                    self.writeline(
                        f"AtenTensorHandle {var_name} = {base_handle}.get();"
                    )
                    return f"&{var_name}"
            else:
                return self.val_to_arg_str(val, element_type)

        elif isinstance(type_, torch.ListType):
            assert isinstance(
                val, (list, tuple)
            ), f"{val} does not match with arg type {type_}"
            element_type = type_.getElementType()
            if config.abi_compatible:
                assert len(val) > 0, "Empty array is not supported in C"
                var_name = f"var_array_{next(self.var_array_id)}"
                result = f"{{{', '.join(self.val_to_arg_str(x, element_type) for x in val)}}}"
                self.writeline(
                    f"const {self.c_type_for_prim_type(element_type)} {var_name}[] = {result};"
                )
                # Need to pass the array length because we can't use std::vector
                return f"{var_name}, {len(val)}"
            else:
                return f"{{{', '.join(self.val_to_arg_str(x, element_type) for x in val)}}}"

        return self.val_to_arg_str_for_prim_type(val, type_)<|MERGE_RESOLUTION|>--- conflicted
+++ resolved
@@ -94,6 +94,7 @@
         cuda=True,
         triton=True,
         arg_types=None,
+        raw_args=None,
         grid_fn: str = "grid",
         triton_meta=None,
     ):
@@ -1300,7 +1301,7 @@
             self.writeline(self.wrap_kernel_call(kernel, args))
 
     def generate_user_defined_triton_kernel(
-        self, kernel_name, grid, configs, args, triton_meta, arg_types=None
+        self, kernel_name, grid, configs, args, triton_meta, raw_args
     ):
         assert len(grid) != 0
         if len(grid) == 1:
@@ -1315,13 +1316,15 @@
                     break
             assert grid_decision is not None
 
-        current_device = V.graph.scheduler.get_current_device_or_throw()
+        arg_types = [
+            arg.get_dtype() if hasattr(arg, "get_dtype") else type(arg)
+            for arg in raw_args
+        ]
         self.generate_kernel_call(
             kernel_name,
             args,
             arg_types=arg_types,
             grid=grid_decision,
-            device_index=current_device.index,
             cuda=True,
             triton=True,
             triton_meta=triton_meta,
@@ -2173,11 +2176,7 @@
             elif isinstance(arg_type, torch.FloatType):
                 return f"PyFloat_FromDouble({raw_arg})"
             elif isinstance(arg_type, torch.BoolType):
-<<<<<<< HEAD
-                return f"PyBool_FromLong({raw_arg})"
-=======
                 return f"PyBool_FromLong({1 if raw_arg else 0})"
->>>>>>> 50567f70
             elif isinstance(arg_type, torch.StringType):
                 return f'PyUnicode_FromString("{raw_arg}")'
             else:
@@ -2323,16 +2322,9 @@
             return "AtenTensorHandle"
         elif isinstance(type_, (torch.IntType, torch.SymIntType)):
             return "int64_t"
-<<<<<<< HEAD
-        elif (
-            isinstance(type_, (torch.BoolType, torch.SymBoolType, torch.EnumType))
-            or repr(type_) == "ScalarType"
-        ):
-=======
         elif isinstance(
             type_, (torch.BoolType, torch.SymBoolType, torch.EnumType)
         ) or repr(type_) in ("ScalarType", "Layout"):
->>>>>>> 50567f70
             return "int32_t"
         elif isinstance(type_, torch.FloatType):
             return "double"
@@ -2432,9 +2424,6 @@
                     # type_ is Optional[Tensor]
                     # Similar to other data type, use pointer to denote optional tensor arg in v2 C shim
                     base_handle = self.val_to_arg_str(val, element_type)
-<<<<<<< HEAD
-                    if "wrap_with_raii_handle_if_needed" in base_handle:
-=======
                     if config.use_minimal_arrayref_interface:
                         base_handle = (
                             f"convert_arrayref_tensor_to_tensor({base_handle})"
@@ -2445,7 +2434,6 @@
                             "wrap_with_raii_handle_if_needed",
                         )
                     ):
->>>>>>> 50567f70
                         # wrap_with_raii_handle_if_needed creates a temp RAIIAtenTensorHandle, so we need to
                         # explicitly store it. Otherwise, it will be destroyed before the fallback kernel call.
                         tmp_var_name = f"var_{next(self.arg_var_id)}"
