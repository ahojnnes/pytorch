--- conflicted
+++ resolved
@@ -1,8 +1,5 @@
-<<<<<<< HEAD
-=======
 # mypy: allow-untyped-defs
 import contextlib
->>>>>>> d3b82306
 import math
 
 from collections import namedtuple
