from __future__ import annotations

import collections
import contextlib
import dataclasses
import enum
import functools
import inspect
import io
import itertools
import logging
import math
import operator
import os
import platform
import shutil
import sys
import tempfile
import textwrap
import time
import unittest
from datetime import datetime
from io import StringIO
from typing import (
    Any,
    Callable,
    Dict,
    Generic,
    Iterable,
    List,
    NamedTuple,
    Optional,
    Protocol,
    Set,
    TypeVar,
    Union,
    ValuesView,
)
from unittest import mock

import sympy
from typing_extensions import Concatenate, ParamSpec

import torch
from torch._dynamo.device_interface import get_interface_for_device
from torch._dynamo.utils import detect_fake_mode
from torch.autograd import DeviceType
from torch.autograd.profiler_util import EventList
from torch.fx.passes.shape_prop import ShapeProp
from torch.utils._sympy.functions import CeilDiv, CleanDiv, FloorDiv, ModularIndexing
from torch.utils._sympy.symbol import make_symbol, SymT
from . import config
from .runtime.runtime_utils import ceildiv as runtime_ceildiv

log = logging.getLogger(__name__)

_T = TypeVar("_T")
VarRanges = Dict[sympy.Expr, sympy.Expr]

ALIGNMENT = 16


def do_bench_using_profiling(fn: Callable[[], Any], warmup=25, rep=100) -> float:
    """
    Returns benchmark results by examining torch profiler events.
    This could be more accurate as it doesn't count CPU side overhead.
    However, this also requires manually excluding irrelevant event, e.g.
    vectorized_elementwise_kernel which is used to fill L2 cache,
    various CUDA events, etc, so could also be fragile.
    """

    fn()
    torch.cuda.synchronize()
    cache = torch.empty(int(256e6 // 4), dtype=torch.int, device="cuda")

    # Estimate the runtime of the function
    start_event = torch.cuda.Event(enable_timing=True)
    end_event = torch.cuda.Event(enable_timing=True)
    start_event.record()
    for _ in range(5):
        cache.zero_()
        fn()
    end_event.record()
    torch.cuda.synchronize()
    estimate_ms = start_event.elapsed_time(end_event) / 5

    # compute number of warmup and repeat
    n_warmup = max(1, int(warmup / estimate_ms))
    n_repeat = max(1, int(rep / estimate_ms))

    # Warm-up
    for _ in range(n_warmup):
        fn()

    with torch.profiler.profile(
        activities=[
            torch.profiler.ProfilerActivity.CUDA,
        ]
    ) as p:
        # Benchmark
        for i in range(n_repeat):
            # we clear the L2 cache before each run
            cache.zero_()
            # record time of `fn`
            fn()
        # Record clocks
        torch.cuda.synchronize()

    log.debug("raw events")
    log.debug(p.key_averages().table(sort_by="self_cuda_time_total", row_limit=-1))

    filtered_events = EventList(
        [
            event
            for event in p.events()
            if event.device_type == DeviceType.CUDA and event.name != "Context Sync"
        ]
    )
    if len(filtered_events) % n_repeat != 0:
        raise RuntimeError(
            "Failed to divide all profiling events into #repeat groups. "
            "#CUDA events: %d, #repeats: %s",
            len(filtered_events),
            n_repeat,
        )
    num_event_per_group = len(filtered_events) / n_repeat
    actual_events = EventList(
        [
            event
            for i, event in enumerate(filtered_events)
            if i % num_event_per_group != 0
        ]
    )
    actual_events._build_tree()
    actual_events = actual_events.key_averages()

    log.debug("profiling time breakdown")
    log.debug(actual_events.table(row_limit=-1))

    res = sum(event.device_time_total for event in actual_events) / 1000.0 / n_repeat
    log.debug("profiling results: %s ms", res)
    return res


@functools.lru_cache(None)
def has_torchvision_roi_align() -> bool:
    try:
        from torchvision.ops import roi_align  # noqa: F401

        return roi_align is not None and hasattr(
            getattr(torch.ops, "torchvision", None), "roi_align"
        )
    except ImportError:
        return False


def decode_device(device: Union[Optional[torch.device], str]) -> torch.device:
    if device is None:
        return torch.tensor(0.0).device  # default device
    if isinstance(device, str):
        device = torch.device(device)
    if device.type not in ("cpu", "meta") and device.index is None:
        device_interface = get_interface_for_device(device.type)
        return torch.device(device.type, index=device_interface.Worker.current_device())
    return device


def sympy_product(it):
    return functools.reduce(operator.mul, it, sympy.Integer(1))


def sympy_dot(seq1, seq2):
    assert len(seq1) == len(seq2)
    return sympy.expand(sum(a * b for a, b in zip(seq1, seq2)))


def unique(it: Iterable[_T]) -> ValuesView[_T]:
    return {id(x): x for x in it}.values()


def ceildiv(
    numer: Union[int, sympy.Expr], denom: Union[int, sympy.Expr]
) -> Union[int, sympy.Expr]:
    if isinstance(numer, sympy.Expr) or isinstance(denom, sympy.Expr):
        return CeilDiv(numer, denom)
    # TODO: There is a bug in a call to this function, to repro:
    # python benchmarks/dynamo/huggingface.py --inductor -d cuda --accuracy
    # --amp --only YituTechConvBert --dynamic-shapes
    assert isinstance(numer, int) and isinstance(
        denom, int
    ), f"{numer}: {type(numer)}, {denom}: {type(denom)}"
    return runtime_ceildiv(numer, denom)


def _type_of(key):
    # Use the function here to get rid of dependencies on the Triton during the codegen.
    # Refer to Triton implementation here:
    # https://github.com/openai/triton/blob/98b5945d2aef679e00ebca8e07c35c3658ec76de/python/triton/runtime/jit.py#L238
    # `None` is nullptr.  Implicitly convert to *i8.
    if key is None:
        return "*i8"
    dtype_str = str(key).split(".")[-1]
    tys = {
        "bool": "i1",
        "float8e4nv": "fp8e4nv",
        "float8e5": "fp8e5",
        "float8e4b15": "fp8e4b15",
        "float8e4b15x4": "fp8e4b15x4",
        "float8_e4m3fn": "fp8e4nv",
        "float8_e5m2": "fp8e5",
        "float16": "fp16",
        "bfloat16": "bf16",
        "float32": "fp32",
        "float64": "fp64",
        "int8": "i8",
        "int16": "i16",
        "int32": "i32",
        "int64": "i64",
        "uint8": "u8",
        "uint16": "u16",
        "uint32": "u32",
        "uint64": "u64",
    }
    # reinterpret can create triton type
    for v in list(tys.values()):
        tys[v] = v
    return key if isinstance(key, str) else f"*{tys[dtype_str]}"


def convert_shape_to_inductor(
    lst: Iterable[Union[int, torch.SymInt]]
) -> List[sympy.Expr]:
    """
    Gets the shape and stride of a tensor. For non-symbolic tensors, this is
    trivial. But for symbolic tensors, we need to map from SymIntNode into
    sympy.Expr.
    """
    return [
        i.node.expr if isinstance(i, torch.SymInt) else sympy.Integer(i) for i in lst
    ]


def convert_shape_to_symint(
    lst: Iterable[Union[int, sympy.Expr]]
) -> List[Union[int, torch.SymInt]]:
    """
    Takes a list of shapes from Inductor and converts them into symints (or just
    ints if all shapes are static).
    """
    from .virtualized import V

    return [
        i
        if isinstance(i, int)
        else int(i)
        if isinstance(i, sympy.Integer)
        else V.graph.sizevars.shape_env.create_symintnode(i, hint=None)
        for i in lst
    ]


def is_view(op: torch._ops.OpOverload):
    """
    Does this op overload have aliasing
    """
    assert isinstance(op, torch._ops.OpOverload)
    return any(a.alias_info is not None for a in op._schema.arguments)


def is_pointwise_use(use):
    if not use.op == "call_function":
        return False

    if not (
        isinstance(use.target, torch._ops.OpOverload) or use.target is operator.getitem
    ):
        return False

    if use.target is operator.getitem or is_view(use.target):
        return all(is_pointwise_use(u) for u in use.users)

    return torch.Tag.pointwise in use.target.tags


def gen_gm_and_inputs(target, args, kwargs):
    g = torch.fx.Graph()
    g_args = []
    a_args = []
    for n, arg in enumerate(args):
        if isinstance(arg, torch.Tensor):
            g_args.append(g.placeholder(f"arg{n}"))
            a_args.append(arg)
        else:
            g_args.append(arg)
    assert all(not isinstance(x, torch.Tensor) for x in kwargs.values())
    node = g.call_function(target, tuple(g_args), kwargs)
    if (
        len(target._schema.returns) == 1
        and str(target._schema.returns[0].type) == "Tensor"
    ):
        node = (node,)  # type: ignore[assignment]
    g.output(node)

    gm = torch.fx.GraphModule({}, g)
    return gm, a_args


def synchronize(device: str = "cuda"):
    if device == "cpu":
        return
    device_interface = get_interface_for_device(device)
    if device_interface.is_available():
        device_interface.synchronize()


def timed(
    model: Callable[..., Any], example_inputs, times: int = 1, device: str = "cuda"
) -> float:
    synchronize(device)
    torch.manual_seed(1337)
    t0 = time.perf_counter()
    for _ in range(times):
        result = model(*example_inputs)
        synchronize(device)
    t1 = time.perf_counter()
    # GC the result after timing
    assert result is not None  # type: ignore[possibly-undefined]
    return t1 - t0


def print_performance(
    fn, args=(), times=10, repeat=10, baseline=1.0, device: str = "cuda"
):
    timings = torch.tensor([timed(fn, args, times, device) for _ in range(repeat)])
    took = torch.median(timings) / times
    print(f"{took/baseline:.6f}")
    return took


def precompute_method(obj: Any, method: str):
    """Replace obj.method() with a new method that returns a precomputed constant."""
    result = getattr(obj, method)()
    setattr(obj, method, lambda: result)


def precompute_methods(obj: Any, methods: List[str]):
    """Replace methods with new methods that returns a precomputed constants."""
    for method in methods:
        precompute_method(obj, method)


def cmp(a, b) -> int:
    return int(a > b) - int(a < b)


def pad_listlike(x, size):
    if len(x) == 1:
        return type(x)([x[0]]) * size
    else:
        return x


# Used to ensure that iterating over a set is deterministic
def tuple_sorted(x):
    if len(x) == 0:
        return []

    def sort_func(elem):
        if isinstance(elem, str):
            return elem
        else:
            # We expect `elem` to be `scheduler.BaseSchedulerNode` type here,
            # but we are not able to do isinstance assert because of circular dependency
            return elem.get_name()

    return sorted(x, key=sort_func)


P = ParamSpec("P")
RV = TypeVar("RV", covariant=True)


class CachedMethod(Generic[P, RV], Protocol):
    @staticmethod
    def clear_cache(self) -> None:
        ...

    def __call__(self, *args: P.args, **kwargs: P.kwargs) -> RV:
        ...


# See https://github.com/python/mypy/issues/13222#issuecomment-1193073470 to understand the type signature
def cache_on_self(fn: Callable[Concatenate[Any, P], RV]) -> CachedMethod[P, RV]:
    key = f"__{fn.__name__}_cache"

    @functools.wraps(fn)
    def wrapper(self):
        if not hasattr(self, key):
            setattr(self, key, fn(self))
        return getattr(self, key)

    def clear_cache(self):
        if hasattr(self, key):
            delattr(self, key)

    wrapper.clear_cache = clear_cache  # type: ignore[attr-defined]
    return wrapper  # type: ignore[return-value]


def aggregate_origins(node_schedule):
    from . import ir

    if isinstance(node_schedule, list):
        return functools.reduce(
            operator.or_,
            [
                node.node.origins
                for node in node_schedule
                if hasattr(node, "node") and node.node
            ],
            set(),
        )
    elif isinstance(node_schedule, ir.ExternKernel):
        return node_schedule.origins
    else:
        return set()


def get_fused_kernel_name(node_schedule, descriptive_names):
    all_origins = aggregate_origins(node_schedule)
    if descriptive_names == "original_aten":
        # Bases the kernel name off of the top-level aten operator (i.e. pre-decompositions)
        sources = [
            origin.meta["original_aten"]._overloadpacket.__name__
            for origin in all_origins
            if origin.op == "call_function"
            and "original_aten" in origin.meta
            and origin.meta["original_aten"] is not None
        ]
        sources = sorted(set(sources))
    elif descriptive_names == "torch":
        # Bases the kernel name off of the top-level "torch" operator (i.e. post-dynamo graph)
        sources = []
        for origin in all_origins:
            if origin.op == "call_function" and "source_fn_stack" in origin.meta:
                source_fn = origin.meta["source_fn_stack"][-1]
                if isinstance(source_fn[1], str):
                    sources.append(source_fn[1])
                else:
                    sources.append(source_fn[1].__name__)
        sources = sorted(set(sources))
    elif descriptive_names == "inductor_node":
        sources = [
            origin.name for origin in all_origins if origin.op == "call_function"
        ]
    else:
        raise NotImplementedError
    sources = sources
    return "_".join(["fused"] + sources)


def get_kernel_metadata(node_schedule, wrapper):
    all_origins = aggregate_origins(node_schedule)
    inductor_nodes = [origin for origin in all_origins if origin.op == "call_function"]

    from_node_dict = collections.defaultdict(list)
    original_aten_dict = collections.defaultdict(list)
    for node in inductor_nodes:
        if "original_aten" in node.meta and node.meta["original_aten"] is not None:
            key = str(node.meta["original_aten"]._overloadpacket)
            original_aten_dict[key].append(node.name)
        if "from_node" in node.meta:
            key = node.meta["from_node"][0][0]
            from_node_dict[key].append(node.name)
    metadata = (
        f"{wrapper.comment} Source Nodes: [{', '.join(sorted(from_node_dict.keys()))}], "
        f"Original ATen: [{', '.join(sorted(original_aten_dict.keys()))}]"
    )
    # trace back to original node here
    detailed_metadata = []
    for original_node, nodes in sorted(from_node_dict.items()):
        detailed_metadata.append(
            f"{wrapper.comment} {original_node} => {', '.join(sorted(nodes))}"
        )
    return metadata, "\n".join(detailed_metadata)


def dominated_nodes(
    initial_queue: Iterable[torch.fx.Node], skip_filter=None
) -> Set[torch.fx.Node]:
    """Returns the set of nodes whose values depend on those within initial_queue"""
    initial_queue = list(initial_queue)
    dominated_set = set(initial_queue)

    while initial_queue:
        node = initial_queue.pop()
        for user in node.users:
            if skip_filter and skip_filter(user):
                continue
            if user not in dominated_set:
                dominated_set.add(user)
                initial_queue.append(user)

    return dominated_set


def gather_origins(args, kwargs):
    import itertools

    from . import ir

    def is_unrealized_node(n):
        if isinstance(n, ir.TensorBox):
            return is_unrealized_node(n.data)
        if isinstance(n, ir.StorageBox):
            return is_unrealized_node(n.data)
        return isinstance(n, ir.IRNode) and isinstance(n, ir.Pointwise)

    kwarg_origins = [val.origins for val in kwargs.values() if is_unrealized_node(val)]
    arg_origins = [arg.origins for arg in args if is_unrealized_node(arg)]
    return set(itertools.chain(*arg_origins, *kwarg_origins))


def sympy_str(expr: sympy.Expr) -> str:
    """
    Normal sympy str is very slow, this is a lot faster.  The result are
    somewhat worse, as it doesn't do as much simplification.  So don't
    use this for final codegen.
    """
    if isinstance(expr, sympy.Symbol):
        return expr.name
    if isinstance(expr, sympy.Add):
        return " + ".join(map(sympy_str, expr.args))
    if isinstance(expr, sympy.Mul):
        return " * ".join(map(sympy_str, expr.args))

    if isinstance(expr, (ModularIndexing, CleanDiv, FloorDiv)):
        return f"{expr.func.__name__}({', '.join(map(sympy_str, expr.args))})"
    return str(expr)


<<<<<<< HEAD
def generate_assert(check):
    return (check or config.debug_index_asserts) and config.assert_indirect_indexing
=======
def sympy_index_symbol_with_prefix(prefix: SymT, idx: int) -> sympy.Symbol:
    """
    Used to generate an integer-nonnegative symbol.
    """
    # This should never be used for creating shape/stride symbols, as those
    # should all be allocated before Inductor.
    assert prefix != SymT.SIZE
    # NOTE: shape symbols are positive (> 0), but index variables are only
    # non-negative (>= 0).
    return make_symbol(prefix, idx, integer=True, nonnegative=True)
>>>>>>> 826e39cf


def sympy_index_symbol(name: str) -> sympy.Symbol:
    """
    Used to generate an integer-nonnegative symbol.
    """
    # This should never be used for creating shape/stride symbols, as those
    # should all be allocated before Inductor.
    assert name[0] != "s"
    # NOTE: shape symbols are positive (> 0), but index variables are only
    # non-negative (>= 0).
    return sympy.Symbol(name, integer=True, nonnegative=True)


def sympy_subs(expr: sympy.Expr, replacements: Dict[sympy.Expr, Any]) -> sympy.Expr:
    """
    When the passed replacement symbol v is a string, it is converted to a symbol with name v that
    have the same replaced expression integer and nonnegative properties.
    """

    def to_symbol(replaced, replacement):
        assert isinstance(replaced, sympy.Expr)
        if isinstance(replacement, str):
            return sympy.Symbol(
                replacement,
                integer=replaced.is_integer,  # type: ignore[attr-defined]
                nonnegative=replaced.is_nonnegative,  # type: ignore[attr-defined]
            )
        else:
            return replacement

    # xreplace is faster than subs, but is way more picky
    return sympy.sympify(expr).xreplace(
        {k: to_symbol(k, v) for k, v in replacements.items()}
    )


def is_symbolic(a: Any) -> bool:
    return isinstance(a, torch.SymInt) or (
        isinstance(a, torch.Tensor)
        and any(is_symbolic(x) for x in itertools.chain(a.size(), a.stride()))
    )


def any_is_symbolic(*args: Any) -> bool:
    return any(is_symbolic(a) for a in args)


def get_first_incompatible_cudagraph_node(gm):
    from torch.fx.experimental.symbolic_shapes import free_unbacked_symbols

    forbidden_set = {
        "aten._fused_moving_avg_obs_fq_helper.default",
        "aten._fused_moving_avg_obs_fq_helper_functional.default",
        "aten.multinomial.default",
        "fbgemm.dense_to_jagged.default",
        "fbgemm.jagged_to_padded_dense.default",
        "run_and_save_rng_state",
        "run_with_rng_state",
        "aten._local_scalar_dense",
        # Technically, it's not necessary to ban this, because an
        # assert_scalar with constant arguments can be validly run
        # with CUDA graphs, but the operator is also pointless with
        # constant arguments, so might as well ban
        "aten._assert_scalar",
    }
    if torch.are_deterministic_algorithms_enabled():
        forbidden_set.update(
            {
                "aten._unsafe_index_put.default",
                "aten.index_put.default",
                "aten.index_put_.default",
                "aten.scatter.src",
                "aten.scatter.reduce",
                "aten.scatter.value_reduce",
                "aten.scatter_add_",
                "aten.scatter_add.default",
                "aten.scatter_reduce.two",
                "aten.scatter_reduce_.two",
                "aten.scatter_reduce.two_out",
            }
        )
    for node in gm.graph.nodes:
        if str(node.target) in forbidden_set:
            return node
        if (val := node.meta.get("val")) is not None and free_unbacked_symbols(val):
            return node
    return None


def has_incompatible_cudagraph_ops(gm):
    return get_first_incompatible_cudagraph_node(gm) is not None


def output_node(gm: torch.fx.GraphModule):
    """Get the output node from an FX graph"""
    last_node = next(iter(reversed(gm.graph.nodes)))
    assert last_node.op == "output"
    return last_node


_registered_caches: List[Any] = []


def clear_on_fresh_inductor_cache(obj: Any):
    """
    Use this decorator to register any caches that should be cache_clear'd
    with fresh_inductor_cache().
    """
    if not hasattr(obj, "cache_clear") or not callable(obj.cache_clear):
        raise AttributeError(f"{obj} does not have a cache_clear method")

    _registered_caches.append(obj)
    return obj


def clear_inductor_caches():
    """
    Clear all registered caches.
    """
    for obj in _registered_caches:
        obj.cache_clear()


@contextlib.contextmanager
def fresh_inductor_cache(cache_entries=None):
    """
    Contextmanager that provides a clean tmp cachedir for inductor.

    Optionally, pass a dict as 'cache_entries' to get a list of filenames and sizes
    generated with this cache instance.
    """
    clear_inductor_caches()

    inductor_cache_dir = tempfile.mkdtemp()
    try:
        with mock.patch.dict(
            os.environ, {"TORCHINDUCTOR_CACHE_DIR": inductor_cache_dir}
        ):
            triton_cache_dir = os.path.join(inductor_cache_dir, "triton")
            with mock.patch.dict(os.environ, {"TRITON_CACHE_DIR": triton_cache_dir}):
                yield
                if isinstance(cache_entries, dict):
                    assert len(cache_entries) == 0, "expected empty cache_entries dict"
                    if os.path.exists(triton_cache_dir):
                        files = os.listdir(triton_cache_dir)
                        cache_entries.update(
                            {
                                f: os.path.getsize(os.path.join(triton_cache_dir, f))
                                for f in files
                                if ".lock" not in f
                            }
                        )
        shutil.rmtree(inductor_cache_dir)
    except Exception:
        log.warning("on error, temporary cache dir kept at %s", inductor_cache_dir)
        raise


def argsort(seq) -> List[int]:
    # preserve original order for equal strides
    getter = seq.__getitem__
    a_r = range(len(seq))
    return list(reversed(sorted(a_r, key=getter, reverse=True)))  # noqa: C413


@functools.lru_cache(8)
def get_dtype_size(dtype):
    return torch.empty((), dtype=dtype).element_size()


class LineContext(NamedTuple):
    context: Any


class IndentedBuffer:
    tabwidth = 4

    def __init__(self, initial_indent=0):
        self._lines = []
        self._indent = initial_indent

    def getvaluewithlinemap(self) -> tuple[str, list[tuple[int, LineContext]]]:
        buf = StringIO()
        p = 1
        linemap = []
        for line in self._lines:
            if isinstance(line, DeferredLineBase):
                line = line()
                if line is None:
                    continue
            elif isinstance(line, LineContext):
                linemap.append((p, line.context))
                continue
            assert isinstance(line, str)
            buf.write(line)
            buf.write("\n")
            p += 1 + line.count("\n")
        return buf.getvalue(), linemap

    def getvalue(self) -> str:
        v, _ = self.getvaluewithlinemap()
        return v

    def getrawvalue(self) -> str:
        buf = StringIO()
        for line in self._lines:
            if isinstance(line, DeferredLineBase):
                line = line()
                if line is None:
                    continue
            elif isinstance(line, LineContext):
                continue
            assert isinstance(line, str)
            # backslash implies line continuation
            if line.endswith("\\"):
                buf.write(line[:-1])
            else:
                buf.write(line)
                buf.write("\n")
        return buf.getvalue()

    def clear(self):
        self._lines.clear()

    def __bool__(self):
        return bool(self._lines)

    def prefix(self):
        return " " * (self._indent * self.tabwidth)

    def newline(self):
        self.writeline("\n")

    def writeline(self, line):
        if isinstance(line, LineContext):
            self._lines.append(line)
        elif isinstance(line, DeferredLineBase):
            self._lines.append(line.with_prefix(self.prefix()))
        elif line.strip():
            self._lines.append(f"{self.prefix()}{line}")
        else:
            self._lines.append("")

    def writelines(self, lines):
        for line in lines:
            self.writeline(line)

    def indent(self, offset=1):
        @contextlib.contextmanager
        def ctx():
            self._indent += offset
            try:
                yield
            finally:
                self._indent -= offset

        return ctx()

    def do_indent(self, offset=1):
        self._indent += offset

    def do_unindent(self, offset=1):
        self._indent -= offset

    def splice(self, other_code, strip=False):
        if isinstance(other_code, IndentedBuffer):
            dedent = float("inf")
            for line in other_code._lines:
                if not isinstance(line, LineContext) and line:
                    dedent = min(dedent, len(line) - len(line.lstrip()))
            if math.isinf(dedent):
                dedent = 0
            for line in other_code._lines:
                if isinstance(line, LineContext):
                    self._lines.append(line)
                else:
                    IndentedBuffer.writeline(self, line[int(dedent) :])
        else:
            other_code = textwrap.dedent(other_code)
            if strip:
                other_code = other_code.lstrip()
            if not other_code:
                return
            other_code = other_code.rstrip()
            for line in other_code.split("\n"):
                self.writeline(line)

    def map(self, func: Callable[[Any], Any]) -> IndentedBuffer:
        res = IndentedBuffer(initial_indent=self._indent)
        res._lines = [func(line) for line in self._lines]
        return res

    def __repr__(self):
        return f"{type(self)}({self.getvalue()})"

    def __add__(self, other):
        assert self._indent == other._indent
        res = IndentedBuffer(initial_indent=self._indent)
        res.writelines(self._lines)
        res.writelines(other._lines)
        return res


@contextlib.contextmanager
def restore_stdout_stderr(initial_stdout, initial_stderr):
    try:
        yield
    finally:
        sys.stdout = initial_stdout
        sys.stderr = initial_stderr


class DeferredLineBase:
    """A line that can be 'unwritten' at a later time"""

    def __init__(self, line):
        if not line.strip():
            line = ""
        self.line = line

    def __call__(self) -> Optional[str]:
        """Returns either self.line or None to indicate the line has been 'unwritten'"""
        raise NotImplementedError

    def _new_line(self, line: str) -> DeferredLineBase:
        """Returns a new deferred line with the same condition"""
        raise NotImplementedError

    def with_prefix(self, prefix):
        return self._new_line(f"{prefix}{self.line}")

    def lstrip(self):
        return self._new_line(self.line.lstrip())

    def __getitem__(self, index):
        return self._new_line(self.line[index])

    def __bool__(self):
        return bool(self.line)

    def __len__(self):
        return len(self.line)


@functools.lru_cache(None)
def is_big_gpu(index) -> bool:
    min_sms = 68  # 3080
    avail_sms = torch.cuda.get_device_properties(index).multi_processor_count
    if avail_sms < min_sms:
        log.warning(
            "Not enough SMs to use max_autotune_gemm mode",
            extra={"min_sms": min_sms, "avail_sms": avail_sms},
        )
        return False
    return True


def use_max_autotune() -> bool:
    return (
        config.max_autotune or config.max_autotune_gemm or config.search_autotune_cache
    )


def _use_template_for_cuda(layout, allowed_layout_dtypes: List[torch.dtype]) -> bool:
    return (
        use_max_autotune()
        and layout.device.type == "cuda"
        and layout.dtype in allowed_layout_dtypes
        and is_big_gpu(layout.device.index or 0)
    )


def _use_autotune_backend(backend: str) -> bool:
    return backend.upper() in [
        x.strip() for x in config.max_autotune_gemm_backends.upper().split(",")
    ]


def use_triton_template(layout, *, enable_int32=False):
    layout_dtypes = [torch.float16, torch.bfloat16, torch.float32]
    if enable_int32:
        layout_dtypes = [torch.float16, torch.bfloat16, torch.float32, torch.int32]
    return _use_template_for_cuda(layout, layout_dtypes) and _use_autotune_backend(
        "TRITON"
    )


def use_cutlass_template(layout, m, n, k):
    from .virtualized import V

    gemm_size = V.graph.sizevars.size_hint(m * n * k, fallback=-1)
    if gemm_size <= 0 or gemm_size < config.cuda.cutlass_backend_min_gemm_size:
        return False
    from .codegen.cuda.cutlass_utils import try_import_cutlass

    # Do not use cutlass template on ROCm
    if torch.version.hip:
        return False

    layout_dtypes = [torch.float16, torch.bfloat16, torch.float32, torch.int32]
    res = _use_template_for_cuda(layout, layout_dtypes) and _use_autotune_backend(
        "CUTLASS"
    )

    if res:
        if not try_import_cutlass():
            log.warning(
                "Failed to import CUTLASS lib. Please check whether "
                "_inductor.config.cuda.cutlass_dir is set correctly. "
                "Skipping CUTLASS backend for now."
            )
            return False
    return res


def use_aten_gemm_kernels():
    return not use_max_autotune() or _use_autotune_backend("ATEN")


class DebugDirManager:
    counter = itertools.count(0)
    prev_debug_name: str

    def __init__(self):
        self.id = next(DebugDirManager.counter)

    def __enter__(self):
        self.prev_debug_name = torch._dynamo.config.debug_dir_root
        self.new_name = f"{self.prev_debug_name}_tmp_{self.id}"
        torch._dynamo.config.debug_dir_root = self.new_name

    def __exit__(self, *args):
        shutil.rmtree(self.new_name)
        torch._dynamo.config.debug_dir_root = self.prev_debug_name


def run_and_get_code(fn, *args, **kwargs):
    from .graph import GraphLowering

    compile_to_module = GraphLowering.compile_to_module
    source_codes: List[str] = []

    def patched_compile_to_module(self):
        mod = compile_to_module(self)
        with open(mod.__file__) as f:
            source_codes.append(f.read())
        return mod

    # If FX code caching is enabled, a hit prevents getting the code.
    with config.patch({"fx_graph_cache": False}):
        with mock.patch.object(
            GraphLowering, "compile_to_module", patched_compile_to_module
        ):
            torch._dynamo.reset()
            result = fn(*args, **kwargs)
    return result, source_codes


def get_code(fn, *args, **kwargs):
    """Get the inductor-generated code, but skip any actual compilation or running."""
    from .graph import GraphLowering

    source_codes: List[str] = []

    def patched_compile_to_module(self: GraphLowering):
        class DummyModule:
            """This is empty to replace the generated triton module"""

            def __init__(self):
                pass

            def call(self, *args, **kwargs):
                # Don't do anything when called
                pass

        code, _ = (
            self.codegen_with_cpp_wrapper() if self.cpp_wrapper else self.codegen()
        )
        # Skip all the actual compiling.

        source_codes.append(code)
        return DummyModule()

    # If FX code caching is enabled, a hit prevents getting the code.
    with config.patch({"fx_graph_cache": False}):
        with mock.patch.object(
            GraphLowering, "compile_to_module", patched_compile_to_module
        ):
            torch._dynamo.reset()
            # Note the return here is None
            _ = fn(*args, **kwargs)

    return source_codes


def get_triton_code(fn, *args, **kwargs):
    source_codes = get_code(fn, *args, **kwargs)
    # Can have two outputs if backwards was eagerly compiled
    assert (
        1 <= len(source_codes) <= 2
    ), f"expected one or two code outputs got {len(source_codes)}"
    return source_codes[0]


def run_and_get_triton_code(fn, *args, **kwargs):
    _, source_codes = run_and_get_code(fn, *args, **kwargs)
    # Can have two outputs if backwards was eagerly compiled
    assert (
        1 <= len(source_codes) <= 2
    ), f"expected one or two code outputs got {len(source_codes)}"
    return source_codes[0]


@contextlib.contextmanager
def override_lowering(aten_op, override_fn):
    """
    Override the lowering of aten_op with override_fn.
    The first argument of override_fn is the original lowering fn.
    """
    from torch._inductor import lowering

    orig_fn = lowering.lowerings[aten_op]
    try:
        lowering.lowerings[aten_op] = functools.partial(override_fn, orig_fn)
        yield
    finally:
        lowering.lowerings[aten_op] = orig_fn


def add_scheduler_init_hook(pre_fn, post_fn=None):
    """
    Add hook functions to be called at the beginning and end of Scheduler.__init__.
    Used for unit tests.
    """
    from torch._inductor.scheduler import Scheduler

    orig_fn = Scheduler.__init__

    def wrapper(scheduler, nodes):
        pre_fn(scheduler, nodes)
        out = orig_fn(scheduler, nodes)
        if post_fn:
            post_fn(scheduler, nodes)
        return out

    return unittest.mock.patch.object(Scheduler, "__init__", wrapper)


def developer_warning(msg):
    """
    Warnings that will be actionable for PyTorch developers, but not
    end users.  Allows us to easily disable them in stable releases but
    keep them on for nightly builds.
    """
    if config.developer_warnings:
        log.warning(msg)
    else:
        log.info(msg)


def get_benchmark_name():
    """
    An experimental API used only when config.benchmark_kernel is true.

    The benchmark name is only available at codegen time. So we can not
    directly call it in benchmark_all_kernels which is run after codegen.

    The function assumes the argument after --only is the benchmark name.
    It works for torchbench.py/hugginface.py/timm_models.py. But for ad-hoc
    scripts, this function may return None.

    There are 2 flavors of --only argument we need handle:
    1. --only model_name
    2. --only=model_name
    """
    try:
        idx = sys.argv.index("--only")
        if (
            idx + 1 < len(sys.argv)
            and len(sys.argv[idx + 1]) > 0
            and sys.argv[idx + 1][0] != "-"
        ):
            return sys.argv[idx + 1]
    except ValueError:
        pass

    for arg in sys.argv:
        if arg.startswith("--only="):
            return arg[len("--only=") :]


def is_ones(items):
    return all(x == 1 for x in items)


def is_zeros(items):
    return all(x == 0 for x in items)


def is_cpu_device(inputs):
    return all(
        item.device == torch.device("cpu")
        for item in inputs
        if isinstance(item, torch.Tensor)
    )


def get_sympy_Expr_dtype(val: sympy.Expr) -> torch.dtype:
    assert isinstance(
        val, sympy.Expr
    ), "only support sympy.Expr as input to get_sympy_Expr_dtype"
    if val.is_integer:  # type: ignore[attr-defined]
        return torch.int64
    else:
        return torch.float64


@contextlib.contextmanager
def maybe_profile(should_profile, *args, **kwargs):
    if should_profile:
        with torch.profiler.profile(*args, **kwargs) as p:
            yield p
    else:
        yield


def parallel_num_threads():
    threads = config.cpp.threads
    if threads < 1:
        threads = torch.get_num_threads()
    return threads


@functools.lru_cache(None)
def get_device_tflops(dtype):
    from triton.testing import get_max_simd_tflops, get_max_tensorcore_tflops

    assert dtype in (torch.float16, torch.bfloat16, torch.float32)

    if inspect.signature(get_max_simd_tflops).parameters.get("clock_rate"):
        # Triton API change in https://github.com/openai/triton/pull/2293
        from torch._utils_internal import max_clock_rate

        sm_clock = max_clock_rate()
        if dtype in (torch.float16, torch.bfloat16):
            return get_max_tensorcore_tflops(dtype, sm_clock)

        if torch.backends.cuda.matmul.allow_tf32:
            return get_max_tensorcore_tflops(torch.float32, sm_clock)
        else:
            return get_max_simd_tflops(torch.float32, sm_clock)
    else:
        if dtype in (torch.float16, torch.bfloat16):
            return get_max_tensorcore_tflops(dtype)

        if torch.backends.cuda.matmul.allow_tf32:
            return get_max_tensorcore_tflops(torch.float32)
        else:
            return get_max_simd_tflops(torch.float32)


@functools.lru_cache(None)
def get_gpu_dram_gbps():
    from triton.testing import get_dram_gbps

    return get_dram_gbps()


def get_gpu_shared_memory():
    from triton.runtime import driver

    return driver.active.utils.get_device_properties(0).get("max_shared_mem", 0)


def is_welford_reduction(reduction_type):
    return reduction_type.startswith("welford")


def reduction_num_outputs(reduction_type):
    return 3 if is_welford_reduction(reduction_type) else 1


def is_linux() -> bool:
    return platform.system() == "Linux"


def has_free_symbols(itr: Iterable[Any]):
    return any(isinstance(x, sympy.Expr) and not x.is_number for x in itr)


def is_dynamic(*args):
    from . import ir

    for t in args:
        if isinstance(t, ir.TensorBox):
            if has_free_symbols(t.data.get_size()) or (
                hasattr(t.data, "get_stride") and has_free_symbols(t.data.get_stride())
            ):
                return True
        elif isinstance(t, (ir.StorageBox, ir.BaseView, ir.ComputedBuffer)):
            assert hasattr(t, "get_size") and hasattr(t, "get_stride")
            if has_free_symbols(t.get_size()) or has_free_symbols(t.get_stride()):
                return True
        elif not isinstance(t, ir.IRNode):
            continue
        else:
            raise TypeError(f"unexpected type for is_dynamic {type(t)}")

    return False


# Placeholder strings used in triton codegen.
class Placeholder(enum.Enum):
    # The placeholder for the actual name of a triton kernel.
    # e.g. for "def triton_" it would be "triton_"
    KERNEL_NAME = "KERNEL_NAME"

    # The descriptive name of the triton kernel; when unique_kernel_names = False, this
    # placeholder will be replaced with a string with more information.
    DESCRIPTIVE_NAME = "DESCRIPTIVE_NAME"


def pass_execution_and_save(func, gm, inp, msg):
    from .pattern_matcher import stable_topological_sort

    with tempfile.NamedTemporaryFile(
        mode="w",
        encoding="utf-8",
        delete=False,
    ) as f:
        before_io = io.StringIO()
        after_io = io.StringIO()
        ShapeProp(gm=gm, fake_mode=detect_fake_mode(inp)).propagate(*inp)
        print(f"Before:\n{gm.graph}", file=f)
        print(gm.graph, file=before_io)
        start_time = datetime.now()
        func(gm.graph)
        time_elapsed = datetime.now() - start_time
        # recompile graph
        stable_topological_sort(gm.graph)
        gm.graph.lint()
        gm.recompile()

        print(f"After:\n{gm.graph}", file=f)
        print(gm.graph, file=after_io)
        t = before_io.getvalue() == after_io.getvalue()
        log.info(
            "%s, save before/after graph to %s, graph before/after are the same = %s, time elapsed = %s",
            msg,
            f.name,
            t,
            time_elapsed,
        )


def is_collective(node):
    from . import ir

    return type(node) == ir._CollectiveKernel


def is_wait(node):
    from . import ir

    return type(node) == ir._WaitKernel


def num_fw_fixed_arguments(dynamo_gm_num_inputs: int, aot_fw_gm_num_inputs: int):
    "Computes the number of inputs to the aot fw graph which have fixed addresses (params and buffers)"
    num_rng_seed_offset_inputs = (
        2 if torch._functorch.config.functionalize_rng_ops else 0
    )
    return aot_fw_gm_num_inputs - dynamo_gm_num_inputs - num_rng_seed_offset_inputs


def count_tangents(fx_g: torch.fx.GraphModule):
    """
    Infers which inputs are static for a backwards graph
    """

    def is_saved_tensor(x):
        return (
            "tangents" not in x.name
            and "bwd_seed" not in x.name
            and "bwd_base_offset" not in x.name
        )

    arg_count = 0
    static_arg_idxs = []
    for n in fx_g.graph.nodes:
        if n.op == "placeholder":
            if is_saved_tensor(n):
                static_arg_idxs.append(arg_count)
            arg_count += 1

    assert static_arg_idxs == list(range(len(static_arg_idxs)))
    return len(static_arg_idxs)


@dataclasses.dataclass
class BoxedBool:
    value: bool

    def __bool__(self):
        return self.value

    @staticmethod
    def disable(obj):
        if isinstance(obj, BoxedBool):
            obj.value = False
            return obj
        return False


@contextlib.contextmanager
def collect_defined_kernels(kernel_list):
    from .codegen.wrapper import WrapperCodeGen

    orig_define_kernel = WrapperCodeGen.define_kernel

    def new_define_kernel(wrapper, name, kernel_code, metadata, *args, **kwargs):
        nonlocal kernel_list
        kernel_list.append(kernel_code)
        return orig_define_kernel(wrapper, name, kernel_code, metadata, *args, **kwargs)

    with unittest.mock.patch.object(WrapperCodeGen, "define_kernel", new_define_kernel):
        yield


def get_cloned_parameter_buffer_name(name: str):
    return name + "__original__"


def is_gpu(device: str):
    return device in ["cuda", "xpu"]


def device_need_guard(device: str):
    assert isinstance(device, str)
    return is_gpu(device)


def needs_fallback_due_to_atomic_add_limitations(dtype):
    # tl.atomic_add does NOT support the following types
    return dtype in {torch.int64, torch.bool, torch.bfloat16}


def use_scatter_fallback(
    op_overload: torch._ops.OpOverload,
    reduction_type,
    self_dtype,
    src_dtype,
    src_device_type,
    src_is_tensor,
):
    reduce_ty = (
        "add" if op_overload.overloadpacket == torch.ops.aten.scatter_ else "sum"
    )

    return (
        reduction_type not in {None, reduce_ty}
        or (
            src_is_tensor
            and is_gpu(src_device_type)
            and needs_fallback_due_to_atomic_add_limitations(src_dtype)
        )
        or (
            op_overload.overloadpacket == torch.ops.aten.scatter_reduce_
            and reduction_type == "sum"
            and src_is_tensor
            and src_device_type == "cpu"
            and config.cpp.fallback_scatter_reduce_sum
            and (config.cpp.dynamic_threads or parallel_num_threads() != 1)
        )
        or (reduction_type == reduce_ty and self_dtype in {torch.bool, torch.int64})
        or torch.are_deterministic_algorithms_enabled()
    )


def dump_node_schedule(node_schedule):
    """
    An API that can be used in pdb to dump a node_schedule.
    Right mainly dump the read/write dependencies but can add more as needed.
    """
    from torch._inductor.codegen.triton import DisableReduction, EnableReduction
    from torch._inductor.scheduler import SchedulerNode

    print(f"Node schedule with {len(node_schedule)} nodes")
    for idx, node in enumerate(node_schedule):
        print(f" {idx:3}:")
        if node is EnableReduction:
            print("enable reduction")
        elif node is DisableReduction:
            print("disable reduction")
        elif isinstance(node, SchedulerNode):
            is_red = node.is_reduction()
            print(f"{'red' if is_red else 'pw'} scheduler node")
            if is_red:
                print(f"original reduction hint {node.node.data.reduction_hint}")  # type: ignore[attr-defined]
            print("ReadDep:")
            for dep in node.read_writes.reads:
                print(dep)
            print("WriteDep:")
            for dep in node.read_writes.writes:
                print(dep)
        else:
            raise RuntimeError(f"Unrecognized node type: {type(node)}")


def tensor_is_aligned(tensor: torch.Tensor):
    # See Note: [Input Alignment handling in Inductor]
    # Right now, we don't try to guard on the alignment of the storage offset.
    # When this comment was written, non-symbolic storage_offsets are not guarded on
    # but symbolic storage_offsets are. For consistency, we suppress guard creation
    # upon performing this check: that ensures that we don't add recompiles when we
    # add this logic.
    return (tensor.storage_offset() * get_dtype_size(tensor.dtype)) % ALIGNMENT == 0


def should_assume_input_aligned(example_input: torch.Tensor):
    # See Note: [Input Alignment handling in Inductor]

    # right now, we only care about alignment for cuda tensors.
    if example_input.device.type != "cuda":
        return False
    return config.assume_aligned_inputs or tensor_is_aligned(example_input)


def maybe_get_suppress_shape_guards_ctx():
    # Try to get TracingContext.try_get().fake_mode.shape_env.suppress_guards()
    # If it's not available, return a nullcontext.

    # If we're dealing with cudagraphs, we might not have a tracing_context
    tracing_context = torch._guards.TracingContext.try_get()
    if not tracing_context:
        return contextlib.nullcontext()

    # In standalone inductor compile mode, we might not have a shape_env attached to the fake mode
    shape_env = tracing_context.fake_mode.shape_env
    if not shape_env:
        return contextlib.nullcontext()

    return shape_env.suppress_guards()<|MERGE_RESOLUTION|>--- conflicted
+++ resolved
@@ -539,10 +539,6 @@
     return str(expr)
 
 
-<<<<<<< HEAD
-def generate_assert(check):
-    return (check or config.debug_index_asserts) and config.assert_indirect_indexing
-=======
 def sympy_index_symbol_with_prefix(prefix: SymT, idx: int) -> sympy.Symbol:
     """
     Used to generate an integer-nonnegative symbol.
@@ -553,7 +549,10 @@
     # NOTE: shape symbols are positive (> 0), but index variables are only
     # non-negative (>= 0).
     return make_symbol(prefix, idx, integer=True, nonnegative=True)
->>>>>>> 826e39cf
+
+
+def generate_assert(check):
+    return (check or config.debug_index_asserts) and config.assert_indirect_indexing
 
 
 def sympy_index_symbol(name: str) -> sympy.Symbol:
