--- conflicted
+++ resolved
@@ -155,11 +155,7 @@
     src = ASTSource(kernel, signature, constants, specialization)
     ttir_module = src.make_ir(options, context)
     if not ttir_module.verify():
-<<<<<<< HEAD
-        raise Exception("Verification for TTIR module has failed")
-=======
         raise RuntimeError("Verification for TTIR module has failed")
->>>>>>> 5b900745
 
     return ttir_module, ordered_tensor_names
 
@@ -252,22 +248,6 @@
             fn_name = op.get_str_attr("sym_name")
             functions[fn_name] = fn_ops
         elif child_block_ids:
-<<<<<<< HEAD
-            if name in ("scf.if", "scf.for", "scf.while"):
-                # for blocked control flow ops: inline the enclosed
-                # ops into the parent block + rewire the last op in
-                # each child block (yield) to return the scf result
-                yield_ops = []
-                for block_id in child_block_ids:
-                    # the block args used as operands of the ops in the block
-                    # (and nested blocks inlined in the current block by now)
-                    # are replaced by new fake Intermediates to avoid "this
-                    # operand is not returned by anything other op in the fn"
-                    # error in the downstream analysis
-                    for idx in block_id_to_block_arg_ids[block_id]:
-                        next_fake_intermediate -= 1
-                        replacements[idx] = Intermediate(next_fake_intermediate)
-=======
             if name in ("scf.if", "scf.for", "scf.while", "tt.reduce"):
                 # for blocked ops: inline the enclosed ops into
                 # the parent block + rewire the last op in each
@@ -300,25 +280,18 @@
                             replacements[idx] = Intermediate(
                                 operand_ids[i % num_operands]
                             )
->>>>>>> 5b900745
 
                     if block_id in op_stack:
                         block_ops = op_stack.pop(block_id)
                         if not block_ops:
                             continue
                         last_ret, last_ops = block_ops.popitem()
-<<<<<<< HEAD
-                        if all(op.name == "scf.yield" for op in last_ops):
-                            # if last_ops are scf.yield, treat them separately
-                            yield_ops.extend(last_ops)
-=======
                         if all(
                             op.name in ("scf.yield", "tt.reduce.return")
                             for op in last_ops
                         ):
                             # if last_ops are all return ops, treat them separately
                             return_ops.extend(last_ops)
->>>>>>> 5b900745
                         else:
                             # otherwise, return last_ops to the block
                             block_ops[last_ret] = last_ops
@@ -327,18 +300,10 @@
 
                 scf_results = [Intermediate(idx) for idx in result_ids]
                 for scf_result in scf_results:
-<<<<<<< HEAD
-                    for yield_op in yield_ops:
-                        op_stack[parent_block_id][scf_result].append(yield_op)
-            else:
-                # TODO(oulgen): add support for tt.reduce
-                raise Exception(
-=======
                     for return_op in return_ops:
                         op_stack[parent_block_id][scf_result].append(return_op)
             else:
                 raise RuntimeError(
->>>>>>> 5b900745
                     f"Unknown blocked function: {name}. Can't capture the TTIR."
                 )
         else:
@@ -644,9 +609,6 @@
 
         ttir_module, ordered_tensor_names = generate_ttir(kernel, kwargs)
 
-<<<<<<< HEAD
-        ttir_module, ordered_tensor_names = generate_ttir(kernel, kwargs)
-
         # extract functions from TTIR
         if hasattr(ttir_module, "walk"):
             # use MLIR bindings exposed by Triton code
@@ -655,16 +617,6 @@
             # parse string representation of Triton IR
             functions = parse_ttir(str(ttir_module), kwargs)
 
-=======
-        # extract functions from TTIR
-        if hasattr(ttir_module, "walk"):
-            # use MLIR bindings exposed by Triton code
-            functions = ttir_to_functions(ttir_module)
-        else:
-            # parse string representation of Triton IR
-            functions = parse_ttir(str(ttir_module), kwargs)
-
->>>>>>> 5b900745
         assert functions is not None
         kernel_name = next(iter(functions.keys()))
         # Triton codegen modifies the name
@@ -681,20 +633,9 @@
             ordered_tensor_names[i] for i, mutated in enumerate(mutations) if mutated
         ]
     except Exception as e:
-<<<<<<< HEAD
-        import traceback
-
-        warnings.warn(
-            "Encountered an exception in identify_mutated_tensors, "
-            "assuming every input is mutated:\n"
-            "".join(
-                traceback.TracebackException.from_exception(e).format()  # noqa: G001
-            )
-=======
         log.warning(
             "Encountered an exception in identify_mutated_tensors, assuming every input is mutated",
             exc_info=True,
->>>>>>> 5b900745
         )
         if ttir_module is not None:
             log.debug("TTIR:\n%s", str(ttir_module))
