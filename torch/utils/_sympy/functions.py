--- conflicted
+++ resolved
@@ -1,25 +1,42 @@
+# mypy: allow-untyped-defs
+import functools
 import math
+import operator
+import sys
 
 import sympy
 from sympy import S
-<<<<<<< HEAD
-from sympy.core.logic import fuzzy_and, fuzzy_not, fuzzy_or
-=======
->>>>>>> 04037f3d
 
 __all__ = [
     "FloorDiv",
     "ModularIndexing",
     "CleanDiv",
     "CeilDiv",
-    "Pow",
-    "TrueDiv",
+    "IntTrueDiv",
+    "FloatTrueDiv",
     "LShift",
     "RShift",
     "IsNonOverlappingAndDenseIndicator",
-    "Round",
+    "RoundToInt",
     "RoundDecimal",
+    "ToFloat",
+    "FloatPow",
+    "PowByNatural",
+    "Identity",
 ]
+
+
+def _keep_float(f):
+    @functools.wraps(f)
+    def inner(*args):
+        r = f(*args)
+        if any(isinstance(a, sympy.Float) for a in args) and not isinstance(
+            r, sympy.Float
+        ):
+            r = sympy.Float(float(r))
+        return r
+
+    return inner
 
 
 def fuzzy_eq(x, y):
@@ -28,19 +45,37 @@
     return x == y
 
 
+# It would be nice to have assertions on whether or not inputs is_integer
+# However, with bugs like https://github.com/sympy/sympy/issues/26620 sympy
+# sometimes inconsistently reports floats an integers.
+#
+# What we can assume from sympy is that if something is an int, it
+# definitely is is_integer, but if it is a float it may or may not
+# be is_integer.  So we are unable to do strong asserts that things
+# are NOT integers.
+
+
+# TODO: In Triton, // rounds to zero, but in Python, it is floor division.
+# When we can prove both arguments are non-negative, we should just have a
+# GenericFloorDiv (name pending) which can codegen efficiently in Python/C,
+# and then PythonFloorDiv and CIntDiv which have the appropriate rounding
+# semantics.
+#
+# Right now, FloorDiv de facto changes behavior if arguments are negative or
+# not, this can potentially cause correctness issues.
 class FloorDiv(sympy.Function):
     """
     We maintain this so that:
     1. We can use divisibility guards to simplify FloorDiv(a, b) to a / b.
     2. Printing out the expression is nicer (compared to say, representing a//b as (a - a % b) / b)
+
+    NB: This is Python-style floor division, round to -Inf
     """
 
     nargs = (2,)
     precedence = 50  # precedence of mul  # noqa: F811
 
-    # Default return type for SymPy assumptions.
-    # https://docs.sympy.org/latest/guides/assumptions.html#implementing-assumptions-handlers
-    is_real = True
+    is_integer = True
 
     @property
     def base(self):
@@ -55,29 +90,14 @@
         divisor = printer.parenthesize(self.divisor, self.precedence)
         return f"({base}//{divisor})"
 
-    # SymPy assumptions based on argument types.
-    def _eval_is_real(self):
-        return fuzzy_or([self.base.is_real, self.divisor.is_real])
-
-    def _eval_is_integer(self):
-        return fuzzy_and([self.base.is_integer, self.divisor.is_integer])
-
     # Automatic evaluation.
     # https://docs.sympy.org/latest/guides/custom-functions.html#best-practices-for-eval
     @classmethod
     def eval(cls, base, divisor):
-        def check_supported_type(x):
-            if (
-                x.is_integer is False and x.is_real is False and x.is_complex
-            ) or x.is_Boolean:
-                raise TypeError(
-                    f"unsupported operand type(s) for //: "
-                    f"'{type(base).__name__}' and '{type(divisor).__name__}'"
-                    f", expected integer or real"
-                )
-
-        check_supported_type(base)
-        check_supported_type(divisor)
+        # python test/test_dynamic_shapes.py -k TestDimConstraints.test_dim_constraints_solve_full
+        # Assert triggered by inequality solver
+        # assert base.is_integer, base
+        # assert divisor.is_integer, divisor
 
         # We don't provide the same error message as in Python because SymPy
         # makes it difficult to check the types.
@@ -88,26 +108,22 @@
             return sympy.S.Zero
         if base.is_integer and divisor == 1:
             return base
-        if base.is_real and divisor == 1:
-            return sympy.floor(base)
         if base.is_integer and divisor == -1:
             return sympy.Mul(base, -1)
         if isinstance(base, sympy.Integer) and isinstance(divisor, sympy.Integer):
-            return base // divisor
-        if isinstance(base, (sympy.Integer, sympy.Float)) and isinstance(
-            divisor, (sympy.Integer, sympy.Float)
-        ):
-            return sympy.floor(base / divisor)
+            return sympy.Integer(int(base) // int(divisor))
         if isinstance(base, FloorDiv):
             return FloorDiv(base.args[0], base.args[1] * divisor)
-        if isinstance(divisor, sympy.Rational) and divisor.p == 1:
-            return sympy.floor(base * divisor.q)
-
+
+        # gcd in sympy is over polynomials, so you'll end up with rationals if
+        # you do this.  Don't.
+        """
         if isinstance(base, sympy.Add):
             for a in base.args:
                 gcd = sympy.gcd(a, divisor)
                 if gcd == divisor:
                     return FloorDiv(base - a, divisor) + a / gcd
+        """
 
         try:
             gcd = sympy.gcd(base, divisor)
@@ -192,6 +208,19 @@
 
     nargs = (3,)
 
+    def _eval_is_integer(self):
+        return True if self.args[1].is_integer and self.args[2].is_integer else None  # type: ignore[attr-defined]
+
+    def _eval_is_nonnegative(self):
+        return (
+            True
+            if self.args[1].is_nonnegative and self.args[2].is_nonnegative  # type: ignore[attr-defined]
+            else None
+        )
+
+    def _eval_is_positive(self):
+        return True if self.args[1].is_positive and self.args[2].is_positive else None  # type: ignore[attr-defined]
+
     @classmethod
     def eval(cls, c, p, q):
         if c == sympy.true:
@@ -200,28 +229,27 @@
             return q
 
 
-class Mod(sympy.Function):
-    """
-    We maintain this so that we avoid SymPy correctness issues, such as:
-    https://github.com/sympy/sympy/issues/25146
-    """
-
+# Python-style modulus: take sign from RHS
+class PythonMod(sympy.Function):
     nargs = (2,)
 
+    is_integer = True
+
     @classmethod
     def eval(cls, p, q):
-        # This was adapted from: sympy/core/mod.py
+        # python test/dynamo/test_export.py -k ExportTests.test_trivial_constraint
+        # Triggered by sympy.solvers.inequalities.reduce_inequalities
+        # assert p.is_integer, p
+        # assert q.is_integer, q
 
         if q.is_zero:
             raise ZeroDivisionError("Modulo by zero")
-        # If either of them is NaN or infinite.
-        if p is S.NaN or q is S.NaN or p.is_finite is False or q.is_finite is False:
-            return S.NaN
+
         # Three cases:
         #   1. p == 0
         #   2. p is either q or -q
         #   3. p is integer and q == 1
-        if p is S.Zero or p in (q, -q) or (p.is_integer and q == 1):
+        if p is S.Zero or p in (q, -q) or q == 1:
             return S.Zero
 
         # Evaluate if they are both literals.
@@ -247,10 +275,10 @@
         if less.is_Boolean and bool(less) and r.is_positive:
             return p
 
-    def _eval_is_integer(self):
-        p, q = self.args
-        return fuzzy_and([p.is_integer, q.is_integer, fuzzy_not(q.is_zero)])  # type: ignore[attr-defined]
-
+        if sympy.Mod(p, q) == 0:
+            return S.Zero
+
+    # NB: args[1] for PythonMod
     def _eval_is_nonnegative(self):
         return True if self.args[1].is_positive else None  # type: ignore[attr-defined]
 
@@ -258,6 +286,58 @@
         return True if self.args[1].is_negative else None  # type: ignore[attr-defined]
 
 
+# Generic modulus: only defined on non-negative arguments
+class Mod(sympy.Function):
+    nargs = (2,)
+
+    is_integer = True
+    is_nonnegative = True
+
+    @classmethod
+    def eval(cls, p, q):
+        # This was adapted from: sympy/core/mod.py
+
+        # Triggered by
+        # python test/test_dynamic_shapes.py -k TestDimConstraints.test_dim_constraints_solve_full
+        # assert p.is_integer, p
+        # assert q.is_integer, q
+
+        if q.is_zero:
+            raise ZeroDivisionError("Modulo by zero")
+
+        # Three cases:
+        #   1. p == 0
+        #   2. p is either q or -q
+        #   3. p is integer and q == 1
+        if p is S.Zero or p in (q, -q) or q == 1:
+            return S.Zero
+
+        # Evaluate if they are both literals.
+        if q.is_Number and p.is_Number:
+            assert p >= 0, p
+            assert q >= 1, q
+            return p % q
+
+        # If q == 2, it's a matter of whether p is odd or even.
+        if q.is_Number and q == 2:
+            if p.is_even:
+                return S.Zero
+            if p.is_odd:
+                return S.One
+
+        # If p is a multiple of q.
+        r = p / q
+        if r.is_integer:
+            return S.Zero
+
+        # If p < q and its ratio is positive, then:
+        #   - floor(p / q) = 0
+        #   - p % q = p - floor(p / q) * q = p
+        less = p < q
+        if less.is_Boolean and bool(less) and r.is_positive:
+            return p
+
+
 class CleanDiv(FloorDiv):
     """
     Div where we can assume no rounding.
@@ -267,8 +347,6 @@
     pass
 
 
-<<<<<<< HEAD
-=======
 # Don't use sympy ceiling/floor as they will attempt simplifications involving
 # frac
 class CeilToInt(sympy.Function):
@@ -299,7 +377,6 @@
             return sympy.Integer(math.floor(float(number)))
 
 
->>>>>>> 04037f3d
 class CeilDiv(sympy.Function):
     """
     Div used in indexing that rounds up.
@@ -308,6 +385,8 @@
     is_integer = True
 
     def __new__(cls, base, divisor):
+        base = sympy.sympify(base)
+        divisor = sympy.sympify(divisor)
         if sympy.gcd(base, divisor) == divisor:
             return CleanDiv(base, divisor)
         else:
@@ -315,6 +394,8 @@
 
 
 class LShift(sympy.Function):
+    is_integer = True
+
     @classmethod
     def eval(cls, base, shift):
         if shift < 0:
@@ -323,6 +404,8 @@
 
 
 class RShift(sympy.Function):
+    is_integer = True
+
     @classmethod
     def eval(cls, base, shift):
         if shift < 0:
@@ -330,19 +413,6 @@
         return base // 2**shift
 
 
-<<<<<<< HEAD
-# Overloaded to be compatible with regular Python.
-# https://github.com/pytorch/pytorch/issues/90900
-class Pow(sympy.Function):
-    @classmethod
-    def eval(cls, base, exp):
-        if exp.is_zero:
-            return sympy.Integer(1)
-        elif base.is_zero and exp < 0:
-            raise ZeroDivisionError(f"{base} cannot be raised to a negative power")
-        else:
-            return base**exp
-=======
 def safe_pow(base, exp):
     sign = 1
     if base < 0:
@@ -402,20 +472,24 @@
         if isinstance(base, sympy.Number) and isinstance(exp, sympy.Number):
             return sympy.Float(float(base) ** float(exp))
         # NB: do not do any nontrivial reasoning
->>>>>>> 04037f3d
 
 
 # Overloaded to be compatible with regular Python.
 # https://github.com/pytorch/pytorch/issues/90900
-class TrueDiv(sympy.Function):
+#
+# In particular, sympy division is willing to simplify x/x == 1
+# where 1 is an integer, but this must be a float if x was float.
+class FloatTrueDiv(sympy.Function):
+    is_integer = False
+    is_real = True
+
     @classmethod
     def eval(cls, base, divisor):
+        # assert base.is_integer is not True, base
+        # assert divisor.is_integer is not True, divisor
+
         if divisor.is_zero:
             raise ZeroDivisionError("division by zero")
-<<<<<<< HEAD
-        else:
-            return base / divisor
-=======
 
         if isinstance(base, sympy.Number) and isinstance(divisor, sympy.Number):
             return sympy.Float(float(base) / float(divisor))
@@ -440,7 +514,6 @@
 
         if isinstance(base, sympy.Number) and isinstance(divisor, sympy.Number):
             return sympy.Float(int(base) / int(divisor))
->>>>>>> 04037f3d
 
 
 # TODO: As an indicator, this != 0 implies == 1 (and vice versa).
@@ -456,61 +529,89 @@
     def eval(cls, *args):
         assert len(args) % 2 == 0
         dim = len(args) // 2
-        # TODO: it is possible to make progress evaluating this guard
-        # even if not all of the inputs are known.  For example, a 2D
-        # tensor with non-0/1 sizes but strides (0, 1) is definitely
-        # false, because we know its numel > 1 but it's broadcasted
-        # in dim 0.
+        sizes = args[0:dim]
+        strides = args[dim:]
+
+        # sym_node imported in torch.__init__. Local import to avoid an import cycle
+        from torch.fx.experimental.symbolic_shapes import (
+            eval_is_non_overlapping_and_dense,
+        )
+
         if all(isinstance(a, sympy.Integer) for a in args):
-            # sym_node imported in torch.__init__. Local import to avoid an import cycle
-            from torch.fx.experimental.symbolic_shapes import (
-                eval_is_non_overlapping_and_dense,
+            return eval_is_non_overlapping_and_dense(
+                [int(a) for a in sizes], [int(a) for a in strides]
             )
 
-            size_args = args[0:dim]
-            stride_args = args[dim:]
-            return eval_is_non_overlapping_and_dense(
-                [int(a) for a in size_args], [int(a) for a in stride_args]
+        if dim == 1:
+            # Manually implement the rank one short circuit
+            if strides[0].is_Number and strides[0] == 1:
+                return 1
+
+            if sizes[0].is_Number and sizes[0] < 2:
+                return 1
+
+            # return 0 case covered by case above
+
+            # TODO: Inability to access size-obliviousness sucks: if we have a
+            # size oblivious test on a size-like unbacked SymInt, we could
+            # confidently return zero when we have a size-like u0 stride
+            # and a size-like u1 size.  Maybe a fancy ValueRanges analysis for
+            # this function could help figure this out.
+
+        if all(isinstance(a, sympy.Integer) for a in strides):
+            assert dim != 0
+            # When all strides are integral, we can sort, and the size for the
+            # largest stride doesn't matter and can be arbitrarily symbolic
+            s_sizes, s_strides = zip(
+                *sorted(zip(sizes, strides), key=operator.itemgetter(1))
             )
+            # Put something arbitrary in the max size spot, it'll be ignored
+            if all(isinstance(a, sympy.Integer) for a in s_sizes[:-1]):
+                s_sizes = s_sizes[:-1] + (42,)
+                # We can reuse the regular eval, because it is invariant to
+                # permutation of dimensions
+                return eval_is_non_overlapping_and_dense(
+                    [int(a) for a in s_sizes], [int(a) for a in s_strides]
+                )
+
         return None
 
 
-class Trunc(sympy.Function):
-    is_integer = True
+# NB: this is inconsistent with math.trunc in Python
+class TruncToFloat(sympy.Function):
+    is_integer = False
+    is_real = True
 
     @classmethod
     def eval(cls, number):
-<<<<<<< HEAD
-        if number.is_integer:
-            return number
-        elif isinstance(number, sympy.Number):
-=======
+        # assert number.is_integer is not True, number
+        if isinstance(number, sympy.Number):
+            # NB: It is safe to use truncation to integer, which is what
+            # math.trunc does, as Python integers are arbitrary precision and
+            # so we are guaranteed not to lose precision when we do this
+            return sympy.Float(math.trunc(float(number)))
+
+
+class TruncToInt(sympy.Function):
+    is_integer = True
+
+    @classmethod
+    def eval(cls, number):
         # assert number.is_integer is not True, number
         if number == sympy.oo:
             return sympy.Integer(sys.maxsize - 1)
         if number == -sympy.oo:
             return sympy.Integer(-sys.maxsize - 1)
         if isinstance(number, sympy.Number):
->>>>>>> 04037f3d
             return sympy.Integer(math.trunc(float(number)))
 
 
-class Round(sympy.Function):
+# This is float -> int
+class RoundToInt(sympy.Function):
     is_integer = True
 
     @classmethod
     def eval(cls, number):
-<<<<<<< HEAD
-        if number.is_integer:
-            return number
-        elif isinstance(number, sympy.Number):
-            return sympy.Integer(round(float(number)))
-
-    def __int__(self):
-        # This will only ever be called when computing size hints. At that point, self.args[0] should be a number and
-        # no longer an expression. If it were, the float call would fail and the caller would handle this further.
-        return round(float(self.args[0]))  # type: ignore[arg-type]
-=======
         # assert number.is_integer is not True, number
 
         if isinstance(number, sympy.Float):
@@ -542,23 +643,16 @@
 
         if isinstance(number, sympy.Float) and isinstance(ndigits, sympy.Integer):
             return sympy.Float(round(float(number), int(ndigits)))
->>>>>>> 04037f3d
-
-
-class RoundDecimal(sympy.Function):
-    @classmethod
-    def eval(cls, number, ndigits):
-        if number.is_integer and ndigits >= 0:
+
+
+class ToFloat(sympy.Function):
+    is_integer = False
+    is_real = True
+
+    @classmethod
+    def eval(cls, number):
+        if number in [sympy.oo, -sympy.oo]:
             return number
-<<<<<<< HEAD
-        elif isinstance(number, sympy.Number) and isinstance(ndigits, sympy.Integer):
-            value_type, output_type = (
-                (int, sympy.Integer)
-                if isinstance(number, sympy.Integer)
-                else (float, sympy.Float)
-            )
-            return output_type(round(value_type(number), int(ndigits)))
-=======
 
         if isinstance(number, sympy.Integer):
             return sympy.Float(int(number))
@@ -577,7 +671,6 @@
 
     def _eval_is_integer(self):
         return self.args[0].is_integer  # type: ignore[attr-defined]
->>>>>>> 04037f3d
 
 
 def make_opaque_unary_fn(name):
