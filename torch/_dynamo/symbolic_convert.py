--- conflicted
+++ resolved
@@ -367,11 +367,7 @@
 
                 result = torch.fx.experimental.symbolic_shapes.expect_true(sym_expr)
                 if not result:
-<<<<<<< HEAD
-                    raise unimplemented(
-=======
                     unimplemented(
->>>>>>> 22ba180e
                         "Assertion failed on symbolic shapes. Did you make sure eager mode succeeds?"
                     )
                 self.jump(inst)
@@ -460,10 +456,6 @@
                 if push:
                     self.push(value)
                 self.jump(inst)
-        elif isinstance(value, variables.BackwardHookVariable):
-            if truth_fn(True):
-                push and self.push(value)
-                self.jump(inst)
         else:
             from .source import is_constant_source
 
@@ -2166,10 +2158,7 @@
                 for k in vars
                 if k in f_locals
             }
-<<<<<<< HEAD
-=======
-
->>>>>>> 22ba180e
+
             self.debug_locals: List[Tuple[VariableTracker, List[VariableTracker]]] = []
             if export:
                 # export gets confused if we never realize unused inputs
@@ -2193,10 +2182,7 @@
         forbidden_keys = (
             torch._C._functorch.TransformType.Vmap,
             torch._C._functorch.TransformType.Grad,
-<<<<<<< HEAD
-=======
             torch._C._functorch.TransformType.Jvp,
->>>>>>> 22ba180e
         )
         if ci is not None and ci.key() in forbidden_keys and compiler_fn is not eager:
             # if it reaches here, it means Dynamo failed to inline a functorch function
