--- conflicted
+++ resolved
@@ -340,8 +340,6 @@
                 return self.obj.call_method(
                     tx, self.fn.__name__, args, kwargs, constant=self.is_constant
                 )
-<<<<<<< HEAD
-=======
         elif (
             _fsdp_param_group is not None
             and self.fn is _fsdp_param_group.FSDPParamGroup.use_training_state
@@ -349,7 +347,6 @@
             return variables.TorchCtxManagerClassVariable(self.fn).call_function(
                 tx, (self.obj, *args), kwargs
             )
->>>>>>> d21f311a
         if self.is_constant:
             fn = getattr(self.obj.value, self.fn.__name__)
             return invoke_and_store_as_constant(tx, fn, self.get_name(), args, kwargs)
