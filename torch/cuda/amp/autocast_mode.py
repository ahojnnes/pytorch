--- conflicted
+++ resolved
@@ -1,9 +1,6 @@
 import functools
-<<<<<<< HEAD
-=======
 from typing import Any
 from typing_extensions import deprecated
->>>>>>> 0910429d
 
 import torch
 
@@ -13,7 +10,7 @@
 class autocast(torch.amp.autocast_mode.autocast):
     r"""See :class:`torch.autocast`.
 
-    ``torch.cuda.amp.autocast(args...)`` is equivalent to ``torch.autocast("cuda", args...)``
+    ``torch.cuda.amp.autocast(args...)`` is deprecated. Please use ``torch.amp.autocast("cuda", args...)`` instead.
     """
 
     @deprecated(
