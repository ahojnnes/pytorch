#ifndef AT_PER_OPERATOR_HEADERS
#include <ATen/Functions.h>
#else
#include <ATen/ops/mm.h>
#endif

#include <torch/csrc/autograd/functions/accumulate_grad.h>
#include <torch/csrc/inductor/inductor_ops.h>
#include <torch/library.h>

#include <ATen/FunctionalTensorWrapper.h>

namespace torch {
namespace inductor {
using namespace at;

Tensor _mm_plus_mm(
    const Tensor& a,
    const Tensor& b,
    const Tensor& c,
    const Tensor& d,
    Tensor& out) {
  at::mm_out(out, a, b);
  out.addmm_(c, d);
  return out;
}

Tensor _alloc_from_pool(
    const Tensor& self,
    int64_t offset_bytes,
    ScalarType dtype,
    IntArrayRef size,
    IntArrayRef stride) {
  TORCH_CHECK(self.storage_offset() == 0);
  // based on alias_with_sizes_and_strides from TensorShape.cpp
  Tensor self_ = at::detail::make_tensor<TensorImpl>(
      // c10::TensorImpl::VIEW,
      Storage(self.storage()),
      self.key_set(),
      caffe2::TypeMeta::fromScalarType(dtype));
  auto* self_tmp_ = self_.unsafeGetTensorImpl();
  self_tmp_->set_storage_offset(offset_bytes / c10::elementSize(dtype));
  self_tmp_->set_sizes_and_strides(size, stride);
  return self_;
}

// Similar to as_strided with the following differences
// - offset is added to the existing offset (rather than replacing it)
// - view tracking is disabled similar to unsafe_view
Tensor _reinterpret_tensor(
    const Tensor& self,
    IntArrayRef size,
    IntArrayRef stride,
    int64_t offset_increment) {
  Tensor self_ = at::detail::make_tensor<TensorImpl>(
      Storage(self.storage()), self.key_set(), self.dtype());
  auto* self_tmp_ = self_.unsafeGetTensorImpl();
  self_tmp_->set_storage_offset(self.storage_offset() + offset_increment);
  self_tmp_->set_sizes_and_strides(size, stride);
  return self_;
}

static void accumulate_grad_(const Tensor& variable, const Tensor& new_grad) {
  at::Tensor& grad = variable.mutable_grad();
  if (new_grad.device() != kMeta) {
    // Do not call into this codepath from C++ frontend, instead call directly
    // into accumulateGrad with num_expected_refs set to 1 Here,
    // num_expected_refs is set to 2 to steal the gradient when this is called
    // from Python
    torch::autograd::AccumulateGrad::accumulateGrad(
        variable,
        grad,
        new_grad,
        2 /* num_expected_refs */,
        [&grad](at::Tensor&& grad_update) { grad = std::move(grad_update); });
  } else {
    // no shape checking for `device="meta"` to workaround FSDP inplace mutation
    if (!grad.defined()) {
      grad = new_grad;
    }
  }
}

<<<<<<< HEAD
static void resize_storage_bytes_(const Tensor& variable, SymInt new_size) {
  // similar to THPStorage_resize_ in StorageMethods.cpp, but is traceable
  if (variable.storage().device_type() == at::kCUDA) {
    // rocm build has undefined reference to resize_bytes_cuda
#if defined(USE_CUDA) && !defined(USE_ROCM)
    at::native::resize_bytes_cuda(
        variable.storage().unsafeGetStorageImpl(), new_size.expect_int());
#else
    TORCH_CHECK(false, "built without cuda");
#endif
  } else {
    at::native::resize_bytes_nocuda(variable.storage(), new_size);
  }
}

static void resize_storage_bytes__functionalize(
    const Tensor& variable,
    SymInt new_size) {
  static auto op = c10::Dispatcher::singleton()
                       .findSchemaOrThrow("inductor::resize_storage_bytes_", "")
                       .typed<void(const Tensor&, SymInt)>();
  if (!at::functionalization::impl::isFunctionalTensor(variable)) {
    // Functionalization not active: nop
    at::AutoDispatchSkipFunctionalize guard;
    op.call(variable, new_size);
    return;
  }
  // Don't functionalize, call the mutable op on the inner tensor.
  auto functional_impl =
      at::functionalization::impl::unsafeGetFunctionalWrapper(variable);
  {
    at::AutoDispatchSkipFunctionalize guard;
    op.call(functional_impl->value(), new_size);
    return;
  }
  // Sync pending mutations before running the resize_()
  functional_impl->sync_();
  functional_impl->storage_resize_(new_size);
  return;
}

=======
>>>>>>> 883bd60d
TORCH_LIBRARY_FRAGMENT(inductor, m) {
  m.def(
      "_mm_plus_mm(Tensor a, Tensor b, Tensor c, Tensor d, Tensor(t!) out) -> Tensor(t!)",
      dispatch(c10::DispatchKey::CompositeExplicitAutograd, _mm_plus_mm),
      {at::Tag::pt2_compliant_tag});
  m.def(
      "_alloc_from_pool(Tensor self, int offset_bytes, ScalarType dtype, int[] size, int[] stride) -> Tensor",
      _alloc_from_pool,
      {at::Tag::pt2_compliant_tag});
  m.def(
      "_reinterpret_tensor(Tensor self, int[] size, int[] stride, int offset_increment=0) -> Tensor",
      dispatch(
          c10::DispatchKey::CompositeExplicitAutograd, _reinterpret_tensor),
      {at::Tag::pt2_compliant_tag});
  m.def(
      "accumulate_grad_(Tensor variable, Tensor new_grad) -> ()",
      dispatch(c10::DispatchKey::CompositeExplicitAutograd, accumulate_grad_),
      {at::Tag::pt2_compliant_tag});
}

} // namespace inductor
} // namespace torch<|MERGE_RESOLUTION|>--- conflicted
+++ resolved
@@ -81,50 +81,6 @@
   }
 }
 
-<<<<<<< HEAD
-static void resize_storage_bytes_(const Tensor& variable, SymInt new_size) {
-  // similar to THPStorage_resize_ in StorageMethods.cpp, but is traceable
-  if (variable.storage().device_type() == at::kCUDA) {
-    // rocm build has undefined reference to resize_bytes_cuda
-#if defined(USE_CUDA) && !defined(USE_ROCM)
-    at::native::resize_bytes_cuda(
-        variable.storage().unsafeGetStorageImpl(), new_size.expect_int());
-#else
-    TORCH_CHECK(false, "built without cuda");
-#endif
-  } else {
-    at::native::resize_bytes_nocuda(variable.storage(), new_size);
-  }
-}
-
-static void resize_storage_bytes__functionalize(
-    const Tensor& variable,
-    SymInt new_size) {
-  static auto op = c10::Dispatcher::singleton()
-                       .findSchemaOrThrow("inductor::resize_storage_bytes_", "")
-                       .typed<void(const Tensor&, SymInt)>();
-  if (!at::functionalization::impl::isFunctionalTensor(variable)) {
-    // Functionalization not active: nop
-    at::AutoDispatchSkipFunctionalize guard;
-    op.call(variable, new_size);
-    return;
-  }
-  // Don't functionalize, call the mutable op on the inner tensor.
-  auto functional_impl =
-      at::functionalization::impl::unsafeGetFunctionalWrapper(variable);
-  {
-    at::AutoDispatchSkipFunctionalize guard;
-    op.call(functional_impl->value(), new_size);
-    return;
-  }
-  // Sync pending mutations before running the resize_()
-  functional_impl->sync_();
-  functional_impl->storage_resize_(new_size);
-  return;
-}
-
-=======
->>>>>>> 883bd60d
 TORCH_LIBRARY_FRAGMENT(inductor, m) {
   m.def(
       "_mm_plus_mm(Tensor a, Tensor b, Tensor c, Tensor d, Tensor(t!) out) -> Tensor(t!)",
