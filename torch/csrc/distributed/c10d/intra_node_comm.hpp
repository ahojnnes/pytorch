#pragma once

#include <ATen/ATen.h>
#include <ATen/cuda/CUDAEvent.h>
#include <c10/cuda/CUDAStream.h>
#include <torch/csrc/distributed/c10d/Store.hpp>
#include <torch/csrc/distributed/c10d/Work.hpp>

namespace c10d {
namespace intra_node_comm {

constexpr size_t kMaxDevices = 8;
constexpr size_t kDefaultBufferSize = 10 * 1024 * 1024;

using NvlMesh = std::array<std::array<size_t, kMaxDevices>, kMaxDevices>;
using HybridCubeMesh = std::array<std::array<int, 4>, kMaxDevices>;

enum class Topology { UNKNOWN = 0, FULLY_CONNECTED = 1, HYBRID_CUBE_MESH = 2 };

enum class AllReduceAlgo { NONE = 0, ONE_SHOT = 1, TWO_SHOT = 2, HCM = 3 };

class TORCH_API IntraNodeComm : public c10::intrusive_ptr_target {
 public:
  IntraNodeComm(
      c10::intrusive_ptr<c10d::Store> store,
      size_t rank,
      size_t worldSize,
<<<<<<< HEAD
      size_t bufferSize);
=======
      c10::optional<size_t> bufferSize = c10::nullopt);
>>>>>>> 8f6e7532

  ~IntraNodeComm();

  /**
   * Performs rendezvous.
   * If rendezvous fails, the IntraNodeComm object will be in an invalid
   * state and it is the caller's responsibility to dispose it.
   */
  bool rendezvous();

  size_t getBufferSize() {
    return bufferSize_;
  }

  /**
   * Selects a AllReduceAlgo that we think will outperform nccl.
   * Returns AllReduceAlgo::NONE if we don't think we can outperform nccl.
   */
  AllReduceAlgo selectAllReduceAlgo(const at::Tensor& input);

  at::Tensor allReduce(const at::Tensor& input, AllReduceAlgo algo);

  /**
   * Perform a barrier among the specified ranks.
   */
  TORCH_API void barrier(
      c10::optional<std::vector<int64_t>> ranks = c10::nullopt);

  /**
   * Puts the given tensor into the intra-node buffer of the current rank at
   * the specified offset.
   */
  TORCH_API void put(const at::Tensor& tensor, int64_t offset = 0);

  /**
   * Fills the given tensor with the data from the specified rank's intra-node
   * buffer at the specified offset.
   */
  TORCH_API void get(size_t rank, at::Tensor tensor, int64_t offset = 0);

 private:
  at::Tensor oneShotAllReduce(
      const at::Tensor& input,
      at::cuda::CUDAStream& stream);

  at::Tensor twoShotAllReduce(
      const at::Tensor& input,
      at::cuda::CUDAStream& stream);

  at::Tensor hybridCubeMeshAllReduce(
      const at::Tensor& input,
      at::cuda::CUDAStream& stream);

  c10::intrusive_ptr<Store> store_;
  size_t rank_;
  size_t worldSize_;
  size_t bufferSize_;

  /**
   * Members initialized after rendezvous
   */
  bool isInitialized_ = false;
  Topology topology_ = Topology::UNKNOWN;
  std::array<void*, kMaxDevices> p2pStates_;
  std::array<void*, kMaxDevices> buffers_;
  void* p2pStatesDev_;
  void* buffersDev_;
  void* topoInfo_;
};

/**
 * NOTE [IntraNodeComm Stream Semantics]
 *
 * ProcessGroupNCCL launches kernels differently from the conventional PyTorch
 * CUDA semantics: it always launches collective kernels onto a dedicated
 * communication stream. Therefore, it needs to:
 *
 * - Synchronize the calling stream and the comm stream.
 * - Ensure the memory safety of the operands (via record_stream or stashing).
 * - Synchronize the waiting stream with the comm stream.
 *
 * Unconditionally performing these tasks makes sense when we expect most of the
 * communication to benefit from compute/comm overlap. However, IntraNodeComm
 * primarily aims to optimize small, latency-sensitive, blocking communication,
 * in which the overhead incurred by the above steps can be quite pronounced.
 *
 * Thus, IntraNodeComm follows the conventional PyTorch CUDA semantics and
 * launches kernels onto the stream specified by the user. Although the user
 * can perform neccessary synchronization via wait_stream, to provide a UX
 * consistent to that of ProcessGroupNCCL, the neccessary stream
 * synchronization can also be performed via IntraNodeWork::wait().
 */
class IntraNodeCommWork : public c10d::Work {
 public:
  IntraNodeCommWork() : c10d::Work() {
    event_.record();
  }

  bool wait(std::chrono::milliseconds timeout = kNoTimeout) override {
    event_.block(at::cuda::getCurrentCUDAStream());
    return true;
  }

 private:
  at::cuda::CUDAEvent event_;
};

TORCH_API int64_t getIntraNodeCommUsageCounter();

} // namespace intra_node_comm
} // namespace c10d<|MERGE_RESOLUTION|>--- conflicted
+++ resolved
@@ -25,11 +25,7 @@
       c10::intrusive_ptr<c10d::Store> store,
       size_t rank,
       size_t worldSize,
-<<<<<<< HEAD
-      size_t bufferSize);
-=======
       c10::optional<size_t> bufferSize = c10::nullopt);
->>>>>>> 8f6e7532
 
   ~IntraNodeComm();
 
@@ -55,20 +51,19 @@
   /**
    * Perform a barrier among the specified ranks.
    */
-  TORCH_API void barrier(
-      c10::optional<std::vector<int64_t>> ranks = c10::nullopt);
+  void barrier(c10::optional<std::vector<int64_t>> ranks = c10::nullopt);
 
   /**
-   * Puts the given tensor into the intra-node buffer of the current rank at
-   * the specified offset.
+   * Puts the given tensor into the p2p buffer of the current rank at the
+   * specified offset.
    */
-  TORCH_API void put(const at::Tensor& tensor, int64_t offset = 0);
+  void put(const at::Tensor& tensor, int64_t offset = 0);
 
   /**
-   * Fills the given tensor with the data from the specified rank's intra-node
-   * buffer at the specified offset.
+   * Fills the given tensor with the data from the specified rank's p2p buffer
+   * at the specified offset.
    */
-  TORCH_API void get(size_t rank, at::Tensor tensor, int64_t offset = 0);
+  void get(size_t rank, at::Tensor tensor, int64_t offset = 0);
 
  private:
   at::Tensor oneShotAllReduce(
