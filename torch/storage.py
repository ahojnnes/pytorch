import collections
import copy
import functools
import io
import threading
import warnings
from functools import lru_cache
from typing import Any, cast, Dict as _Dict, Optional as _Optional, Type, TypeVar, Union

import torch
from torch._utils import _to, _type
from torch.types import _bool, _int, Storage

try:
    import numpy as np

    HAS_NUMPY = True
except ImportError:
    HAS_NUMPY = False
    np = None  # type: ignore[assignment]


_share_memory_lock = threading.Lock()
_share_memory_map: _Dict[int, threading.RLock] = {}

T = TypeVar("T", bound="Union[_StorageBase, TypedStorage]")


class _StorageBase:
    _cdata: Any
    is_sparse: _bool = False
    is_sparse_csr: _bool = False
    device: torch.device

    def __init__(self, *args, **kwargs):
        pass

    def __len__(self) -> _int:
        raise NotImplementedError

    def __getitem__(self, idx):
        raise NotImplementedError

    def __setitem__(self, *args, **kwargs):
        raise NotImplementedError

    def copy_(self, source: T, non_blocking: _Optional[_bool] = None) -> T:
        raise NotImplementedError

    def new(self) -> T:  # type: ignore[type-var]
        raise NotImplementedError

    def nbytes(self) -> _int:
        raise NotImplementedError

    def size(self) -> _int:
        return self.nbytes()

    def type(self, dtype: _Optional[str] = None, non_blocking: _bool = False) -> T:  # type: ignore[type-var]
        return _type(self, dtype, non_blocking)

<<<<<<< HEAD
    def cuda(self, device=None, non_blocking=False) -> T:  # type: ignore[type-var]
=======
    def cuda(self, device=None, non_blocking=False) -> T:  # type: ignore[type-var, misc] # noqa: E704
>>>>>>> 627d2cd8
        """Returns a copy of this object in CUDA memory.

        If this object is already in CUDA memory and on the correct device, then
        no copy is performed and the original object is returned.

        Args:
            device (int): The destination GPU id. Defaults to the current device.
            non_blocking (bool): If ``True`` and the source is in pinned memory,
                the copy will be asynchronous with respect to the host. Otherwise,
                the argument has no effect.
        """
        device2 = torch.device("cuda", device) if device else torch.device("cuda")
        return self.to(device=device2, non_blocking=non_blocking)

<<<<<<< HEAD
    def hpu(self, device=None, non_blocking=False) -> T:  # type: ignore[type-var]
=======
    def hpu(self, device=None, non_blocking=False) -> T:  # type: ignore[type-var, misc] # noqa: E704
>>>>>>> 627d2cd8
        """Returns a copy of this object in HPU memory.

        If this object is already in HPU memory and on the correct device, then
        no copy is performed and the original object is returned.

        Args:
            device (int): The destination HPU id. Defaults to the current device.
            non_blocking (bool): If ``True`` and the source is in pinned memory,
                the copy will be asynchronous with respect to the host. Otherwise,
                the argument has no effect.
        """
        device2 = torch.device("hpu", device) if device else torch.device("hpu")
        return self.to(device=device2, non_blocking=non_blocking)

    def element_size(self) -> _int:
        raise NotImplementedError

    def get_device(self) -> _int:
        return self.device.index

    def data_ptr(self) -> _int:
        raise NotImplementedError

    def resizable(self) -> _bool:
        raise NotImplementedError

    # Defined in torch/csrc/generic/StorageSharing.cpp
    def _share_filename_cpu_(self, *args, **kwargs):
        raise NotImplementedError

    def _share_fd_cpu_(self, *args, **kwargs):
        raise NotImplementedError

    @classmethod
    def _new_using_filename_cpu(cls: Type[T], size: _int) -> T:
        raise NotImplementedError

    @classmethod
    def _new_using_fd_cpu(cls: Type[T], size: _int) -> T:
        raise NotImplementedError

    @classmethod
    def from_buffer(cls: Type[T], *args, **kwargs) -> T:
        raise NotImplementedError

    @classmethod
    def _new_shared_filename_cpu(
        cls: Type[T],
        manager,
        obj,
        size,
        *,
        device=None,
        dtype=None,
    ) -> T:
        raise NotImplementedError

    @classmethod
    def _release_ipc_counter_cuda(cls: Type[T], *args, **kwargs) -> T:
        raise NotImplementedError

    @classmethod
    def _new_with_weak_ptr(cls: Type[T], *args, **kwargs) -> T:
        raise NotImplementedError

    def _shared_decref(self) -> T:  # type: ignore[type-var]
        raise NotImplementedError

    def _write_file(self, *args, **kwargs):
        raise NotImplementedError

    def resize_(self, size: _int):
        raise NotImplementedError

    def _weak_ref(self, *args, **kwargs) -> T:  # type: ignore[type-var]
        raise NotImplementedError

    def _set_from_file(self, *args, **kwargs):
        raise NotImplementedError

    def _set_cdata(self, *args, **kwargs):
        raise NotImplementedError

    def _share_cuda_(self, *args, **kwargs):
        raise NotImplementedError

    def is_shared(self) -> _bool:
        raise NotImplementedError

    @classmethod
    def _new_shared_cuda(cls: Type[T], *args, **kwargs) -> T:
        raise NotImplementedError

    def _shared_incref(self, *args, **kwargs):
        raise NotImplementedError

    @classmethod
    def _free_weak_ref(cls, *args, **kwargs):
        raise NotImplementedError

    @property
    def is_cuda(self):
        raise NotImplementedError

    @property
    def is_hpu(self):
        raise NotImplementedError

    @classmethod
    def from_file(cls, filename, shared, nbytes) -> T:  # type: ignore[type-var]
        raise NotImplementedError

    @classmethod
    def _expired(cls, *args, **kwargs) -> T:  # type: ignore[type-var]
        raise NotImplementedError

    def _byteswap(self, *args, **kwargs):
        raise NotImplementedError

    def _get_filename(self, *args, **kwargs) -> _Optional[str]:
        raise NotImplementedError

    def __repr__(self):
        info_str = f"[{torch.typename(self)}(device={self.device}) of size {len(self)}]"
        if self.device.type == "meta":
            return "...\n" + info_str
        data_str = " " + "\n ".join(str(self[i]) for i in range(self.size()))
        return data_str + "\n" + info_str

    def __iter__(self):
        return iter(self[i] for i in range(self.size()))

    def __copy__(self):
        return self.clone()

    def __deepcopy__(self, memo):
        memo = memo.setdefault("torch", {})
        if self._cdata in memo:
            return memo[self._cdata]
        new_storage = self.clone()
        memo[self._cdata] = new_storage
        return new_storage

    def __reduce__(self):
        b = io.BytesIO()
        torch.save(self, b, _use_new_zipfile_serialization=False)
        return (_load_from_bytes, (b.getvalue(),))

    def __sizeof__(self):
        return super().__sizeof__() + self.size()

    def clone(self):
        """Return a copy of this storage."""
        return type(self)(self.nbytes(), device=self.device).copy_(self)

    def tolist(self):
        """Return a list containing the elements of this storage."""
        return list(self)

    def cpu(self):
        """Return a CPU copy of this storage if it's not already on the CPU."""
        if self.device.type != "cpu":
            return torch.UntypedStorage(self.size()).copy_(self, False)
        return self

    def mps(self):
        """Return a MPS copy of this storage if it's not already on the MPS."""
        if self.device.type != "mps":
            return torch.UntypedStorage(self.size(), device="mps").copy_(self, False)
        return self

    def _to(self, dtype):
        if not isinstance(dtype, torch.dtype):
            raise TypeError(f"Argument 'dtype' must be torch.dtype, not {type(dtype)}")
        storage = (
            torch.tensor([], dtype=torch.uint8, device=self.device)
            .set_(cast(Storage, self))
            .to(dtype)
            ._typed_storage()
        )
        if storage.data_ptr() == self.data_ptr():
            storage = storage.clone()
        return storage

<<<<<<< HEAD
    def to(self, *, device: torch.device, non_blocking: _bool = False) -> T:  # type: ignore[type-var]
=======
    def to(self, *, device: torch.device, non_blocking: bool = False) -> T:  # type: ignore[type-var, misc] # noqa: E704
>>>>>>> 627d2cd8
        return _to(self, device, non_blocking)

    def double(self):
        """Casts this storage to double type."""
        return self._to(torch.double)

    def float(self):
        """Casts this storage to float type."""
        return self._to(torch.float)

    def half(self):
        """Casts this storage to half type."""
        return self._to(torch.half)

    def long(self):
        """Casts this storage to long type."""
        return self._to(torch.long)

    def int(self):
        """Casts this storage to int type."""
        return self._to(torch.int)

    def short(self):
        """Casts this storage to short type."""
        return self._to(torch.short)

    def char(self):
        """Casts this storage to char type."""
        return self._to(torch.int8)

    def byte(self):
        """Casts this storage to byte type."""
        return self._to(torch.uint8)

    def bool(self):
        """Casts this storage to bool type."""
        return self._to(torch.bool)

    def bfloat16(self):
        """Casts this storage to bfloat16 type."""
        return self._to(torch.bfloat16)

    def complex_double(self):
        """Casts this storage to complex double type."""
        return self._to(torch.cdouble)

    def complex_float(self):
        """Casts this storage to complex float type."""
        return self._to(torch.cfloat)

    def float8_e5m2(self):
        """Casts this storage to float8_e5m2 type"""
        return self._to(torch.float8_e5m2)

    def float8_e4m3fn(self):
        """Casts this storage to float8_e4m3fn type"""
        return self._to(torch.float8_e4m3fn)

    def float8_e5m2fnuz(self):
        """Casts this storage to float8_e5m2fnuz type"""
        return self._to(torch.float8_e5m2fnuz)

    def float8_e4m3fnuz(self):
        """Casts this storage to float8_e4m3fnuz type"""
        return self._to(torch.float8_e4m3fnuz)

    def is_pinned(self, device: Union[str, torch.device] = "cuda"):
        r"""Determine whether the CPU storage is already pinned on device.

        Args:
            device (str or torch.device): The device to pin memory on. Default: ``'cuda'``.

        Returns:
            A boolean variable.
        """
        return (
            torch.tensor([], dtype=torch.uint8, device=self.device)
            .set_(cast(Storage, self))
            .is_pinned(device)
        )

    def pin_memory(self, device: Union[str, torch.device] = "cuda"):
        r"""Copy the CPU storage to pinned memory, if it's not already pinned.

        Args:
            device (str or torch.device): The device to pin memory on. Default: ``'cuda'``.

        Returns:
            A pinned CPU storage.
        """
        if self.device.type != "cpu":
            raise TypeError(f"cannot pin '{self.type()}' only CPU memory can be pinned")

        pinned_tensor = (
            torch.tensor([], dtype=torch.uint8, device=self.device)
            .set_(cast(Storage, self))
            .pin_memory(device)
        )
        return pinned_tensor.untyped_storage()

    def share_memory_(self):
        """See :meth:`torch.UntypedStorage.share_memory_`"""
        from torch.multiprocessing import get_sharing_strategy

        if self.device.type in ["cuda", torch._C._get_privateuse1_backend_name()]:
            pass  # CUDA or PrivateUse1 doesn't use POSIX shared memory
        elif get_sharing_strategy() == "file_system":
            self._share_filename_cpu_()
        else:
            self._share_fd_cpu_()
        return self

    @classmethod
    def _new_shared(cls, size, *, device="cpu"):
        """Create a new storage in shared memory with the same data type."""
        from torch.multiprocessing import get_sharing_strategy

        device = torch.device(device)
        if device.type in ["cuda", torch._C._get_privateuse1_backend_name(), "hpu"]:
            return cls(size, device=device)
        elif get_sharing_strategy() == "file_system":
            return cls._new_using_filename_cpu(size)
        else:
            return cls._new_using_fd_cpu(size)

    def untyped(self):
        return self

    def byteswap(self, dtype):
        """Swap bytes in underlying data."""
        elem_size = torch._utils._element_size(dtype)
        # for complex types, don't swap first and second numbers
        if dtype.is_complex:
            elem_size = max(int(elem_size / 2), 1)
        self._byteswap(elem_size)


def _share_memory_lock_protected(fn):
    @functools.wraps(fn)
    def wrapper(self, *args, **kwargs):
        to_free = None
        to_wait = None
        with _share_memory_lock:
            key = self._cdata
            if key in _share_memory_map:
                to_wait = _share_memory_map[key]
            else:
                _share_memory_map[key] = threading.RLock()
                _share_memory_map[key].acquire()
                to_free = key

        # If we're already in the process of sharing the storage, wait
        # for it to be done.
        if to_wait is not None:
            with to_wait:
                pass

        try:
            return fn(self, *args, **kwargs)
        finally:
            # If we acquired the storage lock here and we're done working on it
            # we can now release it and free the entry.
            if to_free is not None:
                # Ensure that the cdata from the storage didn't change and only
                # the data_ptr did.
                assert self._cdata == to_free
                with _share_memory_lock:
                    _share_memory_map[to_free].release()
                    del _share_memory_map[to_free]

    return wrapper


class UntypedStorage(torch._C.StorageBase, _StorageBase):
    def __getitem__(self, *args, **kwargs):
        if self.device.type == "meta":
            raise NotImplementedError("Not available for 'meta' device type")
        return super().__getitem__(*args, **kwargs)

    @property
    def is_cuda(self):
        return self.device.type == "cuda"

    @property
    def is_hpu(self):
        return self.device.type == "hpu"

    @property
    def filename(self) -> _Optional[str]:
        """Returns the file name associated with this storage if the storage was memory mapped from a file.
        or ``None`` if the storage was not created by memory mapping a file."""
        return self._get_filename()

    @_share_memory_lock_protected
    def share_memory_(self, *args, **kwargs):
        """
        Moves the storage to shared memory.

        This is a no-op for storages already in shared memory and for CUDA
        storages, which do not need to be moved for sharing across processes.
        Storages in shared memory cannot be resized.

        Note that to mitigate issues like `this <https://github.com/pytorch/pytorch/issues/95606>`_
        it is thread safe to call this function from multiple threads on the same object.
        It is NOT thread safe though to call any other function on self without proper
        synchronization. Please see :doc:`/notes/multiprocessing` for more details.

        .. note::
            When all references to a storage in shared memory are deleted, the associated shared memory
            object will also be deleted. PyTorch has a special cleanup process to ensure that this happens
            even if the current process exits unexpectedly.

            It is worth noting the difference between :meth:`share_memory_` and :meth:`from_file` with ``shared = True``

            #. ``share_memory_`` uses `shm_open(3) <https://man7.org/linux/man-pages/man3/shm_open.3.html>`_ to create a
               POSIX shared memory object while :meth:`from_file` uses
               `open(2) <https://man7.org/linux/man-pages/man2/open.2.html>`_ to open the filename passed by the user.
            #. Both use an `mmap(2) call <https://man7.org/linux/man-pages/man2/mmap.2.html>`_ with ``MAP_SHARED``
               to map the file/object into the current virtual address space
            #. ``share_memory_`` will call ``shm_unlink(3)`` on the object after mapping it to make sure the shared memory
               object is freed when no process has the object open. ``torch.from_file(shared=True)`` does not unlink the
               file. This file is persistent and will remain until it is deleted by the user.

        Returns:
            ``self``
        """
        return super().share_memory_(*args, **kwargs)

    @_share_memory_lock_protected
    def _share_fd_cpu_(self, *args, **kwargs):
        return super()._share_fd_cpu_(*args, **kwargs)

    @_share_memory_lock_protected
    def _share_filename_cpu_(self, *args, **kwargs):
        return super()._share_filename_cpu_(*args, **kwargs)


def _load_from_bytes(b):
    return torch.load(io.BytesIO(b))


@lru_cache(maxsize=None)
def _new_dtypes():
    # These are dtypes serialized as UntypedStorage unlike those in
    # _dtype_to_storage_type_map
    return {
        torch.float8_e5m2,
        torch.float8_e4m3fn,
        torch.float8_e5m2fnuz,
        torch.float8_e4m3fnuz,
        torch.bits8,
        torch.bits16,
        torch.bits1x8,
        torch.bits2x4,
        torch.bits4x2,
        torch.complex32,
    }


@lru_cache(maxsize=None)
def _dtype_to_storage_type_map():
    # NOTE: We should no longer add dtypes to this map. This map
    # is only used for BC/FC with older PyTorch versions. Going forward,
    # new dtypes of TypedStorage should not translate to a legacy
    # <type>Storage class. Instead, new dtypes of TypedStorage should
    # be serialized as an UntypedStorage paired with a torch.dtype
    return {
        torch.double: "DoubleStorage",
        torch.float: "FloatStorage",
        torch.half: "HalfStorage",
        torch.long: "LongStorage",
        torch.int: "IntStorage",
        torch.int16: "ShortStorage",
        torch.int8: "CharStorage",
        torch.uint8: "ByteStorage",
        torch.bool: "BoolStorage",
        torch.bfloat16: "BFloat16Storage",
        torch.cdouble: "ComplexDoubleStorage",
        torch.cfloat: "ComplexFloatStorage",
        torch.qint8: "QInt8Storage",
        torch.qint32: "QInt32Storage",
        torch.quint8: "QUInt8Storage",
        torch.quint4x2: "QUInt4x2Storage",
        torch.quint2x4: "QUInt2x4Storage",
    }


@lru_cache(maxsize=None)
def _storage_type_to_dtype_map():
    dtype_map = {val: key for key, val in _dtype_to_storage_type_map().items()}
    return dtype_map


def _get_storage_from_sequence(sequence, dtype, device):
    if dtype in [
        torch.quint8,
        torch.quint4x2,
        torch.quint2x4,
        torch.qint32,
        torch.qint8,
    ]:
        interpret_dtypes = {
            torch.quint8: torch.uint8,
            torch.quint4x2: torch.uint8,
            torch.quint2x4: torch.uint8,
            torch.qint32: torch.int32,
            torch.qint8: torch.int8,
        }
        tmp_tensor = torch.tensor(
            sequence, dtype=interpret_dtypes[dtype], device=device
        )

    else:
        tmp_tensor = torch.tensor(sequence, dtype=dtype, device=device)

    return tmp_tensor._typed_storage()._untyped_storage


def _isint(x):
    if HAS_NUMPY:
        return isinstance(x, (int, np.integer))
    else:
        return isinstance(x, int)


_always_warn_typed_storage_removal = False


def _get_always_warn_typed_storage_removal():
    return _always_warn_typed_storage_removal


def _set_always_warn_typed_storage_removal(always_warn):
    global _always_warn_typed_storage_removal
    assert isinstance(always_warn, bool)
    _always_warn_typed_storage_removal = always_warn


def _warn_typed_storage_removal(stacklevel=2):
    global _always_warn_typed_storage_removal

    def is_first_time():
        if not hasattr(_warn_typed_storage_removal, "has_warned"):
            return True
        else:
            return not _warn_typed_storage_removal.__dict__["has_warned"]

    if _get_always_warn_typed_storage_removal() or is_first_time():
        message = (
            "TypedStorage is deprecated. It will be removed in the future and "
            "UntypedStorage will be the only storage class. This should only matter "
            "to you if you are using storages directly.  To access UntypedStorage "
            "directly, use tensor.untyped_storage() instead of tensor.storage()"
        )
        warnings.warn(message, UserWarning, stacklevel=stacklevel + 1)
        _warn_typed_storage_removal.__dict__["has_warned"] = True


def _reset_warn_typed_storage_removal():
    _warn_typed_storage_removal.__dict__["has_warned"] = False


def _get_device_from_module(module: str):
    last_part = module.rsplit(".", 1)[-1]
    if last_part in ["cuda", torch._C._get_privateuse1_backend_name(), "hpu"]:
        return last_part
    else:
        return "cpu"


class TypedStorage:
    is_sparse: _bool = False

    dtype: torch.dtype

    @property
    def _dtype(self):
        return self.dtype

    @property
    def filename(self) -> _Optional[str]:
        """Returns the file name associated with this storage if the storage was memory mapped from a file.
        or ``None`` if the storage was not created by memory mapping a file."""
        return self._untyped_storage.filename

    def fill_(self, value):
        _warn_typed_storage_removal()
        self._setitem(slice(0, self._size()), value)
        return self

    def __new__(
        cls,
        *args,
        wrap_storage=None,
        dtype=None,
        device=None,
        _internal=False,
    ):
        if not _internal:
            _warn_typed_storage_removal()

        if cls == torch.storage._LegacyStorage:
            raise RuntimeError(
                "Only child classes of _LegacyStorage can be instantiated"
            )

        if cls == TypedStorage:
            return super().__new__(cls)

        else:
            arg_error_msg = (
                f"{cls}.__new__ received an invalid combination "
                f"of arguments. Expected one of:\n"
                " * no arguments\n"
                " * (int size)\n"
                " * (Sequence data)\n"
                " * (*, UntypedStorage wrap_storage)"
            )

            if device is not None:
                raise RuntimeError(
                    arg_error_msg + "\nKeyword argument 'device' cannot be specified"
                )

            if dtype is not None:
                raise RuntimeError(
                    arg_error_msg + "\nKeyword argument 'dtype' cannot be specified"
                )

            if wrap_storage is None:
                if len(args) > 1:
                    raise RuntimeError(
                        arg_error_msg + "\nToo many positional arguments"
                    )

                if (
                    len(args) == 1
                    and not _isint(args[0])
                    and not isinstance(args[0], collections.abc.Sequence)
                ):
                    raise TypeError(
                        arg_error_msg
                        + f"\nArgument type not recognized: {type(args[0])}"
                    )

                return TypedStorage(
                    *args,
                    dtype=cls._dtype,
                    device=_get_device_from_module(cls.__module__),
                    _internal=True,
                )

            else:
                if len(args) != 0:
                    raise RuntimeError(
                        arg_error_msg
                        + "\nNo positional arguments should be given when using "
                        "'wrap_storage'"
                    )

                if not isinstance(wrap_storage, torch.UntypedStorage):
                    raise TypeError(
                        arg_error_msg
                        + f"\nArgument 'wrap_storage' must be UntypedStorage, but got {type(wrap_storage)}"
                    )

                cls_device = _get_device_from_module(cls.__module__)

                if wrap_storage.device.type != cls_device:
                    raise RuntimeError(
                        arg_error_msg
                        + f"\nDevice of 'wrap_storage' must be {cls_device}"
                        f", but got {wrap_storage.device.type}"
                    )

                return TypedStorage(
                    *args,
                    wrap_storage=wrap_storage,
                    dtype=cls.dtype,
                    _internal=True,
                )

    def __init__(
        self,
        *args,
        device=None,
        dtype=None,
        wrap_storage=None,
        _internal=False,
    ):
        if not _internal:
            _warn_typed_storage_removal()
        arg_error_msg = (
            "TypedStorage.__init__ received an invalid combination "
            "of arguments. Expected one of:\n"
            " * (*, torch.device device, torch.dtype dtype)\n"
            " * (int size, *, torch.device device, torch.dtype dtype)\n"
            " * (Sequence data, *, torch.device device, torch.dtype dtype)\n"
            " * (*, UntypedStorage wrap_storage, torch.dtype dtype)"
        )

        if wrap_storage is not None:
            if len(args) != 0:
                raise RuntimeError(
                    arg_error_msg
                    + "\nNo positional arguments should be given when using "
                    "'wrap_storage'"
                )

            if dtype is None:
                raise RuntimeError(
                    arg_error_msg + "\nArgument 'dtype' must be specified"
                )

            if not isinstance(dtype, torch.dtype):
                raise TypeError(
                    arg_error_msg
                    + f"\nArgument 'dtype' must be torch.dtype, not {type(dtype)}"
                )

            if device is not None:
                raise RuntimeError(
                    arg_error_msg
                    + "\nArgument 'device' should not be specified when 'wrap_storage' is given"
                )

            self.dtype = dtype

            if not isinstance(wrap_storage, torch.UntypedStorage):
                raise TypeError(
                    arg_error_msg
                    + f"\nArgument 'wrap_storage' must be UntypedStorage, but got {type(wrap_storage)}"
                )

            self._untyped_storage = wrap_storage

        else:
            self.dtype = torch.get_default_dtype() if dtype is None else dtype
            device = torch.device("cpu" if device is None else device)

            if self.dtype in [
                torch.quint8,
                torch.quint4x2,
                torch.quint2x4,
                torch.qint32,
                torch.qint8,
            ]:
                if device.type == "cuda":
                    raise RuntimeError(
                        "Cannot create CUDA storage with quantized dtype"
                    )

            if len(args) == 0:
                self._untyped_storage = torch.UntypedStorage(device=device)

            elif len(args) == 1:
                if _isint(args[0]):
                    self._untyped_storage = torch.UntypedStorage(
                        int(args[0]) * self._element_size(), device=device
                    )
                elif isinstance(args[0], collections.abc.Sequence):
                    self._untyped_storage = _get_storage_from_sequence(
                        args[0], self.dtype, device
                    )
                else:
                    raise TypeError(
                        arg_error_msg
                        + f"\nArgument type not recognized: {type(args[0])}"
                    )

            else:
                raise RuntimeError(arg_error_msg + "\nToo many positional arguments")

    @property
    def is_cuda(self):
        _warn_typed_storage_removal()
        return self._untyped_storage.device.type == "cuda"

    @property
    def is_hpu(self):
        _warn_typed_storage_removal()
        return self._untyped_storage.device.type == "hpu"

    def untyped(self):
        """Return the internal :class:`torch.UntypedStorage`."""
        _warn_typed_storage_removal()
        return self._untyped_storage

    def _new_wrapped_storage(self, untyped_storage):
        assert type(untyped_storage) == torch.UntypedStorage

        if type(self) == TypedStorage:
            return TypedStorage(
                wrap_storage=untyped_storage, dtype=self.dtype, _internal=True
            )
        else:
            return type(self)(wrap_storage=untyped_storage)

    def __len__(self):
        _warn_typed_storage_removal()
        return self._size()

    def _maybe_wrap_index(self, idx, is_stop=False):
        if idx is None:
            if is_stop:
                return self._size()
            else:
                return 0

        else:
            if type(idx) != int:
                raise TypeError(f"can't index a {type(self)} with {type(idx)}")
            if is_stop:
                if (idx > self._size()) or (idx < -self._size()):
                    raise IndexError(
                        f"index {idx} out of range for storage of size {self.size()}"
                    )
                if idx > 0:
                    return idx
                else:
                    return idx % self._size()
            else:
                if (idx >= self._size()) or (idx < -self._size()):
                    raise IndexError(
                        f"index {idx} out of range for storage of size {self.size()}"
                    )
                return idx % self._size()

    def __setitem__(self, idx, value):
        _warn_typed_storage_removal()
        return self._setitem(idx, value)

    def _setitem(self, idx, value):
        if not isinstance(idx, (int, slice)):
            raise RuntimeError(f"can't index a {type(self)} with {type(idx)}")
        if torch.is_storage(value):
            raise RuntimeError(f"cannot set item with value type {type(value)}")
        if self.dtype in [
            torch.quint8,
            torch.quint4x2,
            torch.quint2x4,
            torch.qint32,
            torch.qint8,
        ]:
            interpret_dtypes = {
                torch.quint8: torch.uint8,
                torch.quint4x2: torch.uint8,
                torch.quint2x4: torch.uint8,
                torch.qint32: torch.int32,
                torch.qint8: torch.int8,
            }
            tmp_dtype = interpret_dtypes[self.dtype]
            tmp_tensor = torch.tensor(
                [], dtype=tmp_dtype, device=self._untyped_storage.device
            )
            tmp_tensor.set_(
                TypedStorage(
                    wrap_storage=self._untyped_storage, dtype=tmp_dtype, _internal=True
                )
            )
        else:
            tmp_tensor = torch.tensor(
                [], dtype=self.dtype, device=self._untyped_storage.device
            ).set_(self)

        tmp_tensor[idx] = value

    def __getitem__(self, idx):
        _warn_typed_storage_removal()
        return self._getitem(idx)

    def _getitem(self, idx):
        if self._untyped_storage.device.type == "meta":
            raise NotImplementedError("Not available for 'meta' device type")

        # NOTE: Before TypedStorage existed, indexing with a slice used to be
        # possible for <type>Storage objects. However, it would return
        # a storage view, which would be a hassle to implement in TypedStorage,
        # so it was disabled
        if isinstance(idx, slice):
            raise RuntimeError(
                "slices are only supported in UntypedStorage.__getitem__"
            )
        elif not isinstance(idx, int):
            raise RuntimeError(f"can't index a {type(self)} with {type(idx)}")

        if self.dtype in [
            torch.quint8,
            torch.quint4x2,
            torch.quint2x4,
            torch.qint32,
            torch.qint8,
        ]:
            interpret_dtypes = {
                torch.quint8: torch.uint8,
                torch.quint4x2: torch.uint8,
                torch.quint2x4: torch.uint8,
                torch.qint32: torch.int32,
                torch.qint8: torch.int8,
            }
            return TypedStorage(
                wrap_storage=self._untyped_storage,
                dtype=interpret_dtypes[self.dtype],
                _internal=True,
            )._getitem(idx)

        idx_wrapped = self._maybe_wrap_index(idx)
        from torch._subclasses.fake_tensor import unset_fake_temporarily

        with unset_fake_temporarily():
            tmp_tensor = torch.tensor(
                [], dtype=self.dtype, device=self._untyped_storage.device
            ).set_(self)
            return tmp_tensor[idx_wrapped].item()

    def copy_(self, source: T, non_blocking: _Optional[bool] = None):
        _warn_typed_storage_removal()
        if isinstance(source, TypedStorage):
            self._untyped_storage.copy_(source._untyped_storage, non_blocking)  # type: ignore[arg-type]
        else:
            self._untyped_storage.copy_(source, non_blocking)  # type: ignore[arg-type]
        return self

    def nbytes(self):
        _warn_typed_storage_removal()
        return self._nbytes()

    # For internal use only, to avoid deprecation warning
    def _nbytes(self):
        return self._untyped_storage.nbytes()

    def type(
        self,
        dtype: _Optional[str] = None,
        non_blocking: bool = False,
    ) -> Union[T, str]:
        _warn_typed_storage_removal()
        if dtype is None:
            legacy_class = self._get_legacy_storage_class()

            if legacy_class is not None:
                return legacy_class.__module__ + "." + legacy_class.__name__

            return ".".join([self.__module__, type(self).__name__])

        else:
            return self._untyped_storage.type(dtype, non_blocking)

    def cuda(self, device=None, non_blocking=False) -> T:  # type: ignore[misc,type-var]
        _warn_typed_storage_removal()
        if self.dtype in [
            torch.quint8,
            torch.quint4x2,
            torch.quint2x4,
            torch.qint32,
            torch.qint8,
        ]:
            raise RuntimeError("Cannot create CUDA storage with quantized dtype")
        cuda_storage: torch.UntypedStorage = self._untyped_storage.cuda(
            device, non_blocking
        )
        return self._new_wrapped_storage(cuda_storage)

    def hpu(self, device=None, non_blocking=False) -> T:  # type: ignore[misc,type-var]
        _warn_typed_storage_removal()
        if self.dtype in [
            torch.quint8,
            torch.quint4x2,
            torch.quint2x4,
            torch.qint32,
            torch.qint8,
        ]:
            raise RuntimeError("Cannot create HPU storage with quantized dtype")
        hpu_storage: torch.UntypedStorage = self._untyped_storage.hpu(
            device, non_blocking
        )
        return self._new_wrapped_storage(hpu_storage)

    def to(self, *, device: torch.device, non_blocking: bool = False) -> T:  # type: ignore[type-var, misc]
        _warn_typed_storage_removal()
        if self.dtype in [
            torch.quint8,
            torch.quint4x2,
            torch.quint2x4,
            torch.qint32,
            torch.qint8,
        ]:
            raise RuntimeError(
                f"Cannot create {device.type.upper()} storage with quantized dtype"
            )
        to_storage: torch.UntypedStorage = self._untyped_storage.to(
            device=device, non_blocking=non_blocking
        )
        return self._new_wrapped_storage(to_storage)

    def element_size(self):
        _warn_typed_storage_removal()
        return self._element_size()

    # For internal use only, to avoid deprecation warning
    def _element_size(self):
        return torch._utils._element_size(self.dtype)

    def get_device(self) -> _int:
        _warn_typed_storage_removal()
        return self._untyped_storage.get_device()

    def __str__(self):
        _warn_typed_storage_removal()
        info_str = (
            f"[{torch.typename(self)}(dtype={self.dtype}, "
            f"device={self.device}) of size {len(self)}]"
        )
        if self.device.type == "meta":
            return "...\n" + info_str
        else:
            data_str = " " + "\n ".join(str(self[i]) for i in range(self.size()))
            return data_str + "\n" + info_str

    def __repr__(self):
        _warn_typed_storage_removal()
        return str(self)

    def __iter__(self):
        _warn_typed_storage_removal()
        return iter(self[i] for i in range(self.size()))

    def __copy__(self):
        _warn_typed_storage_removal()
        return self._new_wrapped_storage(copy.copy(self._untyped_storage))

    def __deepcopy__(self, memo):
        _warn_typed_storage_removal()
        return self._deepcopy(memo)

    # For internal use only, to avoid deprecation warning
    def _deepcopy(self, memo):
        return self._new_wrapped_storage(copy.deepcopy(self._untyped_storage, memo))

    def __sizeof__(self):
        _warn_typed_storage_removal()
        return super().__sizeof__() + self.nbytes()

    def clone(self):
        """Return a copy of this storage."""
        _warn_typed_storage_removal()
        return self._new_wrapped_storage(self._untyped_storage.clone())

    def tolist(self):
        """Return a list containing the elements of this storage."""
        _warn_typed_storage_removal()
        return list(self)

    def cpu(self):
        """Return a CPU copy of this storage if it's not already on the CPU."""
        _warn_typed_storage_removal()
        return self._new_wrapped_storage(self._untyped_storage.cpu())

    def is_pinned(self, device: Union[str, torch.device] = "cuda"):
        r"""Determine whether the CPU TypedStorage is already pinned on device.

        Args:
            device (str or torch.device): The device to pin memory on. Default: ``'cuda'``

        Returns:
            A boolean variable.
        """
        _warn_typed_storage_removal()
        return self._untyped_storage.is_pinned(device)

    def pin_memory(self, device: Union[str, torch.device] = "cuda"):
        r"""Copy the CPU TypedStorage to pinned memory, if it's not already pinned.

        Args:
            device (str or torch.device): The device to pin memory on. Default: ``'cuda'``.

        Returns:
            A pinned CPU storage.
        """
        _warn_typed_storage_removal()
        return self._new_wrapped_storage(
            self._untyped_storage.pin_memory(device=device)
        )

    def share_memory_(self):
        """See :meth:`torch.UntypedStorage.share_memory_`"""
        _warn_typed_storage_removal()
        return self._share_memory_()

    # For internal use only, to avoid deprecation warning
    def _share_memory_(self):
        self._untyped_storage.share_memory_()
        return self

    def _new_shared(self, size, *, device=None):
        """Create a new storage in shared memory with the same data type."""
        if device is None:
            device = "cpu"
        device = torch.device(device)
        untyped_storage = torch.UntypedStorage._new_shared(
            size * self._element_size(), device=device
        )
        return TypedStorage(
            wrap_storage=untyped_storage, dtype=self.dtype, _internal=True
        )

    @property
    def _cdata(self):
        return self._untyped_storage._cdata

    @property
    def device(self):
        _warn_typed_storage_removal()
        return self._untyped_storage.device

    def size(self):
        _warn_typed_storage_removal()
        return self._size()

    # For internal use only, to avoid deprecation warning
    def _size(self):
        # NB: don't indirect through __len__, as that requires
        # an int to be returned
        return self._untyped_storage.nbytes() // self._element_size()

    def pickle_storage_type(self):
        _warn_typed_storage_removal()
        return self._pickle_storage_type()

    # For internal use only, to avoid deprecation warning
    def _pickle_storage_type(self):
        try:
            return _dtype_to_storage_type_map()[self.dtype]
        except KeyError as e:
            raise KeyError(f"dtype {self.dtype} is not recognized") from e

    def __reduce__(self):
        b = io.BytesIO()
        torch.save(self, b, _use_new_zipfile_serialization=False)
        return (_load_from_bytes, (b.getvalue(),))

    def data_ptr(self):
        _warn_typed_storage_removal()
        return self._data_ptr()

    # For internal use only, to avoid deprecation warning
    def _data_ptr(self):
        return self._untyped_storage.data_ptr()

    def resizable(self):
        _warn_typed_storage_removal()
        return self._untyped_storage.resizable()

    def resize_(self, size):
        _warn_typed_storage_removal()
        self._resize_(size)

    # For internal use only, to avoid deprecation warning
    def _resize_(self, size):
        self._untyped_storage.resize_(size * self._element_size())

    @classmethod
    def _free_weak_ref(cls, *args, **kwargs):
        return UntypedStorage._free_weak_ref(*args, **kwargs)

    def _weak_ref(self, *args, **kwargs):
        return self._untyped_storage._weak_ref(*args, **kwargs)

    @classmethod
    def from_buffer(cls, *args, **kwargs):
        _warn_typed_storage_removal()
        return cls._from_buffer(*args, **kwargs)

    @classmethod
    def _from_buffer(cls, *args, dtype=None, device=None, **kwargs):
        if cls == TypedStorage:
            dtype = torch.get_default_dtype() if dtype is None else dtype
            device = torch.device("cpu" if device is None else device)
            if device.type != "cpu":
                raise RuntimeError(
                    f"TypedStorage.from_buffer: Not available for device {device.type}"
                )
            untyped_storage: torch.UntypedStorage = torch.UntypedStorage.from_buffer(
                *args, dtype=dtype, **kwargs
            )

        else:
            if dtype is not None or len(args) == 5:
                raise RuntimeError(
                    "from_buffer: 'dtype' can only be specified in "
                    "UntypedStorage.from_buffer and TypedStorage.from_buffer"
                )
            if device is not None:
                raise RuntimeError(
                    "from_buffer: 'device' can only be specified in "
                    "UntypedStorage.from_buffer and TypedStorage.from_buffer"
                )

            dtype = cls._dtype
            untyped_storage = torch.UntypedStorage.from_buffer(
                *args, dtype=dtype, **kwargs
            )

        return TypedStorage(wrap_storage=untyped_storage, dtype=dtype, _internal=True)

    def _to(self, dtype):
        if not isinstance(dtype, torch.dtype):
            raise TypeError(f"Argument 'dtype' must be torch.dtype, not {type(dtype)}")
        storage = (
            torch.tensor([], dtype=self.dtype, device=self.device)
            .set_(self)
            .to(dtype)
            ._typed_storage()
        )
        if storage.data_ptr() == self.data_ptr():
            storage = storage.clone()
        return storage

    def double(self):
        """Casts this storage to double type."""
        _warn_typed_storage_removal()
        return self._to(torch.double)

    def float(self):
        """Casts this storage to float type."""
        _warn_typed_storage_removal()
        return self._to(torch.float)

    def half(self):
        """Casts this storage to half type."""
        _warn_typed_storage_removal()
        return self._to(torch.half)

    def long(self):
        """Casts this storage to long type."""
        _warn_typed_storage_removal()
        return self._to(torch.long)

    def int(self):
        """Casts this storage to int type."""
        _warn_typed_storage_removal()
        return self._to(torch.int)

    def short(self):
        """Casts this storage to short type."""
        _warn_typed_storage_removal()
        return self._to(torch.short)

    def char(self):
        """Casts this storage to char type."""
        _warn_typed_storage_removal()
        return self._to(torch.int8)

    def byte(self):
        """Casts this storage to byte type."""
        _warn_typed_storage_removal()
        return self._to(torch.uint8)

    def bool(self):
        """Casts this storage to bool type."""
        _warn_typed_storage_removal()
        return self._to(torch.bool)

    def bfloat16(self):
        """Casts this storage to bfloat16 type."""
        _warn_typed_storage_removal()
        return self._to(torch.bfloat16)

    def complex_double(self):
        """Casts this storage to complex double type."""
        _warn_typed_storage_removal()
        return self._to(torch.cdouble)

    def complex_float(self):
        """Casts this storage to complex float type."""
        _warn_typed_storage_removal()
        return self._to(torch.cfloat)

    def float8_e5m2(self):
        """Casts this storage to float8_e5m2 type"""
        _warn_typed_storage_removal()
        return self._to(torch.float8_e5m2)

    def float8_e4m3fn(self):
        """Casts this storage to float8_e4m3fn type"""
        _warn_typed_storage_removal()
        return self._to(torch.float8_e4m3fn)

    def float8_e5m2fnuz(self):
        """Casts this storage to float8_e5m2fnuz type"""
        _warn_typed_storage_removal()
        return self._to(torch.float8_e5m2fnuz)

    def float8_e4m3fnuz(self):
        """Casts this storage to float8_e4m3fnuz type"""
        _warn_typed_storage_removal()
        return self._to(torch.float8_e4m3fnuz)

    @classmethod
    def from_file(cls, filename, shared, size):
        """from_file(filename, shared=False, size=0) -> Storage

        Creates a CPU storage backed by a memory-mapped file.

        If ``shared`` is ``True``, then memory is shared between all processes.
        All changes are written to the file. If ``shared`` is ``False``, then the changes on
        the storage do not affect the file.

        ``size`` is the number of elements in the storage. If ``shared`` is ``False``,
        then the file must contain at least ``size * sizeof(Type)`` bytes
        (``Type`` is the type of storage). If ``shared`` is ``True`` the file will be created if needed.

        Args:
            filename (str): file name to map
            shared (bool): whether to share memory (whether ``MAP_SHARED`` or ``MAP_PRIVATE`` is passed to the
                            underlying `mmap(2) call <https://man7.org/linux/man-pages/man2/mmap.2.html>`_)
            size (int): number of elements in the storage
        """
        _warn_typed_storage_removal()
        if cls == TypedStorage:
            raise RuntimeError("from_file can only be called on derived classes")
        untyped_storage: UntypedStorage = UntypedStorage.from_file(
            filename, shared, size * torch._utils._element_size(cls.dtype)
        )
        storage = cls(wrap_storage=untyped_storage)
        return storage

    @classmethod
    def _expired(cls, *args, **kwargs):
        return UntypedStorage._expired(*args, **kwargs)

    def _write_file(self, *args, **kwargs):
        return self._untyped_storage._write_file(*args, **kwargs)

    def _set_from_file(self, *args, **kwargs):
        return self._untyped_storage._set_from_file(*args, **kwargs)

    def _set_cdata(self, *args, **kwargs):
        return self._untyped_storage._set_cdata(*args, **kwargs)

    def _share_cuda_(self, *args, **kwargs):
        return self._untyped_storage._share_cuda_(*args, **kwargs)

    def is_shared(self):
        _warn_typed_storage_removal()
        return self._is_shared()

    # For internal use only, to avoid deprecation warning
    def _is_shared(self):
        return self._untyped_storage.is_shared()

    @classmethod
    def _new_shared_cuda(cls, *args, **kwargs):
        return torch.UntypedStorage._new_shared_cuda(*args, **kwargs)

    def _share_filename_cpu_(self, *args, **kwargs):
        (
            manager_handle,
            storage_handle,
            size,
        ) = self._untyped_storage._share_filename_cpu_(*args, **kwargs)
        return manager_handle, storage_handle, size // self._element_size()

    def _shared_decref(self):
        self._untyped_storage._shared_decref()
        return self

    @classmethod
    def _release_ipc_counter(cls, *args, device=None, **kwargs):
        return torch.UntypedStorage._release_ipc_counter_cuda(*args, **kwargs)

    def _shared_incref(self, *args, **kwargs):
        return self._untyped_storage._shared_incref(*args, **kwargs)

    def _share_fd_cpu_(self, *args, **kwargs):
        fd, size = self._untyped_storage._share_fd_cpu_(*args, **kwargs)
        return fd, size // self._element_size()

    def _get_legacy_storage_class(self):
        if self.dtype not in _dtype_to_storage_type_map():
            return None

        storage_name = _dtype_to_storage_type_map()[self.dtype]

        if self.device.type not in [
            "cpu",
            "cuda",
            "hpu",
            torch._C._get_privateuse1_backend_name(),
        ]:
            return None

        module = (
            torch if self.device.type == "cpu" else getattr(torch, self.device.type)
        )

        try:
            return getattr(module, storage_name)
        except AttributeError:
            return None


TypedStorage.type.__doc__ = _type.__doc__
TypedStorage.cuda.__doc__ = _StorageBase.cuda.__doc__
TypedStorage.hpu.__doc__ = _StorageBase.hpu.__doc__
TypedStorage.to.__doc__ = _to.__doc__


class _LegacyStorageMeta(type):
    dtype: torch.dtype

    def __instancecheck__(cls, instance):
        if type(instance) == TypedStorage:
            cls_device = _get_device_from_module(cls.__module__)
            return (cls_device == instance.device.type) and (
                cls.dtype == instance.dtype
            )
        return False


class _LegacyStorage(TypedStorage, metaclass=_LegacyStorageMeta):
    @classmethod
    def _new_shared(cls, size):
        """Create a new storage in shared memory with the same data type."""
        untyped_storage = torch.UntypedStorage._new_shared(size * cls()._element_size())
        return cls(wrap_storage=untyped_storage)

    @classmethod
    def _release_ipc_counter(cls, *args, **kwargs):
        return torch.UntypedStorage._release_ipc_counter_cuda(*args, **kwargs)

    @classmethod
    def _new_shared_filename(cls, manager, obj, size):
        bytes_size = size * torch._utils._element_size(cls.dtype)
        return cls(
            wrap_storage=torch.UntypedStorage._new_shared_filename_cpu(
                manager, obj, bytes_size
            )
        )


def _get_dtype_from_pickle_storage_type(pickle_storage_type: str):
    try:
        return _storage_type_to_dtype_map()[pickle_storage_type]
    except KeyError as e:
        raise KeyError(
            f'pickle storage type "{pickle_storage_type}" is not recognized'
        ) from e<|MERGE_RESOLUTION|>--- conflicted
+++ resolved
@@ -59,11 +59,7 @@
     def type(self, dtype: _Optional[str] = None, non_blocking: _bool = False) -> T:  # type: ignore[type-var]
         return _type(self, dtype, non_blocking)
 
-<<<<<<< HEAD
-    def cuda(self, device=None, non_blocking=False) -> T:  # type: ignore[type-var]
-=======
     def cuda(self, device=None, non_blocking=False) -> T:  # type: ignore[type-var, misc] # noqa: E704
->>>>>>> 627d2cd8
         """Returns a copy of this object in CUDA memory.
 
         If this object is already in CUDA memory and on the correct device, then
@@ -78,11 +74,7 @@
         device2 = torch.device("cuda", device) if device else torch.device("cuda")
         return self.to(device=device2, non_blocking=non_blocking)
 
-<<<<<<< HEAD
-    def hpu(self, device=None, non_blocking=False) -> T:  # type: ignore[type-var]
-=======
     def hpu(self, device=None, non_blocking=False) -> T:  # type: ignore[type-var, misc] # noqa: E704
->>>>>>> 627d2cd8
         """Returns a copy of this object in HPU memory.
 
         If this object is already in HPU memory and on the correct device, then
@@ -267,11 +259,7 @@
             storage = storage.clone()
         return storage
 
-<<<<<<< HEAD
-    def to(self, *, device: torch.device, non_blocking: _bool = False) -> T:  # type: ignore[type-var]
-=======
-    def to(self, *, device: torch.device, non_blocking: bool = False) -> T:  # type: ignore[type-var, misc] # noqa: E704
->>>>>>> 627d2cd8
+    def to(self, *, device: torch.device, non_blocking: _bool = False) -> T:  # type: ignore[type-var, misc] # noqa: E704
         return _to(self, device, non_blocking)
 
     def double(self):
