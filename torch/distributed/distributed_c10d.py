# mypy: allow-untyped-defs
"""Distributed Collective Communication (c10d)."""

import itertools
import collections.abc
import contextlib
import hashlib
import io
import logging
import os
import pickle
import sys
import time
import warnings
from collections import namedtuple
from datetime import timedelta
from typing import Any, Callable, Dict, Optional, Tuple, Union, List, TYPE_CHECKING
from typing_extensions import deprecated

import torch
from torch._C._distributed_c10d import (
    AllgatherOptions,
    AllreduceCoalescedOptions,
    AllreduceOptions,
    AllToAllOptions,
    _DistributedBackendOptions,
    BarrierOptions,
    BroadcastOptions,
    GatherOptions,
    PrefixStore,
    ProcessGroup,
    ReduceOp,
    ReduceOptions,
    ReduceScatterOptions,
    ScatterOptions,
    Store,
    DebugLevel,
    get_debug_level,
    Work,
    _register_process_group,
    _resolve_process_group,
    _unregister_all_process_groups,
    _unregister_process_group,
)
from torch._utils_internal import set_pytorch_distributed_envs_from_justknobs
from .constants import default_pg_timeout, default_pg_nccl_timeout
from .c10d_logger import _exception_logger, _time_logger
from .rendezvous import register_rendezvous_handler, rendezvous  # noqa: F401
from ..utils._typing_utils import not_none
DistStoreError = torch._C._DistStoreError

__all__ = [
    'Backend', 'BackendConfig', 'GroupMember', 'P2POp', 'all_gather', 'all_gather_coalesced',
    'all_gather_object', 'all_reduce',
    'all_reduce_coalesced', 'all_to_all',
    'all_to_all_single', 'barrier', 'batch_isend_irecv', 'broadcast', 'send_object_list',
    'recv_object_list', 'broadcast_object_list', 'destroy_process_group',
    'gather', 'gather_object', 'get_backend_config', 'get_backend', 'get_rank',
    'get_world_size', 'get_pg_count', 'group', 'init_process_group', 'irecv',
    'is_gloo_available', 'is_initialized', 'is_mpi_available', 'is_backend_available',
    'is_nccl_available', 'is_torchelastic_launched', 'is_ucc_available',
    'isend', 'monitored_barrier', 'new_group', 'new_subgroups',
    'new_subgroups_by_enumeration', 'recv', 'reduce',
    'reduce_scatter', 'scatter',
    'scatter_object_list', 'send', 'supports_complex',
    'AllreduceCoalescedOptions', 'AllreduceOptions', 'AllToAllOptions',
    'BarrierOptions', 'BroadcastOptions', 'GatherOptions', 'PrefixStore',
    'ProcessGroup', 'ReduceOp', 'ReduceOptions', 'ReduceScatterOptions',
    'ScatterOptions', 'Store', 'DebugLevel', 'get_debug_level', 'Work',
    'default_pg_timeout', 'get_group_rank', 'get_global_rank', 'get_process_group_ranks',
    'reduce_op', 'all_gather_into_tensor', 'reduce_scatter_tensor', 'get_node_local_rank',
]

_MPI_AVAILABLE = True
_NCCL_AVAILABLE = True
_GLOO_AVAILABLE = True
_UCC_AVAILABLE = True

_pickler = pickle.Pickler
_unpickler = pickle.Unpickler

# Change __module__ of all imported types from torch._C._distributed_c10d that are public
def _export_c_types() -> None:
    _public_types_to_change_module = [
        AllreduceCoalescedOptions,
        AllreduceOptions,
        AllToAllOptions,
        BarrierOptions,
        BroadcastOptions,
        GatherOptions,
        PrefixStore,
        ProcessGroup,
        ReduceOp,
        ReduceOptions,
        ReduceScatterOptions,
        ScatterOptions,
        Store,
        DebugLevel,
        get_debug_level,
        Work
    ]
    for type in _public_types_to_change_module:
        type.__module__ = "torch.distributed.distributed_c10d"
_export_c_types()

try:
    from torch._C._distributed_c10d import ProcessGroupMPI
    ProcessGroupMPI.__module__ = "torch.distributed.distributed_c10d"
    __all__ += ["ProcessGroupMPI"]
except ImportError:
    _MPI_AVAILABLE = False

try:
    from torch._C._distributed_c10d import ProcessGroupNCCL
    from torch._C._distributed_c10d import ProcessGroupCudaP2P
    ProcessGroupNCCL.__module__ = "torch.distributed.distributed_c10d"
    ProcessGroupCudaP2P.__module__ = "torch.distributed.distributed_c10d"
    __all__ += ["ProcessGroupNCCL", "ProcessGroupCudaP2P"]
except ImportError:
    _NCCL_AVAILABLE = False

try:
    from torch._C._distributed_c10d import ProcessGroupGloo
    from torch._C._distributed_c10d import _ProcessGroupWrapper
    ProcessGroupGloo.__module__ = "torch.distributed.distributed_c10d"
    __all__ += ["ProcessGroupGloo"]
except ImportError:
    _GLOO_AVAILABLE = False

try:
    from torch._C._distributed_c10d import ProcessGroupUCC
    ProcessGroupUCC.__module__ = "torch.distributed.distributed_c10d"
    __all__ += ["ProcessGroupUCC"]
except ImportError:
    _UCC_AVAILABLE = False

logger = logging.getLogger(__name__)

PG_WRAPPER_STORE_PREFIX = "pg_wrapper"


# Some reduce ops are not supported by complex numbers and will result in an error.
# We currently provide complex support to the distributed API by viewing
# complex tensors as real (torch.view_as_real), meaning that calling
# these unsupported ops will return garbage values rather than error out.
# (e.g. max(2+3i, 3+2i) = 3+3i)
# We'd like calls to unsupported ops to error out accordingly,
# rather than returning garbage values.
def supports_complex(reduceOp: ReduceOp) -> bool:
    """Return true if reduce ops is supported. False otherwise."""
    denyList = [
        ReduceOp.MAX,
        ReduceOp.MIN,
        ReduceOp.PRODUCT,
        ReduceOp.BAND,
        ReduceOp.BOR,
        ReduceOp.BXOR,
    ]
    return reduceOp not in denyList


class Backend(str):
    """
    An enum-like class for backends.

    Available backends: GLOO, NCCL, UCC, MPI, and other registered backends.

    The values of this class are lowercase strings, e.g., ``"gloo"``. They can
    be accessed as attributes, e.g., ``Backend.NCCL``.

    This class can be directly called to parse the string, e.g.,
    ``Backend(backend_str)`` will check if ``backend_str`` is valid, and
    return the parsed lowercase string if so. It also accepts uppercase strings,
    e.g., ``Backend("GLOO")`` returns ``"gloo"``.

    .. note:: The entry ``Backend.UNDEFINED`` is present but only used as
              initial value of some fields. Users should neither use it directly
              nor assume its existence.
    """

    UNDEFINED = "undefined"
    GLOO = "gloo"
    NCCL = "nccl"
    UCC = "ucc"
    MPI = "mpi"

    _BackendPlugin = namedtuple("_BackendPlugin", ["creator_fn", "extended_api"])

    _plugins: Dict[str, _BackendPlugin] = {}

    backend_list = [UNDEFINED, GLOO, NCCL, UCC, MPI]

    default_device_backend_map: Dict[str, str] = {
        'cpu' : GLOO,
        'cuda' : NCCL,
    }

    backend_capability: Dict[str, List[str]] = {
        GLOO : ["cpu", "cuda"],
        NCCL : ["cuda"],
        UCC : ["cpu", "cuda"],
        MPI : ["cpu", "cuda"],
    }

    backend_type_map: Dict[str, ProcessGroup.BackendType] = {
        UNDEFINED: ProcessGroup.BackendType.UNDEFINED,
        GLOO : ProcessGroup.BackendType.GLOO,
        NCCL: ProcessGroup.BackendType.NCCL,
        UCC: ProcessGroup.BackendType.UCC,
    }

    def __new__(cls, name: str):
        """Create and return a new instance of the class."""
        if not isinstance(name, str):
            raise ValueError("Backend constructor parameter must be string-ish")
        value = getattr(Backend, name.upper(), Backend.UNDEFINED)

        if value == Backend.UNDEFINED:
            value = name.lower()
        return value

    @classmethod
    def register_backend(cls, name, func, extended_api=False, devices: Optional[Union[str, List[str]]] = None) -> None:
        """
        Register a new backend with the given name and instantiating function.

        This class method is used by 3rd party ``ProcessGroup`` extension to
        register new backends.

        Args:
            name (str): Backend name of the ``ProcessGroup`` extension. It
                        should match the one in ``init_process_group()``.
            func (function): Function handler that instantiates the backend.
                             The function should be implemented in the backend
                             extension and takes four arguments, including
                             ``store``, ``rank``, ``world_size``, and ``timeout``.
            extended_api (bool, optional): Whether the backend supports extended argument structure.
                                           Default: ``False``. If set to ``True``, the backend
                                           will get an instance of ``c10d::DistributedBackendOptions``, and
                                           a process group options object as defined by the backend implementation.
            device (str or list of str, optional): device type this backend
                            supports, e.g. "cpu", "cuda", etc. If `None`,
                            assuming both "cpu" and "cuda"

        .. note:: This support of 3rd party backend is experimental and subject to change.

        """
        # Allow UCC plugin if Pytorch is not built with native support.
        # TODO: remove this exception once UCC plugin is fully deprecated.
        if (name != Backend.UCC or (name == Backend.UCC and is_ucc_available())):
            assert not hasattr(Backend, name.upper()), (
                f"{name.upper()} c10d backend already exist"
            )
        assert name.upper() not in Backend._plugins, (
            f"{name.upper()} c10d backend creator function already exist"
        )

        setattr(Backend, name.upper(), name.lower())
        Backend.backend_list.append(name.lower())
        if devices is not None:
            for device in devices:
                if device != 'cpu' and device != 'cuda':
                    Backend.default_device_backend_map[device] = name.lower()
        Backend.backend_type_map[name.lower()] = ProcessGroup.BackendType.CUSTOM

        # Update device capability matrix in Backend class
        if devices is None:
            # This is more of a backward support for groups like `threaded`:
            # assume default devices "cpu" and "cuda", but warn
            warnings.warn(
                f"Device capability of {name} unspecified, assuming `cpu` and "
                "`cuda`. Please specify it via the `devices` argument of "
                "`register_backend`."
            )
            Backend.backend_capability[name.lower()] = ["cpu", "cuda"]
        elif isinstance(devices, str):
            # Single device string specified. Simply convert to list.
            Backend.backend_capability[name.lower()] = [devices]
        else:
            Backend.backend_capability[name.lower()] = devices

        Backend._plugins[name.upper()] = Backend._BackendPlugin(func, extended_api)

class BackendConfig:
    """Backend configuration class."""

    def __init__(self, backend: Backend):
        """Init."""
        self.device_backend_map: Dict[str, Backend] = {}
        backend = str(backend)

        if backend == Backend.UNDEFINED:
            # default config when backend is not specified
            # supported since PyTorch 2.0
            for device, default_backend in Backend.default_device_backend_map.items():
                if is_backend_available(default_backend):
                    if default_backend == Backend.NCCL and not torch.cuda.is_available():
                        continue
                    self.device_backend_map[device] = Backend(default_backend)
        elif backend.lower() in Backend.backend_list:
            # Cases for when backend is a single string (without device types)
            # e.g. "nccl", "gloo", "ucc", "mpi"
            supported_devices = Backend.backend_capability[backend.lower()]
            backend_val = Backend(backend)
            self.device_backend_map = dict.fromkeys(supported_devices, backend_val)
        elif ":" in backend.lower():
            # Backend specified in "device:backend" format
            # make sure the backend string is in the correct format
            # "{device_type1}:{backend1},{device_type2}:{backend2}"
            # e.g. "cpu:gloo,cuda:nccl"
            backend_str_error_message = f"""The custom backend string argument is invalid: {backend}.
                Custom backend string is an experimental feature where the backend string must be in the format:
                "<device_type1>:<backend1>,<device_type2>:<backend2>...". e.g. 'cpu:gloo,cuda:nccl'"""

            # parse the backend string and populate the device_backend_map
            for device_backend_pair_str in backend.lower().split(","):
                device_backend_pair = device_backend_pair_str.split(":")
                if len(device_backend_pair) != 2:
                    raise ValueError(f"Invalid device:backend pairing: \
                                     {device_backend_pair_str}. {backend_str_error_message}")
                device, backend = device_backend_pair
                if device in self.device_backend_map:
                    raise ValueError(f"Duplicate device type {device} \
                                     in backend string: {backend}. {backend_str_error_message}")
                self.device_backend_map[device] = Backend(backend)
        else:
            # User specified a single backend name whose device capability is
            # unknown, assuming it can support the default devices of PyTorch
            # (cpu and cuda)
            warnings.warn(
                f"Device capability of {backend} unknown, assuming `cpu` and "
                "`cuda`. You can specify it in `device:backend` format in "
                "`init_process_group` call."
            )
            backend_val = Backend(backend)
            self.device_backend_map = {
                "cpu" : backend_val,
                "cuda" : backend_val,
                "xpu" : backend_val,
            }

        logger.info(
            "Using backend config: %s", self.device_backend_map
        )

    def __repr__(self):
        """Return all the device:backend pairs separated by commas."""
        return ",".join(f"{device}:{backend}" for device, backend in self.device_backend_map.items())

    def get_device_backend_map(self) -> Dict[str, Backend]:
        """Return backend map of the device."""
        return self.device_backend_map

class _reduce_op:
    r"""
    Deprecated enum-like class.

    For reduction operations: ``SUM``, ``PRODUCT``, ``MIN``, and ``MAX``.

    :class:`~torch.distributed.ReduceOp` is recommended to use instead.
    """

    def __init__(self):
        # __members__ is a dict storing key-value pairs for enum classes
        for k, v in ReduceOp.RedOpType.__members__.items():
            setattr(self, k, v)
        self.__members__ = ReduceOp.RedOpType.__members__

    @deprecated(
        "`torch.distributed.reduce_op` is deprecated, "
        "please use `torch.distributed.ReduceOp` instead",
        category=FutureWarning,
    )
    def __getattribute__(self, key):
        return object.__getattribute__(self, key)


reduce_op = _reduce_op()


class P2POp:
    """
    A class to build point-to-point operations for ``batch_isend_irecv``.

    This class builds the type of P2P operation, communication buffer, peer rank,
    Process Group, and tag. Instances of this class will be passed to
    ``batch_isend_irecv`` for point-to-point communications.

    Args:
        op (Callable): A function to send data to or receive data from a peer process.
            The type of ``op`` is either ``torch.distributed.isend`` or
            ``torch.distributed.irecv``.
        tensor (Tensor): Tensor to send or receive.
        peer (int): Destination or source rank.
        group (ProcessGroup, optional): The process group to work on. If None,
            the default process group will be used.
        tag (int, optional): Tag to match send with recv.
    """

    def __init__(self, op: Callable, tensor: torch.Tensor, peer: int,
                 group: Optional[ProcessGroup] = None, tag: int = 0):
        """Init."""
        self.op = op
        self.tensor = tensor
        self.peer = peer
        self.group = group
        self.tag = tag

    def __new__(cls, op: Callable, tensor: torch.Tensor, peer: int,
                group: Optional[ProcessGroup] = None, tag: int = 0):
        """Create and return a new instance of the class."""
        _check_op(op)
        _check_single_tensor(tensor, "tensor")
        return object.__new__(cls)

    def __repr__(self):
        my_group_rank = get_rank(self.group)
        peer_group_rank = get_group_rank(self.group, self.peer) if self.group else self.peer
        op_name = self.op.__name__
        group_name = self.group.group_name if self.group else "default_pg"
        if "send" in op_name:
            s = my_group_rank
            d = peer_group_rank
        elif "recv" in op_name:
            s = peer_group_rank
            d = my_group_rank
        else:
            return super().__repr__()

        return f"P2POp({op_name} pg={group_name}, s={s}, d={d},  {self.tensor.shape}, {self.tensor.dtype})"

class _CollOp:
    """
    A class to capture collective operations.

    Args:
        op (Callable): A collective function, e.g. ``torch.distributed.all_reduce``.
        tensor (Tensor): Tensor to operate on.
        dst_tensor (Tensor, optional): Provided when source and destinaton tensors are not the same.
        redop (ReduceOp, optional): reduce operation.
        root (int, optional): root of broadcast or reduce.
    """

    def __init__(self, op: Callable, tensor: torch.Tensor, dst_tensor: Optional[torch.Tensor] = None,
                 redop: Optional[ReduceOp] = None, root: Optional[int] = None):
        self.op = op
        self.tensor = tensor
        self.dst_tensor = dst_tensor
        self.redop = redop
        self.root = root


# DO NOT USE THESE FIELDS DIRECTLY.
# Use them through the _world object to make sure the _world override mechanism
_pg_map: Dict[ProcessGroup, Tuple[str, Store]] = {}
_pg_names: Dict[ProcessGroup, str] = {}
_pg_group_ranks: Dict[ProcessGroup, Dict[int, int]] = {}
# For a pg, it is a map from ProcessGroup to BackendConfig
_pg_backend_config: Dict[ProcessGroup, str] = {}
_group_count = 0
_tags_to_pg: Dict[str, List[ProcessGroup]] = {}
_pg_to_tag: Dict[ProcessGroup, str] = {}
_backend: Optional[str] = None

class _World:
    """
    Container class for c10d process group state.

    This is used during registration and lookup of PG state.

    .. warning:: This is an experimental API intended to expose the inner workings
       of c10d and is subject to change..
    """

    def __init__(self):
        self._default_pg = None
        self._pg_coalesce_state: Dict[ProcessGroup, List[_CollOp]] = {}
        self._pg_default_device: Dict[ProcessGroup, torch.device] = {}

    @property
    def default_pg(self) -> Optional[ProcessGroup]:
        """
        Process group that includes all ranks of the cluster.

        This default ProcessGroup is used by c10d APIs when a ProcessGroup is needed
        but None is provided.
        """
        return self._default_pg

    @default_pg.setter
    def default_pg(self, value) -> None:
        self._default_pg = value

    @property
    def pg_map(self) -> Dict[ProcessGroup, Tuple[str, Store]]:
        """
        Provide Mapping from ProcessGroup to backend name and store.

        For NCCL and GLOO pg, it is a map from ProcessGroup to (Backend, Store)
        For MPI pg, it is a map from ProcessGroup to (Backend, None)

        TODO don't expose the map, expose fine grained ops
        """
        global _pg_map
        return _pg_map

    @property
    def pg_names(self) -> Dict[ProcessGroup, str]:
        """
        Process group's names, map from ProcessGroup to str.

        TODO don't expose the map, expose fine grained ops
        """
        global _pg_names
        return _pg_names

    @property
    def pg_group_ranks(self) -> Dict[ProcessGroup, Dict[int, int]]:
        """
        Process group's global rank to local rank mapping.

        TODO don't expose the map, expose fine grained ops
        """
        global _pg_group_ranks
        return _pg_group_ranks

    @property
    def pg_backend_config(self) -> Dict[ProcessGroup, str]:
        """
        Process group's backend config.

        TODO don't expose the map, expose fine grained ops
        """
        global _pg_backend_config
        return _pg_backend_config

    @property
    def group_count(self) -> int:
        """
        Process group count for default naming.

        TODO don't expose group_count, use something else instead
        """
        global _group_count
        return _group_count

    @group_count.setter
    def group_count(self, value: int) -> None:
        """Use to compute the name of ProcessGroups when using global synchronization."""
        global _group_count
        _group_count = value

    @property
    def tags_to_pg(self) -> Dict[str, List[ProcessGroup]]:
        global _tags_to_pg
        return _tags_to_pg

    @property
    def pg_to_tag(self) -> Dict[ProcessGroup, str]:
        global _pg_to_tag
        return _pg_to_tag

    @property
    def pg_coalesce_state(self) -> Dict[ProcessGroup, List[_CollOp]]:
        return self._pg_coalesce_state

    @property
    def pg_default_device(self) -> Dict[ProcessGroup, torch.device]:
        return self._pg_default_device

    @property
    def pg_config_info(self) -> List[Dict[str, Any]]:
        """
        Return a list of dict with process groups and backends.

        Along with their unique IDs and configurations (types and ranks).
        """
        config_info: List[Dict[str, Any]] = []
        default_pg_size = _get_group_size(None)
        for pg in self.pg_map.keys():
            ranks = self.pg_group_ranks[pg]
            config_info.append(
                {
                    "pg_name": self.pg_names[pg],
                    "pg_desc": pg.group_desc,
                    "backend_config": self.pg_backend_config[pg],
                    "ranks": list(ranks.keys())
                    if len(ranks) != default_pg_size
                    else [],  # 'ranks' is an empty list when all ranks are involved in a pg
                    "group_size": len(ranks),
                    "group_count": self.group_count,
                }
            )
        return config_info


_world = _World()
"""Holds the singleton instance of ``_World`` used by c10. Experimental extension point to override it"""

class _WorldMeta(type):
    """
    Meta class of ``group`` and ``GroupMember``.

    Allows them to have the class property ``WORLD``.
    """

    # Points to the default PG once initialized.
    @property
    def WORLD(cls) -> Optional[ProcessGroup]:
        return _world.default_pg

    @WORLD.setter
    def WORLD(cls, pg: Optional[ProcessGroup]):
        _world.default_pg = pg

class group(metaclass=_WorldMeta):
    """Group class. Placeholder."""

    pass

class GroupMember(metaclass=_WorldMeta):
    """Group member class."""

    NON_GROUP_MEMBER = -100


def _get_default_timeout(backend: Backend) -> timedelta:
    # see note on nccl vs other backend timeout (constants.py)
    if backend == Backend.NCCL:
        if not isinstance(default_pg_nccl_timeout, timedelta):
            # TODO moco benchmark on CPU initializes pgnccl backend today, triggered this assert in CI before it was
            # changed to be a warning.  We should fix the moco model.
            warnings.warn("Attempted to get default timeout for nccl backend, but NCCL support is not compiled")
            return default_pg_timeout
        return default_pg_nccl_timeout
    else:
        return default_pg_timeout

def _check_valid_timeout(timeout: Any) -> None:
    if not isinstance(timeout, timedelta):
        raise TypeError(
            f"Expected timeout argument to be of type datetime.timedelta, got {timeout}"
        )

# Default process group state
_default_pg_init_method: Optional[str] = None

STORE_BASED_BARRIER_PREFIX = "store_based_barrier_key"

def _get_pg_default_device(group: Optional[ProcessGroup] = None) -> torch.device:
    """
    Return the device to use with ``group`` for control flow usage (object collectives, barrier).

    There are selection rules:
        1. If user specifies exactly one backend in ``init_process_group`` call:
            use that backend
        2. Else if user specifies multiple "device:backend" pairs in init_process_group:
            If "cpu" is among those pairs, use "cpu" (because the object is in cpu memory);
            Otherwise, use the first backend (sort of a random pick).

    Args:
        group (ProcessGroup, optional): The process group to work on. If None,
            the default process group will be used.

    Returns:
        torch.device: The device to use with ``group``.

    """
    group = group or _get_default_group()
    if group in _world.pg_default_device:
        # Previously searched and cached; just return
        return _world.pg_default_device[group]

    if not isinstance(group, ProcessGroup):
        # Provide backward compatibility to cases where `group` passed in is
        # actually a Backend (like `ProcessGroupGloo`) rather than a
        # `ProcessGroup` in PT 2.0 sense
        warnings.warn(
            f"You are using a Backend {type(group)} as a ProcessGroup. "
            "This usage is deprecated since PyTorch 2.0. Please use a public API "
            "of PyTorch Distributed instead.",
            FutureWarning,
            stacklevel=3,
        )
        # Most users create Gloo with private API for object collectives
        _world.pg_default_device[group] = torch.device("cpu")
        return _world.pg_default_device[group]

    """
    ``group._device_types`` is a property pybind that returns the devices
    ("cpu", "cuda", etc) supported by ``group``. Can be multiple if the
    ``group`` supports multiple devices.
    """
    devices = group._device_types

    if len(devices) == 1:
        # User fixed exactly one backend in `init_process_group`
        _world.pg_default_device[group] = devices[0]
    elif len(devices) == 0:
        # No backend has been registered with this PG (maybe because no
        # collective has been run?) We pick cpu as the default and hopefully
        # this would lazily init Gloo or other available cpu backend.
        _world.pg_default_device[group] = torch.device("cpu")
    elif torch.device("cpu") in devices:
        # There are multiple backends in this PG and cpu is among them.
        # cpu is preferred as the object is in cpu memory. No need for device
        # copy.
        _world.pg_default_device[group] = torch.device("cpu")
    else:
        # No cpu in the backend list. Randomly pick the first backend
        _world.pg_default_device[group] = devices[0]

    logger.info(
        "Using device %s for object "
        "collectives.", _world.pg_default_device[group]
    )
    return _world.pg_default_device[group]


@_time_logger
def _store_based_barrier(rank, store, group_name, rendezvous_count, timeout, logging_interval=timedelta(seconds=10)) -> None:
    """
    Store based barrier for synchronizing processes.

    Barrier based on store which is used for synchronizing processes after
    ``init_process_group`` or ``new_group``. Intended to be used only with
    those two methods and is not a generic alternative to ``barrier()``.
    """
    store_key = f"{STORE_BASED_BARRIER_PREFIX}:{group_name}"
    store.add(store_key, 1)
    logger.debug("Added key: %s to store for rank: %s", store_key, rank)

    # Now wait for all workers to check in with the store.
    world_size = rendezvous_count
    worker_count = store.add(store_key, 0)

    last_worker_key = f"{store_key}:last_worker"
    if worker_count == world_size:
        store.set(last_worker_key, "1")

    # adjust the timeout to be at least 10secs + 1sec per thousand ranks to reduce the odds of timeout
    # this value was empirically found while scale testing.
    logging_interval = max(logging_interval, timedelta(seconds=10 + world_size / 1000))

    start = time.time()
    while True:
        try:
            # This will throw an exception after the logging_interval in which we print out
            # the status of the group or time out officially, throwing runtime error
            store.wait([last_worker_key], logging_interval)
            break
        except RuntimeError as e:
            worker_count = store.add(store_key, 0)
            # Print status periodically to keep track.
            logger.debug(
                "Waiting in store based barrier to initialize process group for "
                "rank: %s, key: %s (world_size=%s, num_workers_joined=%s, timeout=%s error=%s)",
                rank, store_key, world_size, worker_count, timeout, e
            )

            if timedelta(seconds=(time.time() - start)) > timeout:
                raise DistStoreError(  # noqa: B904
                    "Timed out initializing process group in store based barrier on "
                    f"rank {rank}, for key: {store_key} (world_size={world_size}, "
                    f"num_workers_joined={worker_count}, timeout={timeout} error={e})"
                )

    logger.info(
        "Rank %s: Completed store-based barrier for key:%s with %s nodes.", rank, store_key, world_size
    )


def _rank_not_in_group(group: Optional[ProcessGroup]) -> bool:
    """Check if the current process's rank is not in a given group."""
    if group is None:
        return False
    return group == GroupMember.NON_GROUP_MEMBER


def _warn_not_in_group(op_name) -> None:
    global_rank = -1 if GroupMember.WORLD is None else GroupMember.WORLD.rank()
    warnings.warn(
        f"Running {op_name} on global rank {global_rank} which does not "
        "belong to the given group."
    )


def get_group_rank(group: ProcessGroup, global_rank: int) -> int:
    """
    Translate a global rank into a group rank.

    ``global_rank`` must be part of ``group`` otherwise this raises RuntimeError.

    Args:
        group (ProcessGroup): ProcessGroup to find the relative rank.
        global_rank (int): Global rank to query.

    Returns:
        Group rank of ``global_rank`` relative to ``group``

    N.B. calling this function on the default process group returns identity
    """
    if group is GroupMember.WORLD:
        return global_rank
    if group not in _world.pg_group_ranks:
        raise ValueError(f"Group {group} is not registered, please create group with torch.distributed.new_group API")
    group_ranks = _world.pg_group_ranks[group]
    if global_rank not in group_ranks:
        raise ValueError(f"Global rank {global_rank} is not part of group {group}")

    return group_ranks[global_rank]

def get_global_rank(group: ProcessGroup, group_rank: int) -> int:
    """
    Translate a group rank into a global rank.

    ``group_rank`` must be part of `group` otherwise this raises RuntimeError.

    Args:
        group (ProcessGroup): ProcessGroup to find the global rank from.
        group_rank (int): Group rank to query.

    Returns:
        Global rank of ``group_rank`` relative to ``group``

    N.B. calling this function on the default process group returns identity
    """
    if group is GroupMember.WORLD:
        return group_rank
    if group not in _world.pg_group_ranks:
        raise ValueError(f"Group {group} is not registered, please create group with torch.distributed.new_group API")
    for rank, grp_rank in _world.pg_group_ranks[group].items():
        if grp_rank == group_rank:
            return rank
    raise ValueError(f"Group rank {group_rank} is not part of group {group}")


# TODO: remove this once the ecosystem moves away from it.
@deprecated(
    "`torch.distributed.distributed_c10d._get_global_rank` is deprecated, "
    "please use `torch.distributed.distributed_c10d.get_global_rank` instead",
    category=FutureWarning,
)
def _get_global_rank(group, rank) -> int:
    """Use get_global_rank as this method is deprecated."""
    return get_global_rank(group, rank)


def get_process_group_ranks(group: ProcessGroup) -> List[int]:
    """
    Get all ranks associated with ``group``.

    Args:
        group (ProcessGroup): ProcessGroup to get all ranks from.

    Returns:
        List of global ranks ordered by group rank.
    """
    return list(_world.pg_group_ranks[group].keys())

def _get_group_size(group) -> int:
    """Get a given group's world size."""
    if group is GroupMember.WORLD or group is None:
        default_pg = _get_default_group()
        return default_pg.size()
    return group.size()


def _get_group_size_by_name(group_name: str) -> int:
    group = _resolve_process_group(group_name)
    return group.size()


def _resolve_group_name_by_ranks_and_tag(ranks: List[int], tag: str) -> str:
    # TODO(yifu): remove this function once ranks + tag is not a supported
    # identifier for process group for functional collectives.
    group = _find_pg_by_ranks_and_tag(tag, ranks)
    if group is None:
        raise ValueError("")
    return group.group_name


def _check_single_tensor(param, param_name) -> None:
    """Check that the parameter ``param_name`` is a single tensor."""
    if not isinstance(param, torch.Tensor):
        raise TypeError(
            f"""Invalid function argument. Expected parameter `{param_name}` of type torch.Tensor
             but got {type(param)} instead."""
        )


def _check_tensor_list(param, param_name) -> None:
    """Check that the parameter ``param_name`` is a list of tensors."""
    if not isinstance(param, list):
        raise TypeError(
            f"""Invalid function argument. Expected parameter `{param_name}` of type List[torch.Tensor]
             but got {type(param)} instead."""
        )
    elif not all(isinstance(p, torch.Tensor) for p in param):
        raise TypeError(
            f"""Invalid function argument. Expected parameter `{param_name}` of type List[torch.Tensor]
             but got {type(param)} with elements of type {[type(p) for p in param]}."""
        )


def _as_iterable(obj) -> collections.abc.Iterable:
    return obj if isinstance(obj, list) else (obj,)

def _ensure_all_tensors_same_dtype(*tensors) -> None:
    last_dtype = None
    for tensor in itertools.chain.from_iterable(map(_as_iterable, tensors)):
        tensor_dtype = tensor.dtype
        # Mixing complex and its element type is allowed
        if tensor_dtype.is_complex:
            tensor_dtype = torch.float32 if tensor_dtype == torch.complex64 else torch.complex128

        if last_dtype is None:
            last_dtype = tensor_dtype
        else:
            if last_dtype != tensor_dtype:
                raise ValueError(
                    "Invalid usage of tensors with different dtypes"
                    f"Found {last_dtype} and  {tensor.dtype}"
                )


def _check_op(op) -> None:
    """Check that the ``op`` is either isend or irecv."""
    if op not in [isend, irecv]:
        raise ValueError(
            "Invalid ``op``. Expected ``op`` "
            "to be of type ``torch.distributed.isend`` or "
            "``torch.distributed.irecv``."
        )


def _check_p2p_op_list(p2p_op_list) -> None:
    """
    Check that the ``p2p_op_list`` is a list of P2POp instances.

    Also, check that all ops use the same group.
    """
    if not isinstance(p2p_op_list, list) or not all(
        isinstance(p2p_op, P2POp) for p2p_op in p2p_op_list
    ):
        raise ValueError(
            "Invalid ``p2p_op_list``. Each op is expected to "
            "to be of type ``torch.distributed.P2POp``."
        )

    group = p2p_op_list[0].group
    if not all(group == p2p_op.group for p2p_op in p2p_op_list):
        raise ValueError("All ops need to use the same group.")


def is_mpi_available() -> bool:
    """Check if the MPI backend is available."""
    return _MPI_AVAILABLE


def is_nccl_available() -> bool:
    """Check if the NCCL backend is available."""
    return _NCCL_AVAILABLE


def is_gloo_available() -> bool:
    """Check if the Gloo backend is available."""
    return _GLOO_AVAILABLE


def is_ucc_available() -> bool:
    """Check if the UCC backend is available."""
    return _UCC_AVAILABLE


def is_backend_available(backend: str) -> bool:
    """
    Check backend availability.

    Checks if the given backend is available and supports the built-in backends or
    third-party backends through function ``Backend.register_backend``.

    Args:
        backend (str): Backend name.
    Returns:
        bool: Returns true if the backend is available otherwise false.
    """
    # If the backend has an ``is_backend_available`` function, return the result of that function directly
    available_func = getattr(torch.distributed, f"is_{backend.lower()}_available", None)
    if available_func:
        return available_func()

    return backend.lower() in Backend.backend_list


def is_initialized() -> bool:
    """Check if the default process group has been initialized."""
    return GroupMember.WORLD is not None


def is_torchelastic_launched() -> bool:
    """
    Check whether this process was launched with ``torch.distributed.elastic`` (aka torchelastic).

    The existence of ``TORCHELASTIC_RUN_ID`` environment
    variable is used as a proxy to determine whether the current process
    was launched with torchelastic. This is a reasonable proxy since
    ``TORCHELASTIC_RUN_ID`` maps to the rendezvous id which is always a
    non-null value indicating the job id for peer discovery purposes..
    """
    return os.getenv("TORCHELASTIC_RUN_ID") is not None


def _is_barrier_after_init() -> int:
    # Environment variable to control whether process group should perform a
    # barrier after its init. Default value is 0, i.e. no barrier. If you
    # experience issue with this setting, you may set
    # `TORCH_DIST_INIT_BARRIER=1` to add the barrier.
    return int(os.getenv("TORCH_DIST_INIT_BARRIER", "0"))


def _get_default_group() -> ProcessGroup:
    """Get the default process group created by init_process_group."""
    if not is_initialized():
        raise ValueError(
            "Default process group has not been initialized, "
            "please make sure to call init_process_group."
        )
    if TYPE_CHECKING:
        return not_none(GroupMember.WORLD)
    else:
        return GroupMember.WORLD


def _get_default_store() -> Store:
    """Get the default store created by init_process_group."""
    if not is_initialized():
        raise ValueError(
            "Default process group has not been initialized, "
            "please make sure to call init_process_group."
        )
    default_pg = _get_default_group()
    _, default_store = _world.pg_map[default_pg]
    return default_store


def _update_default_pg(pg) -> None:
    _world.default_pg = pg
    rank = pg.rank() if pg is not None and pg != GroupMember.NON_GROUP_MEMBER else -1
    torch._C._distributed_c10d._set_global_rank(rank)

def get_backend_config(group: Optional[ProcessGroup] = None) -> str:
    """
    Return the backend configuration of the given process group.

    Args:
        group (ProcessGroup, optional): The process group to work on. The
            default is the general main process group. If another specific group
            is specified, the calling process must be part of :attr:`group`.

    Returns:
        The backend configuration of the given process group as a lower case string.

    """
    if group is None:
        pg = _get_default_group()
    else:
        pg = group
    if _rank_not_in_group(pg):
        raise ValueError("Invalid process group specified")
    backend_config = _world.pg_backend_config.get(pg)
    return str(not_none(backend_config))

def get_backend(group: Optional[ProcessGroup] = None) -> Backend:
    """
    Return the backend of the given process group.

    Args:
        group (ProcessGroup, optional): The process group to work on. The
            default is the general main process group. If another specific group
            is specified, the calling process must be part of :attr:`group`.

    Returns:
        The backend of the given process group as a lower case string.

    """
    if group is None:
        pg = _get_default_group()
    else:
        pg = group
    if _rank_not_in_group(pg):
        raise ValueError("Invalid process group specified")
    pg_store = _world.pg_map[pg] if pg in _world.pg_map else None
    return Backend(not_none(pg_store)[0])

def _get_process_group_uid(pg: ProcessGroup) -> int:
    backend = None
    try:
        backend = pg._get_backend(torch.device("cuda"))
    except RuntimeError:
        pass
    if is_nccl_available() and isinstance(backend, ProcessGroupNCCL):
        return backend.uid
    return -1

def _get_pg_config(group: Optional[ProcessGroup] = None) -> Dict[str, Any]:
    """
    Return the pg configuration of the given process group.

    """
    if group is None:
        pg = _get_default_group()
    else:
        pg = group
    return {
        "pg_name": _get_process_group_name(pg),
        "pg_desc": pg.group_desc,
        "backend_config": get_backend_config(pg),
        "pg_size": _get_group_size(pg),
        "ranks": get_process_group_ranks(pg),
    }

def _get_all_pg_configs() -> List[Dict[str, Any]]:
    """
    Return the pg configuration of all the process groups.

    """
    config_info: List[Dict[str, Any]] = []
    for pg in _world.pg_map.keys():
        config_info.append(_get_pg_config(pg))
    return config_info

def get_pg_count() -> int:
    """
    Return the number of process groups.

    """
    return _world.group_count

def get_node_local_rank(fallback_rank: Optional[int] = None) -> int:
    """
    Return the local rank of the current process relative to the node.

    Semantically, this is a useful concept for mapping processes to devices.
    For example, on a node with 8 accelerator you could use the node local rank to decide
    which accelerator device to bind the process to.

    In practice, the actual assignment of node local ranks is handled by the process launcher outside of pytorch,
    and communicated via the `LOCAL_RANK` environment variable.

    Torchrun will automatically populate `LOCAL_RANK`, but other launchers may not.  If `LOCAL_RANK` is unspecified,
    this API will fall back to the provided kwarg 'fallback_rank' if specified, otherwise it will raise an error. The
    intent is to allow writing an application that runs either in single or multi device contexts without error.

    """
    if "LOCAL_RANK" in os.environ:
        return int(os.environ["LOCAL_RANK"])
    elif fallback_rank is not None:
        return int(fallback_rank)
    raise RuntimeError(
        "LOCAL_RANK is not in the environment. Consider passing fallback_rank to allow `get_node_local_rank` to work, "
        "assuming you are not running in a multi-device context and want the code to run locally instead."
    )

def _set_pg_timeout(timeout: timedelta, group: Optional[ProcessGroup] = None) -> None:
    """
    Set the timeout for the given process group when users want to use a different timeout instead of
    default values.

    Args:
        timeout (timedelta): Timeout for operations executed against the process group which
            users want to set. Default value is 10 minutes for NCCL and 30 minutes for other backends.
            This is the duration after which collectives will be aborted asynchronously and the process will crash.
            This is done since CUDA execution is async and it is no longer safe to continue executing user code since
            failed async NCCL operations might result in subsequent CUDA operations running on corrupted data.
            When TORCH_NCCL_BLOCKING_WAIT is set, the process will block and wait for this timeout.

        group (ProcessGroup, optional): The process group to work on. The
            default is the general main process group. If another specific group
            is specified, the calling process must be part of :attr:`group`.

    Returns:
        None
    """
    if group is None:
        group = _get_default_group()
    if _rank_not_in_group(group):
        raise ValueError("Invalid process group specified")
    assert isinstance(group, ProcessGroup)
    devices = group._device_types
    backends = set()
    if torch.device("cpu") in devices and is_gloo_available():
        backend = group._get_backend(torch.device("cpu"))
        if isinstance(backend, ProcessGroupGloo):
            backends.add(backend)
    if torch.device("cuda") in devices:
        backend = group._get_backend(torch.device("cuda"))
        if is_nccl_available() and isinstance(backend, ProcessGroupNCCL):
            backends.add(backend)  # type: ignore[arg-type]
        elif is_gloo_available() and isinstance(backend, ProcessGroupGloo):
            backends.add(backend)  # type: ignore[arg-type]
    if len(backends) == 0:
        warnings.warn("Set timeout is now only supported for either nccl or gloo.")
    for backend in backends:
        backend._set_default_timeout(timeout)


@_exception_logger
@_time_logger
def init_process_group(
    backend: Optional[str] = None,
    init_method: Optional[str] = None,
    timeout: Optional[timedelta] = None,
    world_size: int = -1,
    rank: int = -1,
    store: Optional[Store] = None,
    group_name: str = "",
    pg_options: Optional[Any] = None,
    device_id: Optional[torch.device] = None,
) -> None:
    """
    Initialize the default distributed process group.

    This will also initialize the distributed package.

    There are 2 main ways to initialize a process group:
        1. Specify ``store``, ``rank``, and ``world_size`` explicitly.
        2. Specify ``init_method`` (a URL string) which indicates where/how
           to discover peers. Optionally specify ``rank`` and ``world_size``,
           or encode all required parameters in the URL and omit them.

    If neither is specified, ``init_method`` is assumed to be "env://".


    Args:
        backend (str or Backend, optional): The backend to use. Depending on
            build-time configurations, valid values include ``mpi``, ``gloo``,
            ``nccl``, and ``ucc``. If the backend is not provided, then both a ``gloo``
            and ``nccl`` backend will be created, see notes below for how multiple
            backends are managed. This field can be given as a lowercase string
            (e.g., ``"gloo"``), which can also be accessed via
            :class:`Backend` attributes (e.g., ``Backend.GLOO``). If using
            multiple processes per machine with ``nccl`` backend, each process
            must have exclusive access to every GPU it uses, as sharing GPUs
            between processes can result in deadlocks. ``ucc`` backend is
            experimental.
        init_method (str, optional): URL specifying how to initialize the
                                     process group. Default is "env://" if no
                                     ``init_method`` or ``store`` is specified.
                                     Mutually exclusive with ``store``.
        world_size (int, optional): Number of processes participating in
                                    the job. Required if ``store`` is specified.
        rank (int, optional): Rank of the current process (it should be a
                              number between 0 and ``world_size``-1).
                              Required if ``store`` is specified.
        store(Store, optional): Key/value store accessible to all workers, used
                                to exchange connection/address information.
                                Mutually exclusive with ``init_method``.
        timeout (timedelta, optional): Timeout for operations executed against
            the process group. Default value is 10 minutes for NCCL and 30 minutes for other backends.
            This is the duration after which collectives will be aborted asynchronously and the process will crash.
            This is done since CUDA execution is async and it is no longer safe to continue executing user code since
            failed async NCCL operations might result in subsequent CUDA operations running on corrupted data.
            When TORCH_NCCL_BLOCKING_WAIT is set, the process will block and wait for this timeout.

        group_name (str, optional, deprecated): Group name. This argument is ignored
        pg_options (ProcessGroupOptions, optional): process group options
            specifying what additional options need to be passed in during
            the construction of specific process groups. As of now, the only
            options we support is ``ProcessGroupNCCL.Options`` for the ``nccl``
            backend, ``is_high_priority_stream`` can be specified so that
            the nccl backend can pick up high priority cuda streams when
            there're compute kernels waiting.
        device_id (torch.device, optional): a single, specific device
            to "bind" this process to, allowing for backend-specific
            optimizations.  Currently this has two effects, only under
            NCCL: the communicator is immediately formed (calling
            ``ncclCommInit*`` immediately rather than the normal lazy
            call) and sub-groups will use ``ncclCommSplit`` when
            possible to avoid unnecessary overhead of group creation. If you
            want to know NCCL initialization error early, you can also use this
            field.

    .. note:: To enable ``backend == Backend.MPI``, PyTorch needs to be built from source
        on a system that supports MPI.

    .. note:: Support for multiple backends is experimental. Currently when no backend is
        specified, both ``gloo`` and ``nccl`` backends will be created. The ``gloo`` backend
        will be used for collectives with CPU tensors and the ``nccl`` backend will be used
        for collectives with CUDA tensors. A custom backend can be specified by passing in
        a string with format "<device_type>:<backend_name>,<device_type>:<backend_name>", e.g.
        "cpu:gloo,cuda:custom_backend".

    """

    global _world

    global _backend
    global _default_pg_init_method

    if GroupMember.WORLD is not None:
        raise ValueError("trying to initialize the default process group twice!")

    set_pytorch_distributed_envs_from_justknobs()

    # Depending on the import order, some trace_rules functions may be evaluated
    # during the import phase. In such a case, these functions may not correctly
    # add the distributed related rules due to import circular dependency.
    # We need to clear the lru_cache during the runtime to ensure the correctness
    # of these trace_rules.
    #
    # Since this API must be called before all distributed code being compiled,
    # clearing the cache here should be safe.
    if "torch._dynamo" in sys.modules:
        torch._dynamo.trace_rules.clear_lru_cache()

    assert (store is None) or (
        init_method is None
    ), "Cannot specify both init_method and store."

    if store is not None:
        assert world_size > 0, "world_size must be positive if using store"
        assert rank >= 0, "rank must be non-negative if using store"
    elif init_method is None:
        init_method = "env://"

    if backend:
        backend = Backend(backend)
    else:
        backend = Backend("undefined")

    if timeout is None:
        timeout = _get_default_timeout(backend)

    _check_valid_timeout(timeout)

    """
    Group name is not visible to users unless they access
    internals of c10d. This means we can ignore the value
    they provide as it not exposed in a public way.
    """
    group_name = _process_group_name([], use_hashed_name=False)
    if backend == Backend.MPI:
        if world_size != -1 or rank != -1:
            warnings.warn(
                f"For MPI backend, world_size ({world_size}) and rank ({rank}) "
                "are ignored since they are assigned by the "
                "MPI runtime."
            )

        default_pg, _ = _new_process_group_helper(
            -1, -1, [], backend, None, group_name, timeout=timeout, group_desc="default_pg"
        )
        _update_default_pg(default_pg)
    else:
        # backward compatible API
        if store is None:
            rendezvous_iterator = rendezvous(
                not_none(init_method), rank, world_size, timeout=timeout
            )
            store, rank, world_size = next(rendezvous_iterator)
            store.set_timeout(timeout)

            # Use a PrefixStore to avoid accidental overrides of keys used by
            # different systems (e.g. RPC) in case the store is multi-tenant.
            store = PrefixStore("default_pg", store)

        default_pg, _ = _new_process_group_helper(
            world_size,
            rank,
            [],
            backend,
            store,
            group_name,
            pg_options=pg_options,
            timeout=timeout,
            device_id=device_id,
            group_desc="default_pg"
        )
        _update_default_pg(default_pg)

    _world.pg_group_ranks[GroupMember.WORLD] = {i: i for i in range(GroupMember.WORLD.size())}  # type: ignore[attr-defined, index]
    _backend = _world.pg_map[not_none(GroupMember.WORLD)][0]
    _default_pg_init_method = init_method

    old_hook = sys.excepthook
    excepthook_prefix = f"[rank{get_rank()}]"

    def _distributed_excepthook(*args):
        old_stderr = sys.stderr
        sys.stderr = buf = io.StringIO()
        try:
            old_hook(*args)
        finally:
            sys.stderr = old_stderr
        msg = buf.getvalue()
        msg = "\n".join(f"{excepthook_prefix}: {s}" if s != "" else "" for s in msg.split("\n"))
        sys.stderr.write(msg)
        sys.stderr.flush()

    sys.excepthook = _distributed_excepthook

    if _is_barrier_after_init() == 1:
        # barrier at the end to ensure that once we return from this method, all
        # process groups including global variables (if any) are updated
        # correctly on all ranks.
        # Update 04/2023: for large-scale runs, this barrier (esp. store-based
        # barrier) may be costly and/or unscalable. Also, in a lot of cases,
        # these barriers may be unnecessary, as proven by a green CI after
        # removal. An environment variable `TORCH_DIST_INIT_BARRIER` has been
        # added which enables this barrier only when set to 1.
        logger.debug(
            "Performing barrier after ProcessGroup initialization since "
            "TORCH_DIST_INIT_BARRIER = 1"
        )
        if backend == Backend.MPI:
            # MPI backend doesn't use store.
            barrier()
        else:
            # Use store based barrier here since barrier() used a bunch of
            # default devices and messes up NCCL internal state.
            _store_based_barrier(rank, store, group_name, world_size, timeout)

def _get_split_source(pg):
    split_from = None
    if pg.bound_device_id:
        split_from = pg._get_backend(pg.bound_device_id)
    elif pg is _world.default_pg:
        try:
            split_from = pg._get_backend(torch.device("cuda"))
        except RuntimeError:
            # no cuda device associated with this backend
            pass

    if not split_from or not split_from.supports_splitting:
        return None

    # If necessary, find a backend to split from by peeling process
    # group wrappers from our potentially wrapped process group.
    while _GLOO_AVAILABLE and isinstance(split_from, _ProcessGroupWrapper):
        split_from = split_from.wrapped_pg

    return split_from

def _shutdown_backend(pg):
    """
    Try to shut down the backend of a process group.
    Currently, only ProcessGroupNCCL backend is supported.
    No op for other backends.
    """
    backend = None
    try:
        backend = pg._get_backend(torch.device("cuda"))
    except RuntimeError:
        pass
    if is_nccl_available() and isinstance(backend, (ProcessGroupNCCL, ProcessGroupCudaP2P)):
        # explictly call shutdown to ensure that NCCL resources are released
        backend._shutdown()

def _new_process_group_helper(
    group_size,
    group_rank,
    global_ranks_in_group,
    backend,
    store,
    group_name,
    pg_options=None,
    timeout=None,
    pg_tag=None,
    device_id=None,
    group_desc=None,
):
    """
    Create a new distributed process group.

    This function must be called by ALL processes in the global group, even if
    the calling process is not part of the newly created group. In that case,
    this function returns GroupMember.NON_GROUP_MEMBER.

    This function is called with ``global_ranks_in_group == []`` for the default group.
    """
    global _world

    if group_name in _world.pg_names.values():
        raise ValueError(
            "The specified group name has already been "
            "created, please use a different group name"
        )

    if device_id is not None and (device_id.index is None or device_id.type != 'cuda'):
        raise ValueError("init_process_group device_id parameter must be a cuda device with an "
                         "id, e.g. cuda:0, not just cuda or cpu")

    # Note: _new_process_group_helper is only called from init_process_group, which always provides a timeout value
    _check_valid_timeout(timeout)

    if pg_tag not in [None, ""]:
        # creating with the same tag and rank set results in the same underlying PG
        existing_group = _find_pg_by_ranks_and_tag(pg_tag, global_ranks_in_group)
        if existing_group:
            _, prefix_store = _world.pg_map[existing_group]
            return existing_group, prefix_store

    group_desc = "undefined" if group_desc is None else group_desc

    # The list of group ranks is empty if we're creating the default group.
    is_default_group = len(global_ranks_in_group) == 0

    # nccl and potentially other backends allow creation of
    # communicators based on pre-existing ones, which can save
    # initialization time.  Due to lazy initialization of
    # communicators in some backends, we have to be careful and only
    # split when we *know* the backends already are connected _on all
    # ranks_.  We can only know this if the group we are making is the
    # entire world or if we have bound a device id to the world (which
    # causes early connection initialization).
    if (is_initialized() and
            (len(global_ranks_in_group) == _get_default_group().size() or _get_default_group().bound_device_id)):
        split_from = _get_split_source(_get_default_group())
    else:
        split_from = None

    # If this is a subgroup (which means group_ranks is specified),
    # we check if the current process is a member of the new group.
    if not is_default_group:
        global_rank = _get_default_group().rank()
        if global_rank not in global_ranks_in_group:
            # If we are using `ncclCommSplit` (or similar split from
            # other APIs) to create the communicator, we will need to
            # call `ncclCommSplit` on *all* ranks in this new group's
            # parent group, even those not in the new group.  This is
            # a requirement of the NCCL API as otherwise we would get
            # out of sync.
            if split_from:
                split_from.perform_nocolor_split(_get_default_group().bound_device_id)
            return GroupMember.NON_GROUP_MEMBER, None

    prefix_store = PrefixStore(f"{group_name}/", store)
    base_pg_options = ProcessGroup.Options(backend=str(backend))
    base_pg_options._timeout = timeout
    pg: ProcessGroup = ProcessGroup(prefix_store, group_rank, group_size, base_pg_options)
    if device_id:
        pg.bound_device_id = device_id
    backend_config = BackendConfig(backend)
    backend_class: torch._C._distributed_c10d.Backend
    for device, backend_str in backend_config.get_device_backend_map().items():
        # Use the group name as prefix in the default store, such that
        # a single store can be reused by multiple groups.
        backend_prefix_store = PrefixStore(f"{device}/", prefix_store)

        if backend_str == Backend.MPI:
            if not is_mpi_available():
                raise RuntimeError(
                    "Distributed package doesn't have MPI built in."
                    " MPI is only included if you build PyTorch from"
                    " source on a host that has MPI installed."
                )
            backend_class = ProcessGroupMPI.create(global_ranks_in_group)
            backend_type = ProcessGroup.BackendType.MPI
            if not backend_class:
                return GroupMember.NON_GROUP_MEMBER, None
            # create new process group with accurate rank and size
            if pg.rank() == -1 and pg.size() == -1:
                pg = ProcessGroup(backend_prefix_store, backend_class.rank(), backend_class.size(), base_pg_options)
        elif backend_str == Backend.GLOO:
            # TODO: remove this check after lazy initialization is supported
            # if pg_options is not None:
            #     raise RuntimeError("GLOO options not supported")
            backend_class = ProcessGroupGloo(backend_prefix_store, group_rank, group_size, timeout=timeout)
            backend_type = ProcessGroup.BackendType.GLOO
        elif backend_str == Backend.NCCL:
            if not is_nccl_available():
                raise RuntimeError("Distributed package doesn't have NCCL built in")
            if pg_options is not None:
                assert isinstance(
                    pg_options, ProcessGroupNCCL.Options
                ), "Expected pg_options argument to be of type ProcessGroupNCCL.Options"
                if pg_options._timeout != timeout:
                    warnings.warn(
                        "pg_options._timeout was specified, "
                        "but timeout kwarg has a default value that will always override it. "
                    )
            else:
                # default pg_options for NCCL
                pg_options = ProcessGroupNCCL.Options()
                pg_options.is_high_priority_stream = False
            pg_options._timeout = timeout

            if split_from:
                pg_options.split_from = split_from
                pg_options.split_color = _process_group_color(global_ranks_in_group)
            pg_options.global_ranks_in_group = global_ranks_in_group
            pg_options.group_name = group_name
            backend_class = ProcessGroupNCCL(
                backend_prefix_store, group_rank, group_size, pg_options)
            backend_type = ProcessGroup.BackendType.NCCL
        elif backend_str == Backend.UCC and is_ucc_available():
            # TODO: once UCC plugin is fully deprecated, remove
            # is_ucc_available() from above elif-condition and raise
            # RuntimeError if is_ucc_available() returns false.

            backend_class = ProcessGroupUCC(backend_prefix_store, group_rank, group_size, timeout=timeout)
            backend_type = ProcessGroup.BackendType.UCC
        else:
            assert backend_str.upper() in Backend._plugins, (
                f"Unknown c10d backend type {backend_str.upper()}"
            )

            backend_plugin = Backend._plugins[backend_str.upper()]
            creator_fn = backend_plugin.creator_fn
            extended_api = backend_plugin.extended_api
            backend_type = ProcessGroup.BackendType.CUSTOM

            if not extended_api:
                backend_class = creator_fn(backend_prefix_store, group_rank, group_size, timeout)
            else:
                dist_backend_opts = _DistributedBackendOptions()
                dist_backend_opts.store = backend_prefix_store
                dist_backend_opts.group_rank = group_rank
                dist_backend_opts.group_size = group_size
                dist_backend_opts.timeout = timeout
                dist_backend_opts.group_id = group_name
                dist_backend_opts.global_ranks_in_group = global_ranks_in_group

                backend_class = creator_fn(dist_backend_opts, pg_options)

        # Set sequence numbers for gloo and nccl backends.
        if backend_str == Backend.GLOO:
            assert isinstance(backend_class, ProcessGroupGloo)
            backend_class._set_sequence_number_for_group()
        elif backend_str == Backend.NCCL:
            assert isinstance(backend_class, ProcessGroupNCCL)
            backend_class._set_sequence_number_for_group()

        # If the type is a subclass of ProcessGroup then return this process group immediately
        # TODO: This defaults to the old behavior for PythonProcessGroups which overwrites the
        # ProcessGroup instance
        if issubclass(type(backend_class), ProcessGroup):
            pg = backend_class  # type: ignore[assignment]
            break

        # Process group wrapper initialization for supported PGs when TORCH_DISTRIBUTED_DEBUG is set
        if backend_str in [Backend.GLOO, Backend.NCCL, Backend.UCC] or backend_str.upper() in Backend._plugins:
            # In debug mode and if GLOO is available, wrap in a wrapper PG that
            # enables enhanced collective checking for debuggability.
            if get_debug_level() == DebugLevel.DETAIL:
                if not _GLOO_AVAILABLE:
                    logger.info(
                        """TORCH_DISTRIBUTED_DEBUG was set to DETAIL, but
                                GLOO is not available. Build with Gloo to
                                create a wrapper process group in debug mode
                                to aid collective desynchronization debugging."""
                    )
                else:
                    backend_class = _create_process_group_wrapper(
                        wrapped_pg=backend_class,
                        store_prefix=group_name,
                        store=backend_prefix_store,
                        rank=group_rank,
                        world_size=group_size,
                        timeout=timeout,
                    )

        # register only a single backend when all get_device_backend_map values are the same
        if len(set(backend_config.get_device_backend_map().values())) == 1:
            for device in backend_config.get_device_backend_map().keys():
                pg._register_backend(torch.device(device), backend_type, backend_class)

            # break out of outer loop to not create any more backends
            break

        pg._register_backend(torch.device(device), backend_type, backend_class)

    # set group_name and group_dsec to backend
    assert group_name is not None
    assert group_desc is not None
    pg._set_group_name(group_name)
    pg._set_group_desc(group_desc)

    if device_id and pg._get_backend(device_id).supports_splitting:
        eager_backend = pg._get_backend(device_id)
        eager_backend.eager_connect_single_device(device_id)

    # update global state
    _world.pg_map[pg] = (backend, prefix_store)
    _world.pg_names[pg] = group_name
    _register_process_group(group_name, pg)

    _world.pg_backend_config[pg] = str(backend_config)
    # "" is the default tag for user PGs
    if pg_tag in [None, ""]:
        pg_tag = f"ptd:{group_name}"
        _world.tags_to_pg.setdefault("", []).append(pg)
    else:
        pg_tag = f"user:{pg_tag}"

    _world.tags_to_pg.setdefault(pg_tag, []).append(pg)
    _world.pg_to_tag[pg] = pg_tag
    return pg, prefix_store

def destroy_process_group(group: Optional[ProcessGroup] = None):
    """
    Destroy a given process group, and deinitialize the distributed package.

    Args:
        group (ProcessGroup, optional): The process group to be destroyed, if
                                        group.WORLD is given, all process
                                        groups including the default one will
                                        be destroyed.
    """
    global _world

    if group == GroupMember.NON_GROUP_MEMBER:
        return

    if group is None:
        pg = GroupMember.WORLD
    else:
        pg = group

    assert pg is not None
    if _world.pg_map.get(pg, None) is None:
        raise ValueError("Invalid process group specified")

    # When users register Python onCompletion hooks, those hooks will run on a
    # different thread than the main thread. Today, the ProcessGroup dtor does
    # wait for that thread. However, the dtor might finish after the Python
    # Interpreter exits. After that grabbing the GIL for the Python hook will crash.
    # We can either revive the interpreter when running hooks or keep the main one
    # alive until all works and hooks are done. The current implementation does the
    # latter. Therefore, we explicitly call _wait_for_pending_works() here to wait
    # for the pending hooks to finish.
    if pg.name().lower() == "nccl" and pg._has_hooks():
        pg._wait_for_pending_works()

    if group is None or group == GroupMember.WORLD:
        # shutdown all backends in the order of pg names. shutting down in order because
        # ncclCommAbort() was a 'collective' call in some versions of NCCL.
        for pg_to_shutdown in sorted(_world.pg_names, key=lambda x: _world.pg_names[x], reverse=True):
            _shutdown_backend(pg_to_shutdown)

        _update_default_pg(None)
        _world.pg_map.clear()
        _world.pg_names.clear()
        _world.pg_group_ranks.clear()
        _world.pg_backend_config.clear()
        _world.pg_to_tag.clear()
        _world.tags_to_pg.clear()
        _world.pg_coalesce_state.clear()
        _world.pg_default_device.clear()
        _unregister_all_process_groups()

        # when process group doesn't have an explicit name (only WORLD (default)
        # process group can have an explicit name), we use global _world.group_count
        # to generate the name. We need to reset the counter on destruction to
        # allow consistent value to be generated when we re-create process
        # groups after some trainers recover from failure
        #
        # We only reset this when WORLD is being destroyed because if this
        # process group is in good state, we aren't dealing with failures.
        _world.group_count = 0
    else:
        _shutdown_backend(pg)
        del _world.pg_map[pg]
        del _world.pg_names[pg]
        del _world.pg_group_ranks[pg]
        del _world.pg_backend_config[pg]
        if pg in _world.pg_default_device:
            del _world.pg_default_device[pg]
        if pg in _world.pg_coalesce_state.keys():
            warnings.warn(
                "Some coalesced collectives haven't been launched when "
                "ProcessGroup is destroyed. They will be cleaned."
            )
            del _world.pg_coalesce_state[pg]

        tag = _world.pg_to_tag.get(pg)
        del _world.pg_to_tag[pg]
        if tag is not None:
            try:
                _world.tags_to_pg[tag].remove(pg)
                if tag.startswith("ptd:"):
                    _world.tags_to_pg[""].remove(pg)
            except Exception:
                pass
        _unregister_process_group(pg.group_name)


def get_rank(group: Optional[ProcessGroup] = None) -> int:
    """
    Return the rank of the current process in the provided ``group``, default otherwise.

    Rank is a unique identifier assigned to each process within a distributed
    process group. They are always consecutive integers ranging from 0 to
    ``world_size``.

    Args:
        group (ProcessGroup, optional): The process group to work on. If None,
            the default process group will be used.

    Returns:
        The rank of the process group
        -1, if not part of the group

    """
    if _rank_not_in_group(group):
        return -1

    default_pg = _get_default_group()
    if group is None or group is GroupMember.WORLD:
        return default_pg.rank()

    return get_group_rank(group, default_pg.rank())


def get_world_size(group: Optional[ProcessGroup] = None) -> int:
    """
    Return the number of processes in the current process group.

    Args:
        group (ProcessGroup, optional): The process group to work on. If None,
            the default process group will be used.

    Returns:
        The world size of the process group
        -1, if not part of the group

    """
    if _rank_not_in_group(group):
        return -1

    return _get_group_size(group)


def isend(tensor: torch.Tensor, dst: int, group: Optional[ProcessGroup] = None, tag: int = 0) -> Optional[Work]:
    """
    Send a tensor asynchronously.

    .. warning::
        Modifying ``tensor`` before the request completes causes undefined
        behavior.

    .. warning::
        ``tag`` is not supported with the NCCL backend.

    Args:
        tensor (Tensor): Tensor to send.
        dst (int): Destination rank on global process group (regardless of ``group`` argument)
        group (ProcessGroup, optional): The process group to work on. If None,
            the default process group will be used.
        tag (int, optional): Tag to match send with remote recv

    Returns:
        A distributed request object.
        None, if not part of the group

    """
    _check_single_tensor(tensor, "tensor")
    if _rank_not_in_group(group):
        _warn_not_in_group("isend")
        return None

    if tensor.is_complex():
        tensor = torch.view_as_real(tensor)

    if group is None or group is GroupMember.WORLD:
        pg = _get_default_group()
    else:
        pg = group
        dst = get_group_rank(pg, dst)

    return pg.send([tensor], dst, tag)

def irecv(tensor: torch.Tensor, src: Optional[int] = None, group: Optional[ProcessGroup] = None, tag: int = 0) -> Optional[Work]:
    """
    Receives a tensor asynchronously.

    .. warning::
        ``tag`` is not supported with the NCCL backend.

    Args:
        tensor (Tensor): Tensor to fill with received data.
        src (int, optional): Source rank on global process group (regardless of ``group`` argument).
            Will receive from any process if unspecified.
        group (ProcessGroup, optional): The process group to work on. If None,
            the default process group will be used.
        tag (int, optional): Tag to match recv with remote send

    Returns:
        A distributed request object.
        None, if not part of the group

    """
    _check_single_tensor(tensor, "tensor")
    if _rank_not_in_group(group):
        _warn_not_in_group("irecv")
        return None

    if tensor.is_complex():
        tensor = torch.view_as_real(tensor)

    if group is None or group is GroupMember.WORLD:
        pg = _get_default_group()
    else:
        pg = group

    if src is None:
        return pg.recv_anysource([tensor], tag)
    else:
        if pg is GroupMember.WORLD:
            return pg.recv([tensor], src, tag)
        else:
            group_src_rank = get_group_rank(pg, src)
            return pg.recv([tensor], group_src_rank, tag)

@_exception_logger
def send(tensor: torch.Tensor, dst: int, group: Optional[ProcessGroup] = None, tag: int = 0) -> None:
    """
    Send a tensor synchronously.

    .. warning::
        ``tag`` is not supported with the NCCL backend.

    Args:
        tensor (Tensor): Tensor to send.
        dst (int): Destination rank on global process group (regardless of ``group`` argument).
            Destination rank should not be the same as the rank of the current process.
        group (ProcessGroup, optional): The process group to work on. If None,
            the default process group will be used.
        tag (int, optional): Tag to match send with remote recv

    """
    if get_rank() == dst:
        raise ValueError(
            "Invalid destination rank: destination rank should not be the same as "
            "the rank of the current process."
        )

    _check_single_tensor(tensor, "tensor")
    if _rank_not_in_group(group):
        _warn_not_in_group("send")
        return None

    if tensor.is_complex():
        tensor = torch.view_as_real(tensor)

    if group is None or group is GroupMember.WORLD:
        default_pg = _get_default_group()
        default_pg.send([tensor], dst, tag).wait()
    else:
        group_dst_rank = get_group_rank(group, dst)
        group.send([tensor], group_dst_rank, tag).wait()

@_exception_logger
def recv(tensor: torch.Tensor, src: Optional[int] = None, group: Optional[ProcessGroup] = None, tag: int = 0) -> int:
    """
    Receives a tensor synchronously.

    .. warning::
        ``tag`` is not supported with the NCCL backend.

    Args:
        tensor (Tensor): Tensor to fill with received data.
        src (int, optional): Source rank on global process group (regardless of ``group`` argument).
            Will receive from any process if unspecified.
        group (ProcessGroup, optional): The process group to work on. If None,
            the default process group will be used.
        tag (int, optional): Tag to match recv with remote send

    Returns:
        Sender rank
        -1, if not part of the group

    """
    _check_single_tensor(tensor, "tensor")
    if _rank_not_in_group(group):
        _warn_not_in_group("recv")
        return -1

    if tensor.is_complex():
        tensor = torch.view_as_real(tensor)

    if group is None:
        pg = _get_default_group()
    else:
        pg = group

    if src is None:
        work = pg.recv_anysource([tensor], tag)
        work.wait()
        src_rank = work._source_rank()
        if group is None or group is GroupMember.WORLD:
            return src_rank
        else:
            return get_global_rank(pg, src_rank)
    else:
        if group is None or group is GroupMember.WORLD:
            pg.recv([tensor], src, tag).wait()
        else:
            group_src_rank = get_group_rank(pg, src)
            pg.recv([tensor], group_src_rank, tag).wait()
        return src


class _IllegalWork(Work):
    def __getattribute__(self, name):
        if name in ["is_success", "exception", "wait", "source_rank", "_source_rank", "result", "synchronize"]:
            raise ValueError(f"Illegal to call {name} on IllegalWork object")


class _CoalescingManager:
    def __init__(self):
        self.works: List[Work] = []

    def append(self, work: Work):
        if work:
            self.works.append(work)

    def wait(self):
        for work in self.works:
            work.wait()


@contextlib.contextmanager
def _coalescing_manager(
    group: Optional[ProcessGroup] = None,
    device: Optional[torch.device] = None,
    async_ops: Optional[bool] = False,
):
    """
    Context manager used to coalesce collectives or P2P operations when possible.

    Args:
        group (`ProcessGroup`, optional): The process group to work on. If None,
            the default process group will be used.
        device (`torch.device`, optional): Default is None, set to a device if
            there isn't a `**_coalesced` implementation by the backend.
        async_ops (`bool`, optional): whether the coalesced ops are async ops.

    Examples:
        >>> # xdoctest: +SKIP("no rank")
        >>> # Synchronous ops
        >>> with _coalescing_manager():
        >>>     for i in range(num_colls):
        >>>         dist.all_reduce(tensors[i])
        >>> # Asynchronous ops
        >>> with _coalescing_manager(async_ops=True) as cm:
        >>>     for i in range(num_colls):
        >>>         dist.all_reduce(tensors[i])
        >>> cm.wait()

    .. warning::
       :func:`_coalescing_manager` currently do not support coalescing
       all-reduces with different reduce operators, e.g.  `ReduceOp.SUM` mixed
       with `ReduceOp.PRODUCT`.
    """
    group = group or _get_default_group()
    op_list = _world.pg_coalesce_state.setdefault(group, [])
    if op_list:
        raise ValueError("ProcessGroup has non-empty op list at the start of coalescing")
    if device:
        group._start_coalescing(device)
    cm = _CoalescingManager()
    yield cm
    op_list = _world.pg_coalesce_state.pop(group)
    if op_list:
        # Collectives supporting "Fast Path" coalescing are captured.
        # See implementation in corresponding collective APIs.
        # Currently supported:
        # - coalesced `all_reduce`
        # - coalesced `all_gather_into_tensor`
        # - coalesced `reduce_scatter_tensor`
        op0 = op_list[0].op
        if op0 == all_reduce:
            tensors = []
            for op in op_list:
                tensors.append(op.tensor)
            all_reduce_opts = AllreduceCoalescedOptions()
            all_reduce_opts.reduceOp = not_none(op_list[0].redop)
            work = group.allreduce_coalesced(tensors, all_reduce_opts)
        elif op0 == all_gather_into_tensor:
            inputs = []
            outputs = []
            for op in op_list:
                inputs.append(op.tensor)
                outputs.append(not_none(op.dst_tensor))
            work = group.allgather_into_tensor_coalesced(outputs, inputs)
        elif op0 == reduce_scatter_tensor:
            inputs = []
            outputs = []
            for op in op_list:
                inputs.append(op.tensor)
                outputs.append(not_none(op.dst_tensor))
            reduce_opts = ReduceScatterOptions()
            reduce_opts.reduceOp = not_none(op_list[0].redop)
            work = group.reduce_scatter_tensor_coalesced(outputs, inputs, reduce_opts)
        else:
            raise AssertionError(
                f"Coalescing manager does not support fast-path coalescing of {op0}, "
                f"yet {op0} is still recorded in op list. This is an internal error of c10d."
            )

    if device:
        # Old style of letting each coll inside the context manager to call into C++ counterpart via python binding
        work = group._end_coalescing(device)

    if async_ops:
        cm.append(work)  # type: ignore[possibly-undefined]
    else:
        work.wait()  # type: ignore[possibly-undefined]


def batch_isend_irecv(p2p_op_list):
    """
    Send or Receive a batch of tensors asynchronously and return a list of requests.

    Process each of the operations in ``p2p_op_list`` and return the corresponding
    requests. NCCL, Gloo, and UCC backend are currently supported.

    Args:
        p2p_op_list: A list of point-to-point operations(type of each operator is
            ``torch.distributed.P2POp``). The order of the isend/irecv in the list
            matters and it needs to match with corresponding isend/irecv on the
            remote end.

    Returns:
        A list of distributed request objects returned by calling the corresponding
        op in the op_list.

    Examples:
        >>> # xdoctest: +SKIP("no rank")
        >>> send_tensor = torch.arange(2, dtype=torch.float32) + 2 * rank
        >>> recv_tensor = torch.randn(2, dtype=torch.float32)
        >>> send_op = dist.P2POp(dist.isend, send_tensor, (rank + 1)%world_size)
        >>> recv_op = dist.P2POp(dist.irecv, recv_tensor, (rank - 1 + world_size)%world_size)
        >>> reqs = batch_isend_irecv([send_op, recv_op])
        >>> for req in reqs:
        >>>     req.wait()
        >>> recv_tensor
        tensor([2, 3])     # Rank 0
        tensor([0, 1])     # Rank 1

    .. note:: Note that when this API is used with the NCCL PG backend, users must set
        the current GPU device with `torch.cuda.set_device`, otherwise it will
        lead to unexpected hang issues.

        In addition, if this API is the first collective call in the ``group``
        passed to ``dist.P2POp``, all ranks of the ``group`` must participate in
        this API call; otherwise, the behavior is undefined. If this API call is
        not the first collective call in the ``group``, batched P2P operations
        involving only a subset of ranks of the ``group`` are allowed.
    """
    _check_p2p_op_list(p2p_op_list)
    group = p2p_op_list[0].group
    device = p2p_op_list[0].tensor.device
    if device.type == "cuda":
        # NCCL style coalescing
        with _coalescing_manager(group, device, async_ops=True) as cm:
            for p2p_op in p2p_op_list:
                p2p_op.op(p2p_op.tensor, p2p_op.peer, p2p_op.group, p2p_op.tag)
        return cm.works
    else:
        # Backward support for Gloo
        reqs = []
        for p2p_op in p2p_op_list:
            work = p2p_op.op(p2p_op.tensor, p2p_op.peer, p2p_op.group, p2p_op.tag)
            if work:
                reqs.append(work)
        return reqs


@_exception_logger
def broadcast(tensor, src, group=None, async_op=False):
    """
    Broadcasts the tensor to the whole group.

    ``tensor`` must have the same number of elements in all processes
    participating in the collective.

    Args:
        tensor (Tensor): Data to be sent if ``src`` is the rank of current
            process, and tensor to be used to save received data otherwise.
        src (int): Source rank on global process group (regardless of ``group`` argument).
        group (ProcessGroup, optional): The process group to work on. If None,
            the default process group will be used.
        async_op (bool, optional): Whether this op should be an async op

    Returns:
        Async work handle, if async_op is set to True.
        None, if not async_op or if not part of the group

    """
    _check_single_tensor(tensor, "tensor")
    if _rank_not_in_group(group):
        _warn_not_in_group("broadcast")
        return

    opts = BroadcastOptions()
    opts.rootRank = src
    opts.rootTensor = 0
    opts.asyncOp = async_op

    if group is None or group is GroupMember.WORLD:
        default_pg = _get_default_group()
        work = default_pg.broadcast([tensor], opts)
    else:
        group_src_rank = get_group_rank(group, src)
        opts.rootRank = group_src_rank
        work = group.broadcast([tensor], opts)
    if async_op:
        return work
    else:
        work.wait()

@_exception_logger
def all_reduce(tensor, op=ReduceOp.SUM, group=None, async_op=False):
    """
    Reduces the tensor data across all machines in a way that all get the final result.

    After the call ``tensor`` is going to be bitwise identical in all processes.

    Complex tensors are supported.

    Args:
        tensor (Tensor): Input and output of the collective. The function
            operates in-place.
        op (optional): One of the values from
            ``torch.distributed.ReduceOp``
            enum.  Specifies an operation used for element-wise reductions.
        group (ProcessGroup, optional): The process group to work on. If None,
            the default process group will be used.
        async_op (bool, optional): Whether this op should be an async op

    Returns:
        Async work handle, if async_op is set to True.
        None, if not async_op or if not part of the group

    Examples:
        >>> # xdoctest: +SKIP("no rank")
        >>> # All tensors below are of torch.int64 type.
        >>> # We have 2 process groups, 2 ranks.
        >>> device = torch.device(f'cuda:{rank}')
        >>> tensor = torch.arange(2, dtype=torch.int64, device=device) + 1 + 2 * rank
        >>> tensor
        tensor([1, 2], device='cuda:0') # Rank 0
        tensor([3, 4], device='cuda:1') # Rank 1
        >>> dist.all_reduce(tensor, op=ReduceOp.SUM)
        >>> tensor
        tensor([4, 6], device='cuda:0') # Rank 0
        tensor([4, 6], device='cuda:1') # Rank 1

        >>> # All tensors below are of torch.cfloat type.
        >>> # We have 2 process groups, 2 ranks.
        >>> tensor = torch.tensor([1+1j, 2+2j], dtype=torch.cfloat, device=device) + 2 * rank * (1+1j)
        >>> tensor
        tensor([1.+1.j, 2.+2.j], device='cuda:0') # Rank 0
        tensor([3.+3.j, 4.+4.j], device='cuda:1') # Rank 1
        >>> dist.all_reduce(tensor, op=ReduceOp.SUM)
        >>> tensor
        tensor([4.+4.j, 6.+6.j], device='cuda:0') # Rank 0
        tensor([4.+4.j, 6.+6.j], device='cuda:1') # Rank 1

    """
    _check_single_tensor(tensor, "tensor")
    if _rank_not_in_group(group):
        _warn_not_in_group("all_reduce")
        return

    if tensor.is_complex():
        if not supports_complex(op):
            raise ValueError(f"all_reduce does not support {op} on complex tensors")
        tensor = torch.view_as_real(tensor)

    opts = AllreduceOptions()
    opts.reduceOp = op
    if group is None:
        group = _get_default_group()

    if group in _world.pg_coalesce_state.keys():
        # We are in coalescing context, do not issue single operation, just append a collective representation
        coll = _CollOp(all_reduce, tensor, None, op, None)
        _world.pg_coalesce_state[group].append(coll)
        if async_op:
            return _IllegalWork()
        else:
            return None

    work = group.allreduce([tensor], opts)

    if async_op:
        return work
    else:
        work.wait()

@_exception_logger
@deprecated(
    "`torch.distributed.all_reduce_coalesced` will be deprecated. If you must "
    "use it, please revisit our documentation later at "
    "https://pytorch.org/docs/main/distributed.html#collective-functions",
    category=FutureWarning,
)
def all_reduce_coalesced(tensors, op=ReduceOp.SUM, group=None, async_op=False):
    """
    WARNING: at this time individual shape checking is not implemented across nodes.

    For example, if the rank 0 node passes [torch.rand(4), torch.rand(2)] and the
    rank 1 node passes [torch.rand(2), torch.rand(2), torch.rand(2)], the allreduce
    operation will proceed without complaint and return erroneous outputs. This lack
    of shape checking results in significant performance improvements but users of this
    function should take extra care to ensure that each node passes in tensors whose
    shapes match across nodes.

    Reduces each tensor in tensors (residing on the same device) across all machines
    in such a way that all get the final result.

    After the call each tensor in tensors is going to bitwise identical
    in all processes.

    Complex tensors are supported.

    Args:
        tensors (Union[List[Tensor], Tensor]): Input and output of the collective.
            The function operates in-place.
        op (Optional[ReduceOp]): One of the values from
            ``torch.distributed.ReduceOp`` enum. Specifies an operation used for
            element-wise reductions.
        group (ProcessGroup, optional): The process group to work on. If None,
            the default process group will be used.
        async_op (Optional[bool]): Whether this op should be an async op.

    Returns:
        Async work handle, if async_op is set to True.
        None, if not async_op or if not part of the group.

    """
    if isinstance(tensors, torch.Tensor):
        tensors = [tensors]
    _check_tensor_list(tensors, "tensor")
    _ensure_all_tensors_same_dtype(tensors)
    if _rank_not_in_group(group):
        _warn_not_in_group("all_reduce_coalesced")
        return

    if any(t.is_complex() for t in tensors) and not supports_complex(op):
        raise ValueError(f"all_reduce does not support {op} on complex tensors")

    tensors = [t if not t.is_complex() else torch.view_as_real(t) for t in tensors]

    opts = AllreduceCoalescedOptions()
    opts.reduceOp = op
    if group is None:
        default_pg = _get_default_group()
        work = default_pg.allreduce_coalesced(tensors, opts)
    else:
        work = group.allreduce_coalesced(tensors, opts)

    if async_op:
        return work.get_future()
    else:
        work.wait()

@_exception_logger
def reduce(tensor, dst, op=ReduceOp.SUM, group=None, async_op=False):
    """
    Reduces the tensor data across all machines.

    Only the process with rank ``dst`` is going to receive the final result.

    Args:
        tensor (Tensor): Input and output of the collective. The function
            operates in-place.
        dst (int): Destination rank on global process group (regardless of ``group`` argument)
        op (optional): One of the values from
            ``torch.distributed.ReduceOp``
            enum.  Specifies an operation used for element-wise reductions.
        group (ProcessGroup, optional): The process group to work on. If None,
            the default process group will be used.
        async_op (bool, optional): Whether this op should be an async op

    Returns:
        Async work handle, if async_op is set to True.
        None, if not async_op or if not part of the group

    """
    _check_single_tensor(tensor, "tensor")
    if _rank_not_in_group(group):
        _warn_not_in_group("reduce")
        return

    opts = ReduceOptions()
    opts.reduceOp = op
    opts.rootRank = dst

    if group is None or group is GroupMember.WORLD:
        default_pg = _get_default_group()
        work = default_pg.reduce([tensor], opts)
    else:
        group_dst_rank = get_group_rank(group, dst)
        opts.rootRank = group_dst_rank
        work = group.reduce([tensor], opts)

    if async_op:
        return work
    else:
        work.wait()

def _object_to_tensor(obj, device, group):
    f = io.BytesIO()
    _pickler(f).dump(obj)
    byte_storage = torch.ByteStorage._from_buffer(f.getvalue())  # type: ignore[attr-defined]
    # Do not replace `torch.ByteTensor` or `torch.LongTensor` with torch.tensor and specifying dtype.
    # Otherwise, it will casue 100X slowdown.
    # See: https://github.com/pytorch/pytorch/issues/65696
    byte_tensor = torch.ByteTensor(byte_storage).to(device)
    if get_debug_level() == DebugLevel.DETAIL and is_nccl_available():
        backend = get_backend(group)
        if backend == Backend.NCCL:
            hash = torch._C._distributed_c10d._hash_tensors([byte_tensor])
            logger.warning("_object_to_tensor size: %s hash value: %s", byte_tensor.numel(), hash)
    local_size = torch.LongTensor([byte_tensor.numel()]).to(device)
    return byte_tensor, local_size


def _tensor_to_object(tensor, tensor_size, group):
    if get_debug_level() == DebugLevel.DETAIL and is_nccl_available():
        backend = get_backend(group)
        if backend == Backend.NCCL:
            hash = torch._C._distributed_c10d._hash_tensors([tensor])
            logger.warning("_tensor_to_object size: %s hash value: %s", tensor.numel(), hash)
    tensor = tensor.cpu()
    buf = tensor.numpy().tobytes()[:tensor_size]
    return _unpickler(io.BytesIO(buf)).load()


@_exception_logger
def all_gather_object(object_list, obj, group=None):
    """
    Gathers picklable objects from the whole group into a list.

    Similar to :func:`all_gather`, but Python objects can be passed in.
    Note that the object must be picklable in order to be gathered.

    Args:
        object_list (list[Any]): Output list. It should be correctly sized as the
            size of the group for this collective and will contain the output.
        obj (Any): Pickable Python object to be broadcast from current process.
        group (ProcessGroup, optional): The process group to work on. If None,
            the default process group will be used. Default is ``None``.

    Returns:
        None. If the calling rank is part of this group, the output of the
        collective will be populated into the input ``object_list``. If the
        calling rank is not part of the group, the passed in ``object_list`` will
        be unmodified.

    .. note:: Note that this API differs slightly from the :func:`all_gather`
        collective since it does not provide an ``async_op`` handle and thus
        will be a blocking call.

    .. note:: For NCCL-based processed groups, internal tensor representations
        of objects must be moved to the GPU device before communication takes
        place. In this case, the device used is given by
        ``torch.cuda.current_device()`` and it is the user's responsiblity to
        ensure that this is set so that each rank has an individual GPU, via
        ``torch.cuda.set_device()``.

    .. warning::
        :func:`all_gather_object` uses ``pickle`` module implicitly, which is
        known to be insecure. It is possible to construct malicious pickle data
        which will execute arbitrary code during unpickling. Only call this
        function with data you trust.

    .. warning::
        Calling :func:`all_gather_object` with GPU tensors is not well supported
        and inefficient as it incurs GPU -> CPU transfer since tensors would be
        pickled. Please consider using :func:`all_gather` instead.

    Example::
        >>> # xdoctest: +SKIP("need process group init")
        >>> # Note: Process group initialization omitted on each rank.
        >>> import torch.distributed as dist
        >>> # Assumes world_size of 3.
        >>> gather_objects = ["foo", 12, {1: 2}] # any picklable object
        >>> output = [None for _ in gather_objects]
        >>> dist.all_gather_object(output, gather_objects[dist.get_rank()])
        >>> output
        ['foo', 12, {1: 2}]
    """
    if _rank_not_in_group(group):
        _warn_not_in_group("all_gather_object")
        return

    current_device = _get_pg_default_device(group)
    input_tensor, local_size = _object_to_tensor(obj, current_device, group)

    # Gather all local sizes. This is so that we can find the max size, and index
    # until the correct size when deserializing the tensors.
    group_size = get_world_size(group=group)
    object_sizes_tensor = torch.zeros(
        group_size, dtype=torch.long, device=current_device
    )
    object_size_list = [
        object_sizes_tensor[i].unsqueeze(dim=0) for i in range(group_size)
    ]
    # Allgather tensor sizes
    all_gather(object_size_list, local_size, group=group)
    max_object_size = int(max(object_size_list).item())  # type: ignore[type-var]
    # Resize tensor to max size across all ranks.
    input_tensor.resize_(max_object_size)
    coalesced_output_tensor = torch.empty(
        max_object_size * group_size, dtype=torch.uint8, device=current_device
    )
    # Output tensors are nonoverlapping views of coalesced_output_tensor
    output_tensors = [
        coalesced_output_tensor[max_object_size * i : max_object_size * (i + 1)]
        for i in range(group_size)
    ]
    all_gather(output_tensors, input_tensor, group=group)
    # Deserialize outputs back to object.
    for i, tensor in enumerate(output_tensors):
        tensor = tensor.type(torch.uint8)
        tensor_size = object_size_list[i]
        object_list[i] = _tensor_to_object(tensor, tensor_size, group)


@_exception_logger
def gather_object(obj, object_gather_list=None, dst=0, group=None):
    """
    Gathers picklable objects from the whole group in a single process.

    Similar to :func:`gather`, but Python objects can be passed in. Note that the
    object must be picklable in order to be gathered.

    Args:
        obj (Any): Input object. Must be picklable.
        object_gather_list (list[Any]): Output list. On the ``dst`` rank, it
            should be correctly sized as the size of the group for this
            collective and will contain the output. Must be ``None`` on non-dst
            ranks. (default is ``None``)
        dst (int, optional): Destination rank on global process group (regardless of ``group`` argument). (default is 0)
        group: (ProcessGroup, optional): The process group to work on. If None,
            the default process group will be used. Default is ``None``.

    Returns:
        None. On the ``dst`` rank, ``object_gather_list`` will contain the
        output of the collective.

    .. note:: Note that this API differs slightly from the gather collective
        since it does not provide an async_op handle and thus will be a blocking
        call.

    .. note:: For NCCL-based processed groups, internal tensor representations
        of objects must be moved to the GPU device before communication takes
        place. In this case, the device used is given by
        ``torch.cuda.current_device()`` and it is the user's responsiblity to
        ensure that this is set so that each rank has an individual GPU, via
        ``torch.cuda.set_device()``.

    .. warning::
        :func:`gather_object` uses ``pickle`` module implicitly, which is
        known to be insecure. It is possible to construct malicious pickle data
        which will execute arbitrary code during unpickling. Only call this
        function with data you trust.

    .. warning::
        Calling :func:`gather_object` with GPU tensors is not well supported
        and inefficient as it incurs GPU -> CPU transfer since tensors would be
        pickled. Please consider using :func:`gather` instead.

    Example::
        >>> # xdoctest: +SKIP("need process group init")
        >>> # Note: Process group initialization omitted on each rank.
        >>> import torch.distributed as dist
        >>> # Assumes world_size of 3.
        >>> gather_objects = ["foo", 12, {1: 2}] # any picklable object
        >>> output = [None for _ in gather_objects]
        >>> dist.gather_object(
        ...     gather_objects[dist.get_rank()],
        ...     output if dist.get_rank() == 0 else None,
        ...     dst=0
        ... )
        >>> # On rank 0
        >>> output
        ['foo', 12, {1: 2}]
    """
    if _rank_not_in_group(group):
        _warn_not_in_group("gather_object")
        return

    # Ensure object_gather_list is specified appropriately.
    my_rank = get_rank()
    _validate_output_list_for_rank(my_rank, dst, object_gather_list)
    current_device = _get_pg_default_device(group)
    input_tensor, local_size = _object_to_tensor(obj, current_device, group)

    # Gather all local sizes. This is so that we can find the max size, and index
    # until the correct size when deserializing the tensors.
    group_size = get_world_size(group=group)
    object_sizes_tensor = torch.zeros(
        group_size, dtype=torch.long, device=current_device
    )
    object_size_list = [
        object_sizes_tensor[i].unsqueeze(dim=0) for i in range(group_size)
    ]
    # Allgather tensor sizes. An all-gather is needed here despite this being a
    # gather, since each rank needs to broadcast a tensor of the same (maximal)
    # size.
    all_gather(object_size_list, local_size, group=group)
    max_object_size = int(max(object_size_list).item())  # type: ignore[type-var]
    # Resize tensor to max size across all ranks.
    input_tensor.resize_(max_object_size)
    # Avoid populating output tensors if the result won't be gathered on this rank.
    if my_rank == dst:
        coalesced_output_tensor = torch.empty(
            max_object_size * group_size, dtype=torch.uint8, device=current_device
        )
        # Output tensors are nonoverlapping views of coalesced_output_tensor
        output_tensors = [
            coalesced_output_tensor[max_object_size * i : max_object_size * (i + 1)]
            for i in range(group_size)
        ]
    # All ranks call gather with equal-sized tensors.
    gather(
        input_tensor,
        gather_list=output_tensors if my_rank == dst else None,  # type: ignore[possibly-undefined]
        dst=dst,
        group=group,
    )
    if my_rank != dst:
        return
    for i, tensor in enumerate(output_tensors):
        tensor = tensor.type(torch.uint8)
        tensor_size = object_size_list[i]
        object_gather_list[i] = _tensor_to_object(tensor, tensor_size, group)


@_exception_logger
def send_object_list(object_list, dst, group=None, device=None):
    """
    Sends picklable objects in ``object_list`` synchronously.

    Similar to :func:`send`, but Python objects can be passed in.
    Note that all objects in ``object_list`` must be picklable in order to be
    sent.

    Args:
        object_list (List[Any]): List of input objects to sent.
            Each object must be picklable. Receiver must provide lists of equal sizes.
        dst (int): Destination rank to send ``object_list`` to.
            Destination rank is based on global process group (regardless of ``group`` argument)
        group: (ProcessGroup, optional): The process group to work on. If None,
            the default process group will be used. Default is ``None``.
        device (``torch.device``, optional): If not None, the objects are
            serialized and converted to tensors which are moved to the
            ``device`` before sending. Default is ``None``.

    Returns:
        ``None``.

    .. note:: For NCCL-based process groups, internal tensor representations
        of objects must be moved to the GPU device before communication takes
        place. In this case, the device used is given by
        ``torch.cuda.current_device()`` and it is the user's responsibility to
        ensure that this is set so that each rank has an individual GPU, via
        ``torch.cuda.set_device()``.

    .. warning::
        :func:`send_object_list` uses ``pickle`` module implicitly, which
        is known to be insecure. It is possible to construct malicious pickle
        data which will execute arbitrary code during unpickling. Only call this
        function with data you trust.

    .. warning::
        Calling :func:`send_object_list` with GPU tensors is not well supported
        and inefficient as it incurs GPU -> CPU transfer since tensors would be
        pickled. Please consider using :func:`send` instead.

    Example::
        >>> # xdoctest: +SKIP("need process group init")
        >>> # Note: Process group initialization omitted on each rank.
        >>> import torch.distributed as dist
        >>> # Assumes backend is not NCCL
        >>> device = torch.device("cpu")
        >>> if dist.get_rank() == 0:
        >>>     # Assumes world_size of 2.
        >>>     objects = ["foo", 12, {1: 2}] # any picklable object
        >>>     dist.send_object_list(objects, dst=1, device=device)
        >>> else:
        >>>     objects = [None, None, None]
        >>>     dist.recv_object_list(objects, src=0, device=device)
        >>> objects
        ['foo', 12, {1: 2}]
    """
    if get_rank() == dst:
        raise ValueError(
            "Invalid destination rank: destination rank should not be the same as "
            "the rank of the current process."
        )

    if _rank_not_in_group(group):
        _warn_not_in_group("send_object_list")
        return

    # Current device selection.
    # To preserve backwards compatibility, ``device`` is default to ``None``
    # in which case we run current logic of device selection, i.e.
    # ``current_device`` is CUDA if backend is NCCL otherwise CPU device. In the
    # case it is not ``None`` we move the size and object tensors to be
    # sent to this device.
    current_device = device or _get_pg_default_device(group)
    # Serialize object_list elements to tensors on src rank.
    tensor_list, size_list = zip(*[_object_to_tensor(obj, current_device, group) for obj in object_list])
    object_sizes_tensor = torch.cat(size_list)

    # Send object sizes
    send(object_sizes_tensor, dst=dst, group=group)

    # Concatenate and send serialized object tensors
    # Note: torch.cat will do an extra memory copy to the current device, if the tensor_list
    # has only one element, we can skip the copy.
    if len(tensor_list) == 1:  # type: ignore[possibly-undefined]
        object_tensor = tensor_list[0]
    else:
        object_tensor = torch.cat(tensor_list)

    send(object_tensor, dst=dst, group=group)


@_exception_logger
def recv_object_list(object_list, src=None, group=None, device=None):
    """
    Receives picklable objects in ``object_list`` synchronously.

    Similar to :func:`recv`, but can receive Python objects.

    Args:
        object_list (List[Any]): List of objects to receive into.
            Must provide a list of sizes equal to the size of the list being sent.
        src (int, optional): Source rank from which to recv ``object_list``.
            Source rank is based on global process group (regardless of ``group`` argument)
            Will receive from any rank if set to None. Default is ``None``.
        group: (ProcessGroup, optional): The process group to work on. If None,
            the default process group will be used. Default is ``None``.
        device (``torch.device``, optional): If not None, receives on this device.
            Default is ``None``.

    Returns:
        Sender rank. -1 if rank is not part of the group. If rank is part of the group,
        ``object_list`` will contain the sent objects from ``src`` rank.

    .. note:: For NCCL-based process groups, internal tensor representations
        of objects must be moved to the GPU device before communication takes
        place. In this case, the device used is given by
        ``torch.cuda.current_device()`` and it is the user's responsibility to
        ensure that this is set so that each rank has an individual GPU, via
        ``torch.cuda.set_device()``.

    .. warning::
        :func:`recv_object_list` uses ``pickle`` module implicitly, which
        is known to be insecure. It is possible to construct malicious pickle
        data which will execute arbitrary code during unpickling. Only call this
        function with data you trust.

    .. warning::
        Calling :func:`recv_object_list` with GPU tensors is not well supported
        and inefficient as it incurs GPU -> CPU transfer since tensors would be
        pickled. Please consider using :func:`recv` instead.

    Example::
        >>> # xdoctest: +SKIP("need process group init")
        >>> # Note: Process group initialization omitted on each rank.
        >>> import torch.distributed as dist
        >>> # Assumes backend is not NCCL
        >>> device = torch.device("cpu")
        >>> if dist.get_rank() == 0:
        >>>     # Assumes world_size of 2.
        >>>     objects = ["foo", 12, {1: 2}] # any picklable object
        >>>     dist.send_object_list(objects, dst=1, device=device)
        >>> else:
        >>>     objects = [None, None, None]
        >>>     dist.recv_object_list(objects, src=0, device=device)
        >>> objects
        ['foo', 12, {1: 2}]
    """
    if _rank_not_in_group(group):
        _warn_not_in_group("recv_object_list")
        return -1

    # Current device selection.
    # To preserve backwards compatibility, ``device`` is default to ``None``
    # in which case we run current logic of device selection, i.e.
    # ``current_device`` is CUDA if backend is NCCL otherwise CPU device. In the
    # case it is not ``None`` we move the size and object tensors to be
    # received to this device.
    current_device = device or _get_pg_default_device(group)
    object_sizes_tensor = torch.empty(len(object_list), dtype=torch.long, device=current_device)

    # Receive object sizes
    rank_sizes = recv(object_sizes_tensor, src=src, group=group)

    # Tensor to receive serialized objects into.
    object_tensor = torch.empty(  # type: ignore[call-overload]
        torch.sum(object_sizes_tensor).item(),  # type: ignore[arg-type]
        dtype=torch.uint8,
        device=current_device
    )

    rank_objects = recv(object_tensor, src=src, group=group)
    assert rank_sizes == rank_objects, "Mismatch in return ranks for object sizes and objects."
    # Deserialize objects using their stored sizes.
    offset = 0
    for i, obj_size in enumerate(object_sizes_tensor):
        obj_view = object_tensor[offset : offset + obj_size]
        obj_view = obj_view.type(torch.uint8)
        offset += obj_size
        object_list[i] = _tensor_to_object(obj_view, obj_size, group)
    return rank_objects

@_exception_logger
def broadcast_object_list(object_list, src=0, group=None, device=None):
    """
    Broadcasts picklable objects in ``object_list`` to the whole group.

    Similar to :func:`broadcast`, but Python objects can be passed in.
    Note that all objects in ``object_list`` must be picklable in order to be
    broadcasted.

    Args:
        object_list (List[Any]): List of input objects to broadcast.
            Each object must be picklable. Only objects on the ``src`` rank will
            be broadcast, but each rank must provide lists of equal sizes.
        src (int): Source rank from which to broadcast ``object_list``.
            Source rank is based on global process group (regardless of ``group`` argument)
        group: (ProcessGroup, optional): The process group to work on. If None,
            the default process group will be used. Default is ``None``.
        device (``torch.device``, optional): If not None, the objects are
            serialized and converted to tensors which are moved to the
            ``device`` before broadcasting. Default is ``None``.

    Returns:
        ``None``. If rank is part of the group, ``object_list`` will contain the
        broadcasted objects from ``src`` rank.

    .. note:: For NCCL-based process groups, internal tensor representations
        of objects must be moved to the GPU device before communication takes
        place. In this case, the device used is given by
        ``torch.cuda.current_device()`` and it is the user's responsibility to
        ensure that this is set so that each rank has an individual GPU, via
        ``torch.cuda.set_device()``.

    .. note:: Note that this API differs slightly from the :func:`broadcast`
        collective since it does not provide an ``async_op`` handle and thus
        will be a blocking call.

    .. warning::
        :func:`broadcast_object_list` uses ``pickle`` module implicitly, which
        is known to be insecure. It is possible to construct malicious pickle
        data which will execute arbitrary code during unpickling. Only call this
        function with data you trust.

    .. warning::
        Calling :func:`broadcast_object_list` with GPU tensors is not well supported
        and inefficient as it incurs GPU -> CPU transfer since tensors would be
        pickled. Please consider using :func:`broadcast` instead.

    Example::
        >>> # xdoctest: +SKIP("need process group init")
        >>> # Note: Process group initialization omitted on each rank.
        >>> import torch.distributed as dist
        >>> if dist.get_rank() == 0:
        >>>     # Assumes world_size of 3.
        >>>     objects = ["foo", 12, {1: 2}] # any picklable object
        >>> else:
        >>>     objects = [None, None, None]
        >>> # Assumes backend is not NCCL
        >>> device = torch.device("cpu")
        >>> dist.broadcast_object_list(objects, src=0, device=device)
        >>> objects
        ['foo', 12, {1: 2}]
    """
    if _rank_not_in_group(group):
        _warn_not_in_group("broadcast_object_list")
        return

    # Current device selection.
    # To preserve backwards compatibility, ``device`` is default to ``None``
    # in which case we run current logic of device selection, i.e.
    # ``current_device`` is CUDA if backend is NCCL otherwise CPU device. In the
    # case it is not ``None`` we move the size and object tensors to be
    # broadcasted to this device.
    current_device = device or _get_pg_default_device(group)
    my_rank = get_rank()
    # Serialize object_list elements to tensors on src rank.
    if my_rank == src:
        tensor_list, size_list = zip(*[_object_to_tensor(obj, current_device, group) for obj in object_list])
        object_sizes_tensor = torch.cat(size_list)
    else:
        object_sizes_tensor = torch.empty(len(object_list), dtype=torch.long, device=current_device)

    # Broadcast object sizes
    broadcast(object_sizes_tensor, src=src, group=group)

    # Concatenate and broadcast serialized object tensors
    # Note: torch.cat will do an extra memory copy to the current device, if the tensor_list
    # has only one element, we can skip the copy.
    if my_rank == src:
        if len(tensor_list) == 1:  # type: ignore[possibly-undefined]
            object_tensor = tensor_list[0]
        else:
            object_tensor = torch.cat(tensor_list)
    else:
        object_tensor = torch.empty(  # type: ignore[call-overload]
            torch.sum(object_sizes_tensor).item(),  # type: ignore[arg-type]
            dtype=torch.uint8,
            device=current_device
        )

    broadcast(object_tensor, src=src, group=group)
    # Deserialize objects using their stored sizes.
    offset = 0
    if my_rank != src:
        for i, obj_size in enumerate(object_sizes_tensor):
            obj_view = object_tensor[offset : offset + obj_size]
            obj_view = obj_view.type(torch.uint8)
            offset += obj_size
            object_list[i] = _tensor_to_object(obj_view, obj_size, group)


@_exception_logger
def scatter_object_list(
    scatter_object_output_list, scatter_object_input_list, src=0, group=None
):
    """
    Scatters picklable objects in ``scatter_object_input_list`` to the whole group.

    Similar to :func:`scatter`, but Python objects can be passed in. On
    each rank, the scattered object will be stored as the first element of
    ``scatter_object_output_list``. Note that all objects in
    ``scatter_object_input_list`` must be picklable in order to be scattered.

    Args:
        scatter_object_output_list (List[Any]): Non-empty list whose first
            element will store the object scattered to this rank.
        scatter_object_input_list (List[Any]): List of input objects to scatter.
            Each object must be picklable. Only objects on the ``src`` rank will
            be scattered, and the argument can be ``None`` for non-src ranks.
        src (int): Source rank from which to scatter ``scatter_object_input_list``.
            Source rank is based on global process group (regardless of ``group`` argument).
        group: (ProcessGroup, optional): The process group to work on. If None,
            the default process group will be used. Default is ``None``.

    Returns:
        ``None``. If rank is part of the group, ``scatter_object_output_list``
        will have its first element set to the scattered object for this rank.

    .. note:: Note that this API differs slightly from the scatter collective
        since it does not provide an ``async_op`` handle and thus will be a
        blocking call.

    .. warning::
        :func:`scatter_object_list` uses ``pickle`` module implicitly, which
        is known to be insecure. It is possible to construct malicious pickle
        data which will execute arbitrary code during unpickling. Only call this
        function with data you trust.

    .. warning::
        Calling :func:`scatter_object_list` with GPU tensors is not well supported
        and inefficient as it incurs GPU -> CPU transfer since tensors would be
        pickled. Please consider using :func:`scatter` instead.

    Example::
        >>> # xdoctest: +SKIP("need process group init")
        >>> # Note: Process group initialization omitted on each rank.
        >>> import torch.distributed as dist
        >>> if dist.get_rank() == 0:
        >>>     # Assumes world_size of 3.
        >>>     objects = ["foo", 12, {1: 2}] # any picklable object
        >>> else:
        >>>     # Can be any list on non-src ranks, elements are not used.
        >>>     objects = [None, None, None]
        >>> output_list = [None]
        >>> dist.scatter_object_list(output_list, objects, src=0)
        >>> # Rank i gets objects[i]. For example, on rank 2:
        >>> output_list
        [{1: 2}]
    """
    if _rank_not_in_group(group):
        _warn_not_in_group("scatter_object_list")
        return

    if (
        not isinstance(scatter_object_output_list, list)
        or len(scatter_object_output_list) < 1
    ):
        raise ValueError(
            "Expected argument scatter_object_output_list to be a list of size at least 1."
        )

    my_rank = get_rank()
    pg_device = _get_pg_default_device(group)
    if my_rank == src:
        tensor_list, tensor_sizes = zip(
            *[_object_to_tensor(obj, pg_device, group) for obj in scatter_object_input_list]
        )
        tensor_list, tensor_sizes = list(tensor_list), list(tensor_sizes)

    # Src rank broadcasts the maximum tensor size. This is because all ranks are
    # expected to call into scatter() with equal-sized tensors.
    if my_rank == src:
        max_tensor_size = max(tensor_sizes)  # type: ignore[possibly-undefined]
        for tensor in tensor_list:  # type: ignore[possibly-undefined]
            tensor.resize_(max_tensor_size)
    else:
        max_tensor_size = torch.tensor([0], dtype=torch.long, device=pg_device)
    broadcast(max_tensor_size, src=src, group=group)

    # Scatter actual serialized objects
    output_tensor = torch.empty(max_tensor_size.item(), dtype=torch.uint8, device=pg_device)
    scatter(
        output_tensor,
        scatter_list=None if my_rank != src else tensor_list,  # type: ignore[possibly-undefined]
        src=src,
        group=group,
    )

    # Scatter per-object sizes to trim tensors when deserializing back to object
    obj_tensor_size = torch.tensor([0], dtype=torch.long, device=pg_device)
    scatter(
        obj_tensor_size,
        scatter_list=None if my_rank != src else tensor_sizes,  # type: ignore[possibly-undefined]
        src=src,
        group=group,
    )

    # Deserialize back to object
    scatter_object_output_list[0] = _tensor_to_object(output_tensor, obj_tensor_size, group)


@_exception_logger
def all_gather(tensor_list, tensor, group=None, async_op=False):
    """
    Gathers tensors from the whole group in a list.

    Complex and uneven sized tensors are supported.

    Args:
        tensor_list (list[Tensor]): Output list. It should contain
            correctly-sized tensors to be used for output of the collective.
            Uneven sized tensors are supported.
        tensor (Tensor): Tensor to be broadcast from current process.
        group (ProcessGroup, optional): The process group to work on. If None,
            the default process group will be used.
        async_op (bool, optional): Whether this op should be an async op

    Returns:
        Async work handle, if async_op is set to True.
        None, if not async_op or if not part of the group

    Examples:
        >>> # xdoctest: +SKIP("need process group init")
        >>> # All tensors below are of torch.int64 dtype.
        >>> # We have 2 process groups, 2 ranks.
        >>> device = torch.device(f'cuda:{rank}')
        >>> tensor_list = [torch.zeros(2, dtype=torch.int64, device=device) for _ in range(2)]
        >>> tensor_list
        [tensor([0, 0], device='cuda:0'), tensor([0, 0], device='cuda:0')] # Rank 0
        [tensor([0, 0], device='cuda:0'), tensor([0, 0], device='cuda:1')] # Rank 1
        >>> tensor = torch.arange(2, dtype=torch.int64, device=device) + 1 + 2 * rank
        >>> tensor
        tensor([1, 2], device='cuda:0') # Rank 0
        tensor([3, 4], device='cuda:1') # Rank 1
        >>> dist.all_gather(tensor_list, tensor)
        >>> tensor_list
        [tensor([1, 2], device='cuda:0'), tensor([3, 4], device='cuda:0')] # Rank 0
        [tensor([1, 2], device='cuda:1'), tensor([3, 4], device='cuda:1')] # Rank 1

        >>> # All tensors below are of torch.cfloat dtype.
        >>> # We have 2 process groups, 2 ranks.
        >>> tensor_list = [torch.zeros(2, dtype=torch.cfloat, device=device) for _ in range(2)]
        >>> tensor_list
        [tensor([0.+0.j, 0.+0.j], device='cuda:0'), tensor([0.+0.j, 0.+0.j], device='cuda:0')] # Rank 0
        [tensor([0.+0.j, 0.+0.j], device='cuda:1'), tensor([0.+0.j, 0.+0.j], device='cuda:1')] # Rank 1
        >>> tensor = torch.tensor([1+1j, 2+2j], dtype=torch.cfloat, device=device) + 2 * rank * (1+1j)
        >>> tensor
        tensor([1.+1.j, 2.+2.j], device='cuda:0') # Rank 0
        tensor([3.+3.j, 4.+4.j], device='cuda:1') # Rank 1
        >>> dist.all_gather(tensor_list, tensor)
        >>> tensor_list
        [tensor([1.+1.j, 2.+2.j], device='cuda:0'), tensor([3.+3.j, 4.+4.j], device='cuda:0')] # Rank 0
        [tensor([1.+1.j, 2.+2.j], device='cuda:1'), tensor([3.+3.j, 4.+4.j], device='cuda:1')] # Rank 1

    """
    _check_tensor_list(tensor_list, "tensor_list")
    _check_single_tensor(tensor, "tensor")
    _ensure_all_tensors_same_dtype(tensor_list, tensor)
    if _rank_not_in_group(group):
        _warn_not_in_group("all_gather")
        return

    tensor_list = [
        t if not t.is_complex() else torch.view_as_real(t) for t in tensor_list
    ]
    tensor = tensor if not tensor.is_complex() else torch.view_as_real(tensor)

    if group is None:
        default_pg = _get_default_group()
        work = default_pg.allgather([tensor_list], [tensor])
    else:
        work = group.allgather([tensor_list], [tensor])

    if async_op:
        return work
    else:
        work.wait()


@_exception_logger
def all_gather_into_tensor(output_tensor, input_tensor, group=None, async_op=False):
    """
    Gather tensors from all ranks and put them in a single output tensor.

    This function requires all tensors to be the same size on each process.

    Args:
        output_tensor (Tensor): Output tensor to accommodate tensor elements
            from all ranks. It must be correctly sized to have one of the
            following forms:
            (i) a concatenation of all the input tensors along the primary
            dimension; for definition of "concatenation", see ``torch.cat()``;
            (ii) a stack of all the input tensors along the primary dimension;
            for definition of "stack", see ``torch.stack()``.
            Examples below may better explain the supported output forms.
        input_tensor (Tensor): Tensor to be gathered from current rank.
            Different from the ``all_gather`` API, the input tensors in this
            API must have the same size across all ranks.
        group (ProcessGroup, optional): The process group to work on. If None,
            the default process group will be used.
        async_op (bool, optional): Whether this op should be an async op

    Returns:
        Async work handle, if async_op is set to True.
        None, if not async_op or if not part of the group

    Examples:
        >>> # xdoctest: +SKIP("need process group init")
        >>> # All tensors below are of torch.int64 dtype and on CUDA devices.
        >>> # We have two ranks.
        >>> device = torch.device(f'cuda:{rank}')
        >>> tensor_in = torch.arange(2, dtype=torch.int64, device=device) + 1 + 2 * rank
        >>> tensor_in
        tensor([1, 2], device='cuda:0') # Rank 0
        tensor([3, 4], device='cuda:1') # Rank 1
        >>> # Output in concatenation form
        >>> tensor_out = torch.zeros(world_size * 2, dtype=torch.int64, device=device)
        >>> dist.all_gather_into_tensor(tensor_out, tensor_in)
        >>> tensor_out
        tensor([1, 2, 3, 4], device='cuda:0') # Rank 0
        tensor([1, 2, 3, 4], device='cuda:1') # Rank 1
        >>> # Output in stack form
        >>> tensor_out2 = torch.zeros(world_size, 2, dtype=torch.int64, device=device)
        >>> dist.all_gather_into_tensor(tensor_out2, tensor_in)
        >>> tensor_out2
        tensor([[1, 2],
                [3, 4]], device='cuda:0') # Rank 0
        tensor([[1, 2],
                [3, 4]], device='cuda:1') # Rank 1

    .. warning::
        The Gloo backend does not support this API.

    """
    _check_single_tensor(input_tensor, "input_tensor")
    _check_single_tensor(output_tensor, "output_tensor")
    if _rank_not_in_group(group):
        _warn_not_in_group("all_gather_into_tensor")
        return

    output_tensor = (
        output_tensor
        if not output_tensor.is_complex()
        else torch.view_as_real(output_tensor)
    )
    input_tensor = (
        input_tensor
        if not input_tensor.is_complex()
        else torch.view_as_real(input_tensor)
    )

    opts = AllgatherOptions()
    opts.asyncOp = async_op

    group = group or _get_default_group()

    if group in _world.pg_coalesce_state.keys():
        # We are in coalescing context, do not issue single operation, just append a collective representation
        coll = _CollOp(all_gather_into_tensor, input_tensor, output_tensor)
        _world.pg_coalesce_state[group].append(coll)
        if async_op:
            return _IllegalWork()
        else:
            return None

    work = group._allgather_base(output_tensor, input_tensor, opts)

    if async_op:
        return work
    else:
        work.wait()


@_exception_logger
@deprecated(
    "`torch.distributed._all_gather_base` is a private function and will be deprecated. "
    "Please use `torch.distributed.all_gather_into_tensor` instead.",
    category=FutureWarning,
)
def _all_gather_base(output_tensor, input_tensor, group=None, async_op=False):
    """
    Single tensor all gather. Gathers a single tensor from all ranks, and puts them in a single output tensor.

    Args:
        output_tensor (Tensor): Output tensor. It should contain
            correctly-sized tensors to be used for output of the collective.
        input_tensor (Tensor): Tensor to be broadcast from current process.
        group (ProcessGroup, optional): The process group to work on. If None,
            the default process group will be used.
        async_op (bool, optional): Whether this op should be an async op

    Returns:
        Async work handle, if async_op is set to True.
        None, if not async_op or if not part of the group

    .. warning::
        `_all_gather_base` is a private function. Users should use
        `all_gather_into_tensor` instead.

    """
    return all_gather_into_tensor(output_tensor, input_tensor, group, async_op)


@_exception_logger
@deprecated(
    "`torch.distributed.all_gather_coalesced` will be deprecated. If you must use it, "
    "please revisit our documentation later at "
    "https://pytorch.org/docs/main/distributed.html#collective-functions",
    category=FutureWarning,
)
def all_gather_coalesced(
    output_tensor_lists, input_tensor_list, group=None, async_op=False
):
    """
    Gathers input tensors from the whole group in a list in a coalesced manner.

    Complex tensors are supported.

    Args:
        output_tensor_lists (list[list[Tensor]]): Output list. It should contain
            correctly-sized tensors to be used for output of the collective.
        input_tensor_list (list[Tensor]): Tensors to be broadcast from
            current process. At least one tensor has to be non empty.
        group (ProcessGroup, optional): The process group to work on. If None,
            the default process group will be used.
        async_op (bool, optional): Whether this op should be an async op.

    Returns:
        Async work handle, if async_op is set to True.
        None, if not async_op or if not part of the group

    Example:
        we have 2 process groups, 2 ranks.
        rank 0 passes:
            input_tensor_list = [[[1, 1], [1, 1]], [2], [3, 3]]
            output_tensor_lists =
               [[[[-1, -1], [-1, -1]], [-1], [-1, -1]],
                [[[-1, -1], [-1, -1]], [-1], [-1, -1]]]
        rank 1 passes:
            input_tensor_list = [[[3, 3], [3, 3]], [5], [1, 1]]
            output_tensor_lists =
               [[[[-1, -1], [-1, -1]], [-1], [-1, -1]],
                [[[-1, -1], [-1, -1]], [-1], [-1, -1]]]
        both rank 0 and 1 get:
            output_tensor_lists =
               [[[1, 1], [1, 1]], [2], [3, 3]],
                [[3, 3], [3, 3]], [5], [1, 1]]].

    WARNING: at this time individual shape checking is not implemented across nodes.
    For example, if the rank 0 node passes [torch.rand(4), torch.rand(2)] and the
    rank 1 node passes [torch.rand(2), torch.rand(2), torch.rand(2)], the
    all_gather_coalesced operation will proceed without complaint and return
    erroneous outputs. This lack of shape checking results in significant
    performance improvements but users of this function should take extra care
    to ensure that each node passes in tensors whose shapes match across nodes.
    """
    # We only check basic compatibility with C++ params here, C++ code will
    # do shape and type checking.
    if _rank_not_in_group(group):
        _warn_not_in_group("all_gather_coalesced")
        return
    _check_tensor_list(input_tensor_list, "input_tensor_list")
    _ensure_all_tensors_same_dtype(input_tensor_list)
    if not isinstance(output_tensor_lists, list):
        raise TypeError(
            "Invalid function argument: output_tensor_lists should be a list"
        )
    for output_tensor_list in output_tensor_lists:
        _check_tensor_list(output_tensor_list, "output_tensor_lists")
        _ensure_all_tensors_same_dtype(output_tensor_list)

    output_tensor_lists = [
        [t if not t.is_complex() else torch.view_as_real(t) for t in l]
        for l in output_tensor_lists
    ]
    input_tensor_list = [
        t if not t.is_complex() else torch.view_as_real(t) for t in input_tensor_list
    ]

    if group is None:
        default_pg = _get_default_group()
        work = default_pg.allgather_coalesced(output_tensor_lists, input_tensor_list)
    else:
        work = group.allgather_coalesced(output_tensor_lists, input_tensor_list)

    if async_op:
        return work.get_future()
    else:
        work.wait()


def _validate_output_list_for_rank(my_rank, dst, gather_list):
    if dst == my_rank:
        if not gather_list:
            raise ValueError(
                "Argument ``gather_list`` must be specified on destination rank."
            )
    elif gather_list:
        raise ValueError(
            "Argument ``gather_list`` must NOT be specified "
            "on non-destination ranks."
        )


@_exception_logger
def gather(tensor, gather_list=None, dst=0, group=None, async_op=False):
    """
    Gathers a list of tensors in a single process.

    This function requires all tensors to be the same size on each process.

    Args:
        tensor (Tensor): Input tensor.
        gather_list (list[Tensor], optional): List of appropriately,
            same-sized tensors to use for gathered data
            (default is None, must be specified on the destination rank)
        dst (int, optional): Destination rank on global process group (regardless of ``group`` argument). (default is 0)
        group (ProcessGroup, optional): The process group to work on. If None,
            the default process group will be used.
        async_op (bool, optional): Whether this op should be an async op

    Returns:
        Async work handle, if async_op is set to True.
        None, if not async_op or if not part of the group

    """
    _check_single_tensor(tensor, "tensor")

    # Parameter ``gather_list`` may be left unspecified on non-dst ranks.
    if gather_list:
        _check_tensor_list(gather_list, "gather_list")
    else:
        gather_list = []
    _ensure_all_tensors_same_dtype(tensor, gather_list)

    if _rank_not_in_group(group):
        _warn_not_in_group("gather")
        return

    my_rank = get_rank()
    _validate_output_list_for_rank(my_rank, dst, gather_list)
    output_tensors = [gather_list] if dst == my_rank else []
    input_tensors = [tensor]

    opts = GatherOptions()
    opts.rootRank = dst

    if group is None or group is GroupMember.WORLD:
        default_pg = _get_default_group()
        work = default_pg.gather(output_tensors, input_tensors, opts)
    else:
        group_dst_rank = get_group_rank(group, dst)
        opts.rootRank = group_dst_rank
        work = group.gather(output_tensors, input_tensors, opts)

    if async_op:
        return work
    else:
        work.wait()


@_exception_logger
def scatter(tensor, scatter_list=None, src=0, group=None, async_op=False):
    """
    Scatters a list of tensors to all processes in a group.

    Each process will receive exactly one tensor and store its data in the
    ``tensor`` argument.

    Complex tensors are supported.

    Args:
        tensor (Tensor): Output tensor.
        scatter_list (list[Tensor]): List of tensors to scatter (default is
            None, must be specified on the source rank)
        src (int): Source rank on global process group (regardless of ``group`` argument).
            Default is 0
        group (ProcessGroup, optional): The process group to work on. If None,
            the default process group will be used.
        async_op (bool, optional): Whether this op should be an async op

    Returns:
        Async work handle, if async_op is set to True.
        None, if not async_op or if not part of the group

    .. note:: Note that all Tensors in scatter_list must have the same size.

    Example::
        >>> # xdoctest: +SKIP("need process group init")
        >>> # Note: Process group initialization omitted on each rank.
        >>> import torch.distributed as dist
        >>> tensor_size = 2
        >>> t_ones = torch.ones(tensor_size)
        >>> t_fives = torch.ones(tensor_size) * 5
        >>> output_tensor = torch.zeros(tensor_size)
        >>> if dist.get_rank() == 0:
        >>>     # Assumes world_size of 2.
        >>>     # Only tensors, all of which must be the same size.
        >>>     scatter_list = [t_ones, t_fives]
        >>> else:
        >>>     scatter_list = None
        >>> dist.scatter(output_tensor, scatter_list, src=0)
        >>> # Rank i gets scatter_list[i]. For example, on rank 1:
        >>> output_tensor
        tensor([5., 5.])

    """
    _check_single_tensor(tensor, "tensor")

    # Parameter ``scatter_list`` may be left unspecified on non-src ranks.
    if scatter_list:
        _check_tensor_list(scatter_list, "scatter_list")
    else:
        scatter_list = []
    _ensure_all_tensors_same_dtype(tensor, scatter_list)

    if _rank_not_in_group(group):
        _warn_not_in_group("scatter")
        return
    scatter_list = [
        t if not t.is_complex() else torch.view_as_real(t) for t in scatter_list
    ]
    tensor = tensor if not tensor.is_complex() else torch.view_as_real(tensor)

    my_rank = get_rank()
    if src == my_rank:
        if not scatter_list:
            raise ValueError(
                "Argument ``scatter_list`` must be specified on source rank."
            )
        input_tensors = [scatter_list]
        output_tensors = [tensor]
    else:
        if scatter_list:
            raise ValueError(
                "Argument ``scatter_list`` must NOT be specified "
                "on non-source ranks."
            )
        input_tensors = []
        output_tensors = [tensor]

    opts = ScatterOptions()
    opts.rootRank = src
    opts.asyncOp = async_op

    if group is None or group is GroupMember.WORLD:
        default_pg = _get_default_group()
        work = default_pg.scatter(output_tensors, input_tensors, opts)
    else:
        group_src_rank = get_group_rank(group, src)
        opts.rootRank = group_src_rank
        work = group.scatter(output_tensors, input_tensors, opts)

    if async_op:
        return work
    else:
        work.wait()


@_exception_logger
def reduce_scatter(output, input_list, op=ReduceOp.SUM, group=None, async_op=False):
    """
    Reduces, then scatters a list of tensors to all processes in a group.

    Args:
        output (Tensor): Output tensor.
        input_list (list[Tensor]): List of tensors to reduce and scatter.
        op (optional): One of the values from
            ``torch.distributed.ReduceOp``
            enum.  Specifies an operation used for element-wise reductions.
        group (ProcessGroup, optional): The process group to work on. If None,
            the default process group will be used.
        async_op (bool, optional): Whether this op should be an async op.

    Returns:
        Async work handle, if async_op is set to True.
        None, if not async_op or if not part of the group.

    """
    _check_single_tensor(output, "output")
    _check_tensor_list(input_list, "input_list")
    _ensure_all_tensors_same_dtype(output, input_list)
    if _rank_not_in_group(group):
        _warn_not_in_group("reduce_scatter")
        return

    opts = ReduceScatterOptions()
    opts.reduceOp = op

    if group is None:
        default_pg = _get_default_group()
        work = default_pg.reduce_scatter([output], [input_list], opts)
    else:
        work = group.reduce_scatter([output], [input_list], opts)

    if async_op:
        return work
    else:
        work.wait()


@_exception_logger
def reduce_scatter_tensor(output, input, op=ReduceOp.SUM, group=None, async_op=False):
    """
    Reduces, then scatters a tensor to all ranks in a group.

    Args:
        output (Tensor): Output tensor. It should have the same size across all
            ranks.
        input (Tensor): Input tensor to be reduced and scattered. Its size
            should be output tensor size times the world size. The input tensor
            can have one of the following shapes:
            (i) a concatenation of the output tensors along the primary
            dimension, or
            (ii) a stack of the output tensors along the primary dimension.
            For definition of "concatenation", see ``torch.cat()``.
            For definition of "stack", see ``torch.stack()``.
        group (ProcessGroup, optional): The process group to work on. If None,
            the default process group will be used.
        async_op (bool, optional): Whether this op should be an async op.

    Returns:
        Async work handle, if async_op is set to True.
        None, if not async_op or if not part of the group.

    Examples:
        >>> # xdoctest: +SKIP("need process group init")
        >>> # All tensors below are of torch.int64 dtype and on CUDA devices.
        >>> # We have two ranks.
        >>> device = torch.device(f'cuda:{rank}')
        >>> tensor_out = torch.zeros(2, dtype=torch.int64, device=device)
        >>> # Input in concatenation form
        >>> tensor_in = torch.arange(world_size * 2, dtype=torch.int64, device=device)
        >>> tensor_in
        tensor([0, 1, 2, 3], device='cuda:0') # Rank 0
        tensor([0, 1, 2, 3], device='cuda:1') # Rank 1
        >>> dist.reduce_scatter_tensor(tensor_out, tensor_in)
        >>> tensor_out
        tensor([0, 2], device='cuda:0') # Rank 0
        tensor([4, 6], device='cuda:1') # Rank 1
        >>> # Input in stack form
        >>> tensor_in = torch.reshape(tensor_in, (world_size, 2))
        >>> tensor_in
        tensor([[0, 1],
                [2, 3]], device='cuda:0') # Rank 0
        tensor([[0, 1],
                [2, 3]], device='cuda:1') # Rank 1
        >>> dist.reduce_scatter_tensor(tensor_out, tensor_in)
        >>> tensor_out
        tensor([0, 2], device='cuda:0') # Rank 0
        tensor([4, 6], device='cuda:1') # Rank 1

    .. warning::
        The Gloo backend does not support this API.

    """
    _check_single_tensor(output, "output")
    _check_single_tensor(input, "input")

    if _rank_not_in_group(group):
        _warn_not_in_group("reduce_scatter_tensor")
        return

    opts = ReduceScatterOptions()
    opts.reduceOp = op
    opts.asyncOp = async_op

    group = group or _get_default_group()

    # Check if we are in coalescing context
    # If we are, do not issue single operation, just append a collective representation
    if group in _world.pg_coalesce_state.keys():
        coll = _CollOp(reduce_scatter_tensor, input, output, op, None)
        _world.pg_coalesce_state[group].append(coll)
        if async_op:
            return _IllegalWork()
        else:
            return None

    work = group._reduce_scatter_base(output, input, opts)

    if async_op:
        return work
    else:
        work.wait()


@deprecated(
    "`torch.distributed._reduce_scatter_base` is a private function and will be deprecated. "
    "Please use `torch.distributed.reduce_scatter_tensor` instead.",
    category=FutureWarning,
)
def _reduce_scatter_base(output, input, op=ReduceOp.SUM, group=None, async_op=False):
    """
    Reduces, then scatters a flattened tensor to all processes in a group.

    Args:
        output (Tensor): Output tensor.
        input (Tensor): Input tensor that is of size output tensor size times world size
        group (ProcessGroup, optional): The process group to work on. If None,
            the default process group will be used.
        async_op (bool, optional): Whether this op should be an async op.

    Returns:
        Async work handle, if async_op is set to True.
        None, if not async_op or if not part of the group.

    .. warning::
        `_reduce_scatter_base` is a private function. Users should use
        `reduce_scatter_tensor` instead.

    """
    return reduce_scatter_tensor(output, input, op, group, async_op)


@_exception_logger
def all_to_all_single(
    output,
    input,
    output_split_sizes=None,
    input_split_sizes=None,
    group=None,
    async_op=False,
):
    """
    Split input tensor and then scatter the split list to all processes in a group.

    Later the received tensors are concatenated from all the processes in the group
    and returned as a single output tensor.

    Complex tensors are supported.

    Args:
        output (Tensor): Gathered concatenated output tensor.
        input (Tensor): Input tensor to scatter.
        output_split_sizes: (list[Int], optional): Output split sizes for dim 0
            if specified None or empty, dim 0 of ``output`` tensor must divide
            equally by ``world_size``.
        input_split_sizes: (list[Int], optional): Input split sizes for dim 0
            if specified None or empty, dim 0 of ``input`` tensor must divide
            equally by ``world_size``.
        group (ProcessGroup, optional): The process group to work on. If None,
            the default process group will be used.
        async_op (bool, optional): Whether this op should be an async op.

    Returns:
        Async work handle, if async_op is set to True.
        None, if not async_op or if not part of the group.

    .. warning::
        `all_to_all_single` is experimental and subject to change.

    Examples:
        >>> # xdoctest: +SKIP("Undefined rank")
        >>> input = torch.arange(4) + rank * 4
        >>> input
        tensor([0, 1, 2, 3])     # Rank 0
        tensor([4, 5, 6, 7])     # Rank 1
        tensor([8, 9, 10, 11])   # Rank 2
        tensor([12, 13, 14, 15]) # Rank 3
        >>> output = torch.empty([4], dtype=torch.int64)
        >>> dist.all_to_all_single(output, input)
        >>> output
        tensor([0, 4, 8, 12])    # Rank 0
        tensor([1, 5, 9, 13])    # Rank 1
        tensor([2, 6, 10, 14])   # Rank 2
        tensor([3, 7, 11, 15])   # Rank 3

        >>> # Essentially, it is similar to following operation:
        >>> scatter_list = list(input.chunk(world_size))
        >>> gather_list  = list(output.chunk(world_size))
        >>> for i in range(world_size):
        >>>     dist.scatter(gather_list[i], scatter_list if i == rank else [], src = i)

        >>> # Another example with uneven split
        >>> input
        tensor([0, 1, 2, 3, 4, 5])                                       # Rank 0
        tensor([10, 11, 12, 13, 14, 15, 16, 17, 18])                     # Rank 1
        tensor([20, 21, 22, 23, 24])                                     # Rank 2
        tensor([30, 31, 32, 33, 34, 35, 36])                             # Rank 3
        >>> input_splits
        [2, 2, 1, 1]                                                     # Rank 0
        [3, 2, 2, 2]                                                     # Rank 1
        [2, 1, 1, 1]                                                     # Rank 2
        [2, 2, 2, 1]                                                     # Rank 3
        >>> output_splits
        [2, 3, 2, 2]                                                     # Rank 0
        [2, 2, 1, 2]                                                     # Rank 1
        [1, 2, 1, 2]                                                     # Rank 2
        [1, 2, 1, 1]                                                     # Rank 3
        >>> output = ...
        >>> dist.all_to_all_single(output, input, output_splits, input_splits)
        >>> output
        tensor([ 0,  1, 10, 11, 12, 20, 21, 30, 31])                     # Rank 0
        tensor([ 2,  3, 13, 14, 22, 32, 33])                             # Rank 1
        tensor([ 4, 15, 16, 23, 34, 35])                                 # Rank 2
        tensor([ 5, 17, 18, 24, 36])                                     # Rank 3


        >>> # Another example with tensors of torch.cfloat type.
        >>> input = torch.tensor([1+1j, 2+2j, 3+3j, 4+4j], dtype=torch.cfloat) + 4 * rank * (1+1j)
        >>> input
        tensor([1+1j, 2+2j, 3+3j, 4+4j])                                # Rank 0
        tensor([5+5j, 6+6j, 7+7j, 8+8j])                                # Rank 1
        tensor([9+9j, 10+10j, 11+11j, 12+12j])                          # Rank 2
        tensor([13+13j, 14+14j, 15+15j, 16+16j])                        # Rank 3
        >>> output = torch.empty([4], dtype=torch.int64)
        >>> dist.all_to_all_single(output, input)
        >>> output
        tensor([1+1j, 5+5j, 9+9j, 13+13j])                              # Rank 0
        tensor([2+2j, 6+6j, 10+10j, 14+14j])                            # Rank 1
        tensor([3+3j, 7+7j, 11+11j, 15+15j])                            # Rank 2
        tensor([4+4j, 8+8j, 12+12j, 16+16j])                            # Rank 3
    """
    if _rank_not_in_group(group):
        _warn_not_in_group("all_to_all_single")
        return

    opts = AllToAllOptions()
    _check_single_tensor(output, "output")
    _check_single_tensor(input, "input")
    _ensure_all_tensors_same_dtype(output, input)

    if input.is_complex():
        input = torch.view_as_real(input)
    if output.is_complex():
        output = torch.view_as_real(output)

    output_split_sizes = [] if output_split_sizes is None else output_split_sizes
    input_split_sizes = [] if input_split_sizes is None else input_split_sizes

    if group is None:
        default_pg = _get_default_group()
        work = default_pg.alltoall_base(
            output, input, output_split_sizes, input_split_sizes, opts
        )
    else:
        work = group.alltoall_base(
            output, input, output_split_sizes, input_split_sizes, opts
        )

    if async_op:
        return work
    else:
        work.wait()


@_exception_logger
def all_to_all(output_tensor_list, input_tensor_list, group=None, async_op=False):
    """
    Scatters list of input tensors to all processes in a group and return gathered list of tensors in output list.

    Complex tensors are supported.

    Args:
        output_tensor_list (list[Tensor]): List of tensors to be gathered one
            per rank.
        input_tensor_list (list[Tensor]): List of tensors to scatter one per rank.
        group (ProcessGroup, optional): The process group to work on. If None,
            the default process group will be used.
        async_op (bool, optional): Whether this op should be an async op.

    Returns:
        Async work handle, if async_op is set to True.
        None, if not async_op or if not part of the group.

    .. warning::
        `all_to_all` is experimental and subject to change.

    Examples:
        >>> # xdoctest: +SKIP("Undefined rank")
        >>> input = torch.arange(4) + rank * 4
        >>> input = list(input.chunk(4))
        >>> input
        [tensor([0]), tensor([1]), tensor([2]), tensor([3])]     # Rank 0
        [tensor([4]), tensor([5]), tensor([6]), tensor([7])]     # Rank 1
        [tensor([8]), tensor([9]), tensor([10]), tensor([11])]   # Rank 2
        [tensor([12]), tensor([13]), tensor([14]), tensor([15])] # Rank 3
        >>> output = list(torch.empty([4], dtype=torch.int64).chunk(4))
        >>> dist.all_to_all(output, input)
        >>> output
        [tensor([0]), tensor([4]), tensor([8]), tensor([12])]    # Rank 0
        [tensor([1]), tensor([5]), tensor([9]), tensor([13])]    # Rank 1
        [tensor([2]), tensor([6]), tensor([10]), tensor([14])]   # Rank 2
        [tensor([3]), tensor([7]), tensor([11]), tensor([15])]   # Rank 3

        >>> # Essentially, it is similar to following operation:
        >>> scatter_list = input
        >>> gather_list  = output
        >>> for i in range(world_size):
        >>>     dist.scatter(gather_list[i], scatter_list if i == rank else [], src=i)

        >>> input
        tensor([0, 1, 2, 3, 4, 5])                                       # Rank 0
        tensor([10, 11, 12, 13, 14, 15, 16, 17, 18])                     # Rank 1
        tensor([20, 21, 22, 23, 24])                                     # Rank 2
        tensor([30, 31, 32, 33, 34, 35, 36])                             # Rank 3
        >>> input_splits
        [2, 2, 1, 1]                                                     # Rank 0
        [3, 2, 2, 2]                                                     # Rank 1
        [2, 1, 1, 1]                                                     # Rank 2
        [2, 2, 2, 1]                                                     # Rank 3
        >>> output_splits
        [2, 3, 2, 2]                                                     # Rank 0
        [2, 2, 1, 2]                                                     # Rank 1
        [1, 2, 1, 2]                                                     # Rank 2
        [1, 2, 1, 1]                                                     # Rank 3
        >>> input = list(input.split(input_splits))
        >>> input
        [tensor([0, 1]), tensor([2, 3]), tensor([4]), tensor([5])]                   # Rank 0
        [tensor([10, 11, 12]), tensor([13, 14]), tensor([15, 16]), tensor([17, 18])] # Rank 1
        [tensor([20, 21]), tensor([22]), tensor([23]), tensor([24])]                 # Rank 2
        [tensor([30, 31]), tensor([32, 33]), tensor([34, 35]), tensor([36])]         # Rank 3
        >>> output = ...
        >>> dist.all_to_all(output, input)
        >>> output
        [tensor([0, 1]), tensor([10, 11, 12]), tensor([20, 21]), tensor([30, 31])]   # Rank 0
        [tensor([2, 3]), tensor([13, 14]), tensor([22]), tensor([32, 33])]           # Rank 1
        [tensor([4]), tensor([15, 16]), tensor([23]), tensor([34, 35])]              # Rank 2
        [tensor([5]), tensor([17, 18]), tensor([24]), tensor([36])]                  # Rank 3

        >>> # Another example with tensors of torch.cfloat type.
        >>> input = torch.tensor([1+1j, 2+2j, 3+3j, 4+4j], dtype=torch.cfloat) + 4 * rank * (1+1j)
        >>> input = list(input.chunk(4))
        >>> input
        [tensor([1+1j]), tensor([2+2j]), tensor([3+3j]), tensor([4+4j])]            # Rank 0
        [tensor([5+5j]), tensor([6+6j]), tensor([7+7j]), tensor([8+8j])]            # Rank 1
        [tensor([9+9j]), tensor([10+10j]), tensor([11+11j]), tensor([12+12j])]      # Rank 2
        [tensor([13+13j]), tensor([14+14j]), tensor([15+15j]), tensor([16+16j])]    # Rank 3
        >>> output = list(torch.empty([4], dtype=torch.int64).chunk(4))
        >>> dist.all_to_all(output, input)
        >>> output
        [tensor([1+1j]), tensor([5+5j]), tensor([9+9j]), tensor([13+13j])]          # Rank 0
        [tensor([2+2j]), tensor([6+6j]), tensor([10+10j]), tensor([14+14j])]        # Rank 1
        [tensor([3+3j]), tensor([7+7j]), tensor([11+11j]), tensor([15+15j])]        # Rank 2
        [tensor([4+4j]), tensor([8+8j]), tensor([12+12j]), tensor([16+16j])]        # Rank 3

    """
    if _rank_not_in_group(group):
        _warn_not_in_group("all_to_all")
        return

    opts = AllToAllOptions()
    _check_tensor_list(output_tensor_list, "output_tensor_list")
    _check_tensor_list(input_tensor_list, "input_tensor_list")
    _ensure_all_tensors_same_dtype(output_tensor_list, input_tensor_list)

    input_tensor_list = [
        t if not t.is_complex() else torch.view_as_real(t) for t in input_tensor_list
    ]
    output_tensor_list = [
        t if not t.is_complex() else torch.view_as_real(t) for t in output_tensor_list
    ]

    if group is None:
        default_pg = _get_default_group()
        work = default_pg.alltoall(output_tensor_list, input_tensor_list, opts)
    else:
        work = group.alltoall(output_tensor_list, input_tensor_list, opts)

    if async_op:
        return work
    else:
        work.wait()

@_exception_logger
def barrier(group=GroupMember.WORLD, async_op=False, device_ids=None):
    """
    Synchronize all processes.

    This collective blocks processes until the whole group enters this function,
    if async_op is False, or if async work handle is called on wait().

    Args:
        group (ProcessGroup, optional): The process group to work on. If None,
            the default process group will be used.
        async_op (bool, optional): Whether this op should be an async op
        device_ids ([int], optional): List of device/GPU ids.

    Returns:
        Async work handle, if async_op is set to True.
        None, if not async_op or if not part of the group

    .. note:: `ProcessGroupNCCL` now relies on stream synchronization instead of
              device synchronization to block the CPU. Thus, please do not assume that
              `barrier()` would perform a device synchronization.
    """
    if _rank_not_in_group(group):
        _warn_not_in_group("barrier")
        return

    opts = BarrierOptions()
    opts.device = _get_pg_default_device(group)
    if device_ids is not None:
        if isinstance(device_ids, list):
            opts.device_ids = device_ids
        else:
            raise TypeError(
                "Invalid function argument: device_ids type should be List[int]"
            )

    if group is None:
        default_pg = _get_default_group()
        work = default_pg.barrier(opts=opts)
    else:
        work = group.barrier(opts=opts)

    if async_op:
        return work
    else:
        work.wait()


def monitored_barrier(group=GroupMember.WORLD, timeout=None, wait_all_ranks=False):
    """
    Synchronize processes similar to ``torch.distributed.barrier``, but consider a configurable timeout.

    It is able to report ranks that did not pass this barrier within the provided timeout.
    Specifically, for non-zero ranks, will block until a send/recv is processed from rank 0.
    Rank 0 will block until all send /recv from other ranks are processed, and will report
    failures for ranks that failed to respond in time. Note that if one rank does not reach the
    monitored_barrier (for example due to a hang), all other ranks would fail in monitored_barrier.

    This collective will block all processes/ranks in the group, until the
    whole group exits the function successfully, making it useful for debugging
    and synchronizing. However, it can have a performance impact and should only
    be used for debugging or scenarios that require full synchronization points
    on the host-side. For debugging purposes, this barrier can be inserted
    before the application's collective calls to check if any ranks are
    desynchronized.

    .. note:: Note that this collective is only supported with the GLOO backend.

    Args:
        group (ProcessGroup, optional): The process group to work on. If
            ``None``, the default process group will be used.
        timeout (datetime.timedelta, optional): Timeout for monitored_barrier.
            If ``None``, the default process group timeout will be used.
        wait_all_ranks (bool, optional): Whether to collect all failed ranks or
            not. By default, this is ``False`` and ``monitored_barrier`` on rank 0
            will throw on the first failed rank it encounters in order to fail
            fast. By setting ``wait_all_ranks=True`` ``monitored_barrier`` will
            collect all failed ranks and throw an error containing information
            about all failed ranks.

    Returns:
        ``None``.

    Example::
        >>> # xdoctest: +SKIP("need process group init")
        >>> # Note: Process group initialization omitted on each rank.
        >>> import torch.distributed as dist
        >>> if dist.get_rank() != 1:
        >>>     dist.monitored_barrier() # Raises exception indicating that
        >>> # rank 1 did not call into monitored_barrier.
        >>> # Example with wait_all_ranks=True
        >>> if dist.get_rank() == 0:
        >>>     dist.monitored_barrier(wait_all_ranks=True) # Raises exception
        >>> # indicating that ranks 1, 2, ... world_size - 1 did not call into
        >>> # monitored_barrier.
    """
    # Need to call rank not in group before using the group, otherwise
    # "Invalid process group" error is raised.
    if _rank_not_in_group(group):
        _warn_not_in_group("monitored_barrier")
        return

    if get_backend(group) != Backend.GLOO:
        raise ValueError("monitored_barrier is only implemented for GLOO backend.")

    if timeout is None:
        timeout = _get_default_timeout(get_backend(group))
    elif isinstance(timeout, float):
        # TODO(whc) aparently some existing test case for monitored_barrier passes in a timeout in float format?
        warnings.warn(
            "Please specify timeout arg as a timedelta. "
            f"Converting current value of {timeout} assuming it represents seconds",
        )
        timeout = timedelta(seconds=timeout)

    _check_valid_timeout(timeout)

    group_to_use = _get_default_group() if group is None else group
    return group_to_use.monitored_barrier(timeout, wait_all_ranks=wait_all_ranks)


def _create_process_group_wrapper(
    wrapped_pg: torch._C._distributed_c10d.Backend,
    store_prefix: str,
    store: Store,
    rank: int,
    world_size: int,
    timeout: timedelta = default_pg_timeout,
):
    assert _GLOO_AVAILABLE, "ProcessGroupWrapper unsupported without GLOO backend."

    # (whc) this appears to be just for the gloo backend? if so, `default_pg_timeout` is appropriate...

    # Create a separate prefix store for the helper process group.
    prefix = f"{PG_WRAPPER_STORE_PREFIX}:{store_prefix}"
    store = PrefixStore(prefix, store)
    helper_pg = ProcessGroupGloo(store, rank, world_size, timeout=timeout)
    # Wrap the underlying pg with ProcessGroupWrapper.
    wrapped_pg = _ProcessGroupWrapper(wrapped_pg, helper_pg)
    return wrapped_pg

# helper function for deterministically hashing a list of ranks
def _hash_ranks(ranks: List[int]):
    return hashlib.sha1(bytes("_".join(map(str, ranks)), "utf-8")).hexdigest()

# Takes a list of ranks and computes an integer color
def _process_group_color(ranks: List[int]) -> int:
    # Convert our hash to an int, but avoid negative numbers by shifting a bit.
    return int(_hash_ranks(ranks), 16) % (sys.maxsize >> 1)

def _process_group_name(ranks, use_hashed_name):
    global _world
    if use_hashed_name:
        pg_name = _hash_ranks(ranks)
        while pg_name in _world.pg_names.values():
            pg_name = hashlib.sha1(bytes(pg_name + "_", "utf-8")).hexdigest()
    else:
        pg_name = str(_world.group_count)
        _world.group_count += 1
    return pg_name

def _get_backend_from_str(backend: Optional[str] = None) -> Backend:
    # Default to the same backend as the global process group
    #  if backend is not specified.
    if not backend:
        backend = get_backend(_get_default_group())
    return Backend(backend)


@_time_logger
def new_group(ranks=None, timeout=None, backend=None, pg_options=None, use_local_synchronization=False, group_desc=None):
    """
    Create a new distributed group.

    This function requires that all processes in the main group (i.e. all
    processes that are part of the distributed job) enter this function, even
    if they are not going to be members of the group. Additionally, groups
    should be created in the same order in all processes.

    .. warning::
        Using multiple process groups with the ``NCCL`` backend concurrently
        is not safe and the user should perform explicit synchronization in
        their application to ensure only one process group is used at a time.
        This means collectives from one process group should have completed
        execution on the device (not just enqueued since CUDA execution is
        async) before collectives from another process group are enqueued.
        See `Using multiple NCCL communicators concurrently <https://docs.nvid
        ia.com/deeplearning/nccl/user-guide/docs/usage/communicators.html#using
        -multiple-nccl-communicators-concurrently>`_ for more details.

    Args:
        ranks (list[int]): List of ranks of group members. If ``None``, will be
            set to all ranks. Default is ``None``.
        timeout (timedelta, optional): see `init_process_group` for details and default value.
        backend (str or Backend, optional): The backend to use. Depending on
            build-time configurations, valid values are ``gloo`` and ``nccl``.
            By default uses the same backend as the global group. This field
            should be given as a lowercase string (e.g., ``"gloo"``), which can
            also be accessed via :class:`Backend` attributes (e.g.,
            ``Backend.GLOO``). If ``None`` is passed in, the backend
            corresponding to the default process group will be used. Default is
            ``None``.
        pg_options (ProcessGroupOptions, optional): process group options
            specifying what additional options need to be passed in during
            the construction of specific process groups. i.e. for the ``nccl``
            backend, ``is_high_priority_stream`` can be specified so that
            process group can pick up high priority cuda streams.
        use_local_synchronization (bool, optional): perform a group-local
            barrier at the end of the process group creation. This is different
            in that non-member ranks don't need to call into API and don't
            join the barrier.
        group_desc (str, optional): a string to describe the process group.

    Returns:
        A handle of distributed group that can be given to collective calls or
        GroupMember.NON_GROUP_MEMBER if the rank is not part of ``ranks``.

    N.B. use_local_synchronization doesn't work with MPI.

    N.B. While use_local_synchronization=True can be significantly faster with larger
    clusters and small process groups, care must be taken since it changes cluster behavior
    as non-member ranks don't join the group barrier().

    N.B. use_local_synchronization=True can lead to deadlocks when each rank creates
    multiple overlaping process groups. To avoid that, make sure all ranks follow the
    same global creation order.
    """
    return _new_group_with_tag(
        ranks,
        timeout,
        backend,
        pg_options,
        None,
        use_local_synchronization=use_local_synchronization,
        group_desc=group_desc,
    )

def _new_group_with_tag(
    ranks=None,
    timeout=None,
    backend=None,
    pg_options=None,
    pg_tag=None,
    use_local_synchronization=False,
    group_desc=None
):
    """
    Variant of ``new_group`` that exposes tag creation.

    :: N.B. The mechanism is experimental and tied to the functional collectives effort, see
    ``torch.distributed._functional_collectives`` for reference on how to use it.
    """
    global _world

    default_pg = _get_default_group()
    device_id = default_pg.bound_device_id or None
    default_backend, default_store = _world.pg_map[default_pg]
    global_rank = default_pg.rank()
    global_world_size = default_pg.size()


    # Default to the same backend as the global process group
    # if the backend is not specified.
    if not backend:
        backend = default_backend
    backend = Backend(backend)

    # this timeout defaulting/validation is used for all the new_groups/new_subgroups variants,
    # which may just pass their timeout value (or None)
    if timeout is None:
        timeout = _get_default_timeout(backend)
    _check_valid_timeout(timeout)

    if use_local_synchronization:
        # MPI backend doesn't have have a way for us to perform a partial sync
        if backend == Backend.MPI:
            raise ValueError("MPI backend doesn't support use_local_synchronization=True")
        if ranks is not None and get_rank() not in ranks:
            return None

    # checks the input ranks
    if ranks is not None:
        ranks = sorted(ranks)
        group_world_size = len(ranks)
        if group_world_size > global_world_size:
            raise ValueError(
                "the new group's world size should be less or "
                "equal to the world size set by "
                "init_process_group"
            )
        # check ranks' sanity
        for rank in ranks:
            if rank < 0 or rank >= global_world_size:
                raise ValueError(
                    "The new group's rank should be within "
                    "the world_size set by init_process_group"
                )
        if global_rank in ranks:
            group_rank = ranks.index(global_rank)
        else:
            group_rank = None
    else:
        ranks = list(range(global_world_size))
        group_world_size = global_world_size
        group_rank = global_rank

    group_name = _process_group_name(ranks, use_hashed_name=use_local_synchronization)

    pg, pg_store = _new_process_group_helper(
        group_world_size,
        group_rank,
        ranks,
        backend,
        default_store,
        group_name,
        pg_options=pg_options,
        timeout=timeout,
        pg_tag=pg_tag,
<<<<<<< HEAD
        device_id=device_id,
        group_desc=group_desc,
=======
        group_desc=group_desc
>>>>>>> 7b27e31f
    )

    # Create the global rank to group rank mapping
    _world.pg_group_ranks[pg] = {
        global_rank: group_rank for group_rank, global_rank in enumerate(ranks)
    }

    if _is_barrier_after_init() == 1:
        # barrier at the end to ensure that once we return from this method, all
        # process groups including global variables (if any) are updated
        # correctly on all ranks.
        # Update 04/2023: for large-scale runs, this barrier (esp. store-based
        # barrier) may be costly and/or unscalable. Also, in a lot of cases,
        # these barriers may be unnecessary, as proven by a green CI after
        # removal. An environment variable `TORCH_DIST_INIT_BARRIER` has been
        # added which enables this barrier only when set to 1.
        logger.info(
            "Performing barrier after ProcessGroup initialization since "
            "TORCH_DIST_INIT_BARRIER = 1"
        )
        if backend == Backend.MPI:
            # MPI doesn't have store.
            barrier()
        else:
            barrier_store = pg_store if use_local_synchronization else default_store
            world_size = len(ranks) if use_local_synchronization else get_world_size()
            # Use store based barrier here since barrier() used a bunch of
            # default devices and messes up NCCL internal state.
            _store_based_barrier(global_rank, barrier_store, group_name, world_size, timeout)

    return pg


def new_subgroups(
    group_size=None,
    group=None,
    timeout=None,
    backend=None,
    pg_options=None,
    group_desc=None,
):
    """
    Create subgroups of equal size.

    By default, it creates intra-machine subgroups,
    where each of which contains all the ranks of a machine, based on the assumption
    that each machine has the same number of devices.

    This is a convenience API that calls ``new_group`` to generate multiple subgroups.
    It requires that all processes in the main group (i.e. all
    processes that are part of the distributed job) enter this function, even
    if they are not going to be members of the group.

    .. warning::
        If ``group_size`` is passed in, the world size must be divisible by ``group_size``.
        If no ``group_size`` is passed in, it believe that you are creating a group based
        on CUDA and determining the group size by number of CUDA devices, and if not all
        the machines have the same number of devices, the subgroup division will be
        different across nodes and can cause unexpected behaviors. Therefore, if you are
        creating a subgroup that does not depend on CUDA (such as Gloo on CPU), please
        pass in ``group_size`` correctly.

    .. warning::
        Using multiple process groups with the ``NCCL`` backend concurrently
        is not safe and the user should perform explicit synchronization in
        their application to ensure only one process group is used at a time.
        This means collectives from one process group should have completed
        execution on the device (not just enqueued since CUDA execution is
        async) before collectives from another process group are enqueued.
        See `Using multiple NCCL communicators concurrently <https://docs.nvid
        ia.com/deeplearning/nccl/user-guide/docs/usage/communicators.html#using
        -multiple-nccl-communicators-concurrently>`_ for more details.

    Args:
        group_size (int, optional): The size of each subgroup. If ``None``,
            the default subgroup size is equal to the number of devices on each machine,
            based on the assumption that each machine has exactly the same
            number of devices. Default is ``None``.
        timeout (timedelta, optional): see `init_process_group` for details and default value.
        backend (str or Backend, optional): The backend to use. Depending on
            build-time configurations, valid values are ``gloo`` and ``nccl``.
            By default uses the same backend as the global group. This field
            should be given as a lowercase string (e.g., ``"gloo"``), which can
            also be accessed via :class:`Backend` attributes (e.g.,
            ``Backend.GLOO``). If ``None`` is passed in, the backend
            corresponding to the default process group will be used. Default is
            ``None``.
        pg_options (ProcessGroupOptions, optional): process group options
            specifying what additional options need to be passed in during
            the construction of specific process groups. i.e. for the ``nccl``
            backend, ``is_high_priority_stream`` can be specified so that
            process group can pick up high priority cuda streams.
        group_desc (str, optional): A string describing the group. Each subgroup will
            inherit its group_desc

    Returns:
        The subgroup containing the current rank, and all the subgroups used for cleanup.

    Examples:
        >>> # Create intra-machine subgroups.
        >>> # xdoctest: +SKIP("need process group init")
        >>> cur_subgroup, subgroups = dist.new_subgroups()
        >>> # Allreduce within the machine.
        >>> rank = dist.get_rank()
        >>> tensor = torch.ones(1, device=rank) * rank
        >>> dist.all_reduce(tensor, group=cur_subgroup)
        >>> tensor
        tensor([28])  # Assume 8 CUDA devices per machine.  28 is sum(range(8)).
        >>> # Cleanup.
        >>> for subgroup in subgroups:
        >>>     dist.destroy_process_group(subgroup)
    """
    if group_size is None:
        if not torch.cuda.is_available():
            raise ValueError("Default group size only takes effect when CUDA is available."
                             "If your subgroup using a backend that does not depend on CUDA,"
                             "please pass in 'group_size' correctly.")
        group_size = torch.cuda.device_count()
    if group_size <= 0:
        raise ValueError(f"The arg 'group_size' ({group_size}) must be positive")

    world_size = get_world_size()
    if world_size < group_size:
        raise ValueError(f"The arg 'group_size' ({group_size}) must not exceed the world size ({world_size})")
    if world_size % group_size != 0:
        raise ValueError("The world size must be divisible by 'group_size'")

    subgroups = []
    cur_subgroup = None

    for subgroup_id in range(world_size // group_size):
        start_rank = subgroup_id * group_size
        end_rank = start_rank + group_size
        ranks_in_subgroup = list(range(start_rank, end_rank))
        subgroup = new_group(
            ranks=ranks_in_subgroup,
            timeout=timeout,
            backend=backend,
            pg_options=pg_options,
            group_desc=group_desc,
        )
        subgroups.append(subgroup)

        rank = get_rank()
        if rank in ranks_in_subgroup:
            cur_subgroup = subgroup
            logger.info(
                "Rank %s is assigned to subgroup %s",
                rank, ranks_in_subgroup
            )

    return cur_subgroup, subgroups


def new_subgroups_by_enumeration(
    ranks_per_subgroup_list,
    timeout=None,
    backend=None,
    pg_options=None,
    group_desc=None,
):
    """
    Create subgroups by dividing the global world.

    The division is specified by a nested list of ranks. The subgroups cannot have
    overlap, and some ranks may not have to be in any subgroup.

    This is a convenience API that calls ``new_group`` to generate multiple subgroups.
    It requires that all processes in the main group (i.e. all
    processes that are part of the distributed job) enter this function, even
    if they are not going to be members of the group.

    .. warning::
        Using multiple process groups with the ``NCCL`` backend concurrently
        is not safe and the user should perform explicit synchronization in
        their application to ensure only one process group is used at a time.
        This means collectives from one process group should have completed
        execution on the device (not just enqueued since CUDA execution is
        async) before collectives from another process group are enqueued.
        See `Using multiple NCCL communicators concurrently <https://docs.nvid
        ia.com/deeplearning/nccl/user-guide/docs/usage/communicators.html#using
        -multiple-nccl-communicators-concurrently>`_ for more details.

    Args:
        ranks_per_subgroup_list (list[list[int]]): A nested list of ranks of
            group members.
        timeout (timedelta, optional): see `init_process_group` for details and default value.
        backend (str or Backend, optional): The backend to use. Depending on
             build-time configurations, valid values are ``gloo`` and ``nccl``.
             By default uses the same backend as the global group. This field
             should be given as a lowercase string (e.g., ``"gloo"``), which can
             also be accessed via :class:`Backend` attributes (e.g.,
             ``Backend.GLOO``). If ``None`` is passed in, the backend
             corresponding to the default process group will be used. Default is
             ``None``.
        pg_options (ProcessGroupOptions, optional): process group options
            specifying what additional options need to be passed in during
            the construction of specific process groups. i.e. for the ``nccl``
            backend, ``is_high_priority_stream`` can be specified so that
            process group can pick up high priority cuda streams.
        group_desc (str, optional): A string describing the group. Each subgroup will
            inherit its group_desc.

    Returns:
        The subgroup containing the current rank, and all the subgroups used for cleanup.

    Examples:
        >>> # Create two subgroups, where each has 2 processes.
        >>> # xdoctest: +SKIP("need process group init")
        >>> cur_subgroup, subgroups = dist.new_subgroups(ranks=[[0, 2], [1, 3]])
        >>> rank = dist.get_rank()
        >>> tensor = torch.ones(1, device=rank) * rank
        >>> dist.all_reduce(tensor, group=cur_subgroup)
        >>> tensor
        tensor([2])     # Subgroup 0: ranks 0 and 2
        tensor([4])     # Subgroup 1: ranks 1 and 3
    """
    if ranks_per_subgroup_list is None or len(ranks_per_subgroup_list) == 0:
        raise ValueError("The arg 'ranks_per_subgroup_list' cannot be empty")

    subgroups = []
    cur_subgroup = None
    # Create a mapping from rank to subgroup to check if there is any subgroup overlap.
    rank_to_ranks_dict = {}  # type: ignore[var-annotated]
    for ranks in ranks_per_subgroup_list:
        subgroup = new_group(
            ranks=ranks,
            timeout=timeout,
            backend=backend,
            pg_options=pg_options,
            group_desc=group_desc,
        )
        subgroups.append(subgroup)
        my_rank = get_rank()
        for rank in ranks:
            if rank in rank_to_ranks_dict:
                raise ValueError(
                    f"Rank {rank} has appeared in both subgroup {rank_to_ranks_dict[rank]} and {ranks}"
                )
            rank_to_ranks_dict[rank] = ranks
            if my_rank == rank:
                cur_subgroup = subgroup
                logger.info("Rank %s is assigned to subgroup %s", rank, ranks)

    return cur_subgroup, subgroups


def _find_pg_by_ranks_and_tag(tag: str, ranks: List[int]) -> Optional[ProcessGroup]:
    if len(tag) > 0 and not tag.startswith("ptd:") and not tag.startswith("user:"):
        tag = f"user:{tag}"

    for group in _world.tags_to_pg.get(tag, []):
        if group.size() != len(ranks):
            continue

        group_ranks = get_process_group_ranks(group)
        good = all(r in group_ranks for r in ranks)
        if good:
            return group
    return None

def _find_or_create_pg_by_ranks_and_tag(tag: str, ranks: List[int], stride: int) -> ProcessGroup:
    assert len(ranks) % stride == 0, f"Ranks length ({len(ranks)}) must be divisible by stride ({stride})"

    my_rank = get_rank()
    my_ranks = None

    if stride == len(ranks):
        my_ranks = ranks.copy()
        assert my_rank in my_ranks, "rankset doesn't include the current node"
    else:
        for i in range(0, len(ranks), stride):
            rank_set = ranks[i : i + stride]
            if my_rank in rank_set:
                my_ranks = rank_set
        assert my_ranks is not None, "rankset doesn't include the current node"

    my_ranks.sort()

    pg = _find_pg_by_ranks_and_tag(tag, my_ranks)
    if pg is not None:
        return pg
    if tag == "":
        raise ValueError("Cannot automatically create PG with empty tag")
    # TODO copy settings and timeout from default PG
    return _new_group_with_tag(my_ranks, pg_tag=tag)

def _get_group_tag(pg: ProcessGroup) -> str:
    """Return the tag associated with ``pg``."""
    tag = _world.pg_to_tag[pg]
    if tag.startswith("user:"):
        tag = tag[5:]
    return tag

def _get_process_group_name(pg: ProcessGroup) -> str:
    return _world.pg_names.get(pg, "None")

def _get_process_group_store(pg: ProcessGroup) -> Store:
    return _world.pg_map[pg][1]

# This ops are not friendly to TorchDynamo. So, we decide to disallow these ops
# in FX graph, allowing them to run them on eager, with torch.compile.
dynamo_unsupported_distributed_c10d_ops = [
    recv,
    all_gather_object,
    all_gather_coalesced,
    all_to_all_single,
    all_reduce,
    gather_object,
    all_to_all,
    all_reduce_coalesced,
    gather,
    send_object_list,
    recv_object_list,
    broadcast_object_list,
    barrier,
    scatter,
    scatter_object_list,
    reduce,
    all_gather,
    reduce_scatter,
    all_gather_into_tensor,
    broadcast,
    reduce_scatter_tensor,
    send,
]<|MERGE_RESOLUTION|>--- conflicted
+++ resolved
@@ -4218,12 +4218,8 @@
         pg_options=pg_options,
         timeout=timeout,
         pg_tag=pg_tag,
-<<<<<<< HEAD
         device_id=device_id,
-        group_desc=group_desc,
-=======
         group_desc=group_desc
->>>>>>> 7b27e31f
     )
 
     # Create the global rank to group rank mapping
