# mypy: allow-untyped-defs
import functools
from typing import Any, cast, Iterable, List, NoReturn, Optional, Union

import torch
import torch.nn as nn
from torch.distributed._composable import contract
from torch.distributed._tensor import DeviceMesh

from ._fsdp_api import MixedPrecisionPolicy, OffloadPolicy
from ._fsdp_common import FSDPMeshInfo, HSDPMeshInfo
from ._fsdp_init import (
    _get_device_from_mesh,
    _get_managed_modules,
    _get_managed_states,
    _get_post_forward_mesh_info,
    _init_default_fully_shard_mesh,
    _move_states_to_device,
)
from ._fsdp_param_group import FSDPParamGroup
from ._fsdp_state import _get_module_fsdp_state, FSDPState


# The decorator adds a state object to `module` that can be accessed via
# `fully_shard.state(module)`. The state object and module are 1:1.
@contract(state_cls=FSDPState)  # type: ignore[operator]
def fully_shard(
    module: nn.Module,
    *,
    mesh: Optional[DeviceMesh] = None,
    reshard_after_forward: Union[bool, int] = True,
    mp_policy: MixedPrecisionPolicy = MixedPrecisionPolicy(),
    offload_policy: OffloadPolicy = OffloadPolicy(),
):
    """
    Shard module parameters across data parallel workers.

    This function applies fully sharded data parallelism (FSDP) or a variant to
    ``module``, a technique for memory savings at the cost of communication.
    Parameters are sharded across ``mesh``, and in turn, so are their gradients
    and optimizer states.

    The sharded parameters are all-gathered to construct the unsharded
    parameters for forward or backward computation. The unsharded parameters
    are freed after computation to save memory. The gradients are reduced
    across the mesh and divided by the mesh size for data parallelism. The
    optimizer step runs on the sharded parameters.

    Each call to ``fully_shard`` constructs one communication group that
    includes the parameters in ``module.parameters()`` except those already
    assigned to a group from a nested call. Each group's parameters and its
    gradients are communicated together in one collective, respectively.
    Constructing multiple groups across the model (e.g. "layer by layer")
    allows for peak memory savings and communication/computation overlap.

    Implementation-wise, the sharded parameters are represented as
    :class:`DTensor` s, sharded on dim-0, and the unsharded parameters are
    represented as :class:`Tensor` s. A module forward pre-hook all-gathers the
    parameters, and a module forward hook frees them. Similar backward hooks
    gather parameters and later free parameters/reduce gradients.

    Args:
        mesh (Optional[DeviceMesh]): This data parallel mesh defines the
            sharding and device. If 1D, then parameters are fully sharded
            across the 1D mesh (FSDP). If 2D, then parameters are sharded
            across the 0th dim and replicated across the 1st dim (HSDP). The
            mesh's device type gives the device type used for communication;
            if a CUDA or CUDA-like device type, then we use the current device.
        reshard_after_forward (Union[bool, int]): This controls the parameter
            behavior after forward and can trade off memory and communication:
            - If ``True``, then this reshards parameters after forward and
            all-gathers in backward.
            - If ``False``, then this keeps the unsharded parameters in memory
            after forward and avoids the all-gather in backward.
            - If an ``int``, then this represents the world size to reshard to
            after forward. It should be a non-trivial divisor of the ``mesh``
            shard dim size (i.e. excluding 1 and the dim size itself). A choice
            may be the intra-node size (e.g. ``torch.cuda.device_count()``).
            This allows the all-gather in backward to be over a smaller world
            size at the cost of higher memory usage than setting to ``True``.
            - The root FSDP state has its value specially set to ``False`` as a
            heuristic since its parameters would typically be immediately
            all-gathered for backward.
            - After forward, the parameters registered to the module depend on
            to this: The registered parameters are the sharded parameters if
            ``True``; unsharded parameters if ``False``; and the paramters
            resharded to the smaller mesh otherwise. To modify the parameters
            between forward and backward, the registered parameters must be the
            sharded parameters. For ``False`` or an ``int``, this can be done
            by manually resharding via :meth:`reshard`.
        mp_policy (MixedPrecisionPolicy): This controls the mixed precision
            policy, which offers parameter/reduction mixed precision for this
            module. See :class:`MixedPrecisionPolicy` for details.
        offload_policy (OffloadPolicy): This controls the offloading policy,
            which offers parameter/gradient/optimizer state offloading. See
            :class:`OffloadPolicy` and its subclasses for details.
    """
    if isinstance(module, (nn.ModuleList, nn.ModuleDict)):
        raise ValueError(
            f"fully_shard does not support containers that do not implement forward: {module}"
        )
    mesh = mesh or _init_default_fully_shard_mesh()
    if mesh.ndim not in (1, 2):
        raise ValueError(f"fully_shard expects a 1D or 2D DeviceMesh but got {mesh}")
    elif mesh.ndim == 1:
        mesh_info = FSDPMeshInfo(mesh, shard_mesh_dim=0)
    else:
        mesh_info = HSDPMeshInfo(mesh, shard_mesh_dim=1, replicate_mesh_dim=0)
    device = _get_device_from_mesh(mesh)
    post_forward_mesh_info = _get_post_forward_mesh_info(
        reshard_after_forward, mesh_info
    )

    state = fully_shard.state(module)
    state.init(module, device, mp_policy)

    managed_modules = _get_managed_modules(module)
    params, buffers = _get_managed_states(managed_modules)
    _move_states_to_device(params, buffers, device)
    if params:
        state._fsdp_param_group = FSDPParamGroup(
            params,
            module,
            mesh_info,
            post_forward_mesh_info,
            device,
            mp_policy,
            offload_policy,
        )

    # For Dynamo
    for managed_module in managed_modules:
        managed_module._is_fsdp_managed_module = True  # type: ignore[assignment]
        managed_module._fsdp_use_orig_params = True  # type: ignore[assignment]

    # Place FSDP leftmost for highest priority in the method resolution order
    cls = module.__class__
    dct = {"__deepcopy__": unimplemented_deepcopy}
    new_cls = type(f"FSDP{cls.__name__}", (FSDPModule, cls), dct)
    module.__class__ = new_cls
    return module


def unimplemented_deepcopy(*args: Any, **kwargs: Any) -> NoReturn:
    raise AssertionError(
        "FSDP does not support deepcopy. Please use state dict for serialization."
    )


class FSDPModule:
    def __new__(cls, *args, **kwargs):
        """
        Override ``__new__`` to remove the FSDP class and directly construct
        the original class for cases like indexing into a container module.
        """
        # Use index 2 since 0 is the dynamically constructed `FSDP<...>` class
        # and index 1 is the `FSDPModule` class itself
        orig_cls = cls.__mro__[2]
        self = orig_cls.__new__(orig_cls, *args, **kwargs)
        self.__init__(*args, **kwargs)
        return self

    def reshard(self) -> None:
        """
        Reshards the module's parameters, registering the sharded parameters
        to the module and freeing the unsharded parameters if needed. This
        method is *not* recursive.
        """
        state = self._get_fsdp_state()
        if fsdp_param_group := state._fsdp_param_group:
            fsdp_param_group.reshard()

    def unshard(self, async_op: bool = False) -> Optional["UnshardHandle"]:
        """
        Unshards the module's parameters by allocating memory and all-gathering
        the parameters. This method is *not* recursive.

        Args:
            async_op (bool): If ``True``, then returns a :class:`UnshardHandle`
                that has a :meth:`wait` method to wait on the unshard op. If
                ``False``, then returns ``None`` and waits on the handle inside
                this function.

        .. warning:: This method is experimental and subject to change.

        .. note:: If ``async_op=True``, then the user does not have to call
            :meth:`wait` on the returned handle if waiting on the unshard op
            in the module's pre-forward is tolerable. FSDP will wait on the
            pending unshard op in the pre-forward automatically.
        """
        state = self._get_fsdp_state()
        fsdp_param_group = state._fsdp_param_group
        if fsdp_param_group is not None:
            fsdp_param_group.lazy_init()
            fsdp_param_group.unshard(async_op=async_op)
        handle = UnshardHandle(fsdp_param_group)
        if async_op:
            return handle
        handle.wait()
        return None

    def set_is_last_backward(self, is_last_backward: bool) -> None:
        """
        Sets whether the next backward is the last one, meaning that FSDP
        should wait for gradient reduction to finish and clear internal data
        structures used for explicit prefetching.
        """
        state = self._get_fsdp_state()
        state._state_ctx.is_last_backward = is_last_backward

    def set_requires_gradient_sync(
        self, requires_gradient_sync: bool, *, recurse: bool = True
    ) -> None:
        """
        Sets if the module should sync gradients. This can be used to implement
        gradient accumulation without communication. For HSDP, this controls
        both reduce-scatter and all-reduce together.

        Args:
            requires_gradient_sync (bool): Whether to reduce gradients for the
                module's parameters.
            recurse (bool): Whether to set for all submodules or just the
                passed-in module.
        """
        self_module = cast(nn.Module, self)
        modules = list(self_module.modules()) if recurse else [self_module]
        for module in modules:
            if isinstance(module, FSDPModule):
                state = module._get_fsdp_state()
                if fsdp_param_group := state._fsdp_param_group:
                    fsdp_param_group.reduce_grads = requires_gradient_sync
                    fsdp_param_group.all_reduce_grads = requires_gradient_sync

    def set_requires_all_reduce(
        self, requires_all_reduce: bool, *, recurse: bool = True
    ) -> None:
        """
        Sets if the module should all-reduce gradients. This can be used to
        implement gradient accumulation with only reduce-scatter but not
        all-reduce for HSDP.
        """
        self_module = cast(nn.Module, self)
        modules = list(self_module.modules()) if recurse else [self_module]
        for module in modules:
            if isinstance(module, FSDPModule):
                state = module._get_fsdp_state()
                if fsdp_param_group := state._fsdp_param_group:
                    fsdp_param_group.all_reduce_grads = requires_all_reduce

    def set_reshard_after_backward(
        self, reshard_after_backward: bool, *, recurse: bool = True
    ) -> None:
        """
        Sets if the module should reshard parameters after backward. This can
        be used during gradient accumulation to trade off higher memory for
        reduced communication.

        Args:
            reshard_after_backward (bool): Whether to reshard parameters after
                backward.
            recurse (bool): Whether to set for all submodules or just the
                passed-in module.
        """
        self_module = cast(nn.Module, self)
        modules = list(self_module.modules()) if recurse else [self_module]
        for module in modules:
            if isinstance(module, FSDPModule):
                state = module._get_fsdp_state()
                if fsdp_param_group := state._fsdp_param_group:
                    fsdp_param_group.reshard_after_backward = reshard_after_backward

    def set_modules_to_forward_prefetch(self, modules: List["FSDPModule"]) -> None:
        """
        Sets the FSDP modules for which this FSDP module should explicitly
        prefetch all-gathers in forward. The prefetching runs after this
        module's all-gather copy-out.

        Passing a singleton list containing the next FSDP module gives the same
        all-gather overlap behavior as the default overlap behavior, except the
        prefetched all-gather is issued earlier from the CPU. Passing a list
        with at least length two is required for more aggressive overlap and
        will use more reserved memory.

        Args:
            modules (List[FSDPModule]): FSDP modules to prefetch.
        """
        _assert_all_fsdp_modules(modules)
        self._get_fsdp_state()._states_to_forward_prefetch = [
            module._get_fsdp_state() for module in modules
        ]

    def set_modules_to_backward_prefetch(self, modules: List["FSDPModule"]) -> None:
        """
        Sets the FSDP modules for which this FSDP module should explicitly
        prefetch all-gathers in backward. This overrides the default backward
        pretching implementation that prefetches the next FSDP module based on
        the reverse post-forward order.

        Passing a singleton list containing the previous FSDP module gives the
        same all-gather overlap behavior as the default overlap behavior.
        Passing a list with at least length two is required for more aggressive
        overlap and will use more reserved memory.

        Args:
            modules (List[FSDPModule]): FSDP modules to prefetch.
        """
        _assert_all_fsdp_modules(modules)
        self._get_fsdp_state()._states_to_backward_prefetch = [
            module._get_fsdp_state() for module in modules
        ]

    def set_post_optim_event(self, event: torch.cuda.Event) -> None:
        """
        Sets a post-optimizer-step event for the root FSDP module to wait the
        all-gather streams on.

        By default, the root FSDP module waits the all-gather streams on the
        current stream to ensure that the optimizer step has finished before
        all-gathering. However, this may introduce false dependencies if
        there is unrelated computation after the optimizer step. This API
        allows the user to provide their own event to wait on. After the root
        waits on the event, the event is discarded, so this API should be
        called with a new event each iteration.

        Args:
            event (torch.cuda.Event): Event recorded after the optimizer step
                to wait all-gather streams on.
        """
        self._get_fsdp_state()._state_ctx.post_optim_event = event

    def _get_fsdp_state(self) -> FSDPState:
        if (state := _get_module_fsdp_state(cast(nn.Module, self))) is None:
            raise AssertionError(f"No FSDP state found on {self}")
        return state

    def _apply(self, *args: Any, **kwargs: Any) -> Any:
        # Reshard to ensure that sharded parameters are registered
        self.reshard()
        ret = super()._apply(*args, **kwargs)  # type: ignore[misc]
        state = self._get_fsdp_state()
        if not (fsdp_param_group := state._fsdp_param_group):
            return ret
        # TODO: Remove this padding logic once DTensor pads the local tensor:
        # https://github.com/pytorch/pytorch/issues/113045
        with torch.no_grad():
            for fsdp_param in fsdp_param_group.fsdp_params:
                fsdp_param.reset_sharded_param()
        return ret


class UnshardHandle:
    """
    A handle to wait on the unshard op.

    Args:
        fsdp_param_group (FSDPParamGroup, optional): FSDP parameter group to
            unshard. This should be ``None`` iff the FSDP module does not
            manage any parameters, meaning the unshard is a no-op.
    """

    def __init__(self, fsdp_param_group: Optional[FSDPParamGroup]):
        self._fsdp_param_group = fsdp_param_group

    def wait(self):
        """
        Waits on the unshard op.

        This ensures that the current stream can use the unsharded parameters,
        which are now registered to the module.
        """
        if self._fsdp_param_group is not None:
            self._fsdp_param_group.wait_for_unshard()
            # Avoid keeping a reference
            self._fsdp_param_group = None


def register_fsdp_forward_method(module: nn.Module, method_name: str) -> None:
    """
    Registers a method on ``module`` to be a forward method for FSDP.

    FSDP only knows to run its pre-forward and post-forward hooks on the
    default :meth:`nn.Module.forward` method. This function patches a user
    specified method to run the pre/post-forward hooks before/after the method,
    respectively. If ``module`` is not an :class:`FSDPModule`, then this is a
    no-op.

    Args:
        module (nn.Module): Module to register the forward method on.
        method_name (str): Name of the forward method.
    """
    if not isinstance(module, FSDPModule):
        # Make no-op to allow including both when using/not using FSDP
        return
    if not hasattr(module, method_name):
        raise ValueError(f"{type(module)} does not have a method {method_name}")
    orig_method = getattr(module, method_name)

    @functools.wraps(orig_method)
    def wrapped_method(self, *args, **kwargs):
        fsdp_state = self._get_fsdp_state()
        args, kwargs = fsdp_state._pre_forward(self, args, kwargs)
        out = orig_method(*args, **kwargs)
        return fsdp_state._post_forward(self, args, out)

    # Use `__get__` to make `wrapped_method` an instance method
    setattr(
        module,
        method_name,
        wrapped_method.__get__(module, type(module)),  # type:ignore[attr-defined]
<<<<<<< HEAD
    )
=======
    )


def _assert_all_fsdp_modules(modules: Iterable[Any]) -> None:
    for module in modules:
        if not isinstance(module, FSDPModule):
            raise ValueError(f"Expects FSDPModule but got {type(module)}: {module}")
>>>>>>> d21f311a
<|MERGE_RESOLUTION|>--- conflicted
+++ resolved
@@ -407,14 +407,10 @@
         module,
         method_name,
         wrapped_method.__get__(module, type(module)),  # type:ignore[attr-defined]
-<<<<<<< HEAD
-    )
-=======
     )
 
 
 def _assert_all_fsdp_modules(modules: Iterable[Any]) -> None:
     for module in modules:
         if not isinstance(module, FSDPModule):
-            raise ValueError(f"Expects FSDPModule but got {type(module)}: {module}")
->>>>>>> d21f311a
+            raise ValueError(f"Expects FSDPModule but got {type(module)}: {module}")