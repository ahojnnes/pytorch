--- conflicted
+++ resolved
@@ -122,11 +122,8 @@
     This method is similar to ``DTensor.from_local()`` except that in eager mode
     it avoids some CPU overhead by avoiding default args and not being differentiable.
     """
-<<<<<<< HEAD
+
     if not ca.compiled_autograd_enabled:
-=======
-
-    if not torch._dynamo.compiled_autograd.compiled_autograd_enabled:
         spec = DTensorSpec(
             device_mesh,
             placements,
@@ -136,7 +133,6 @@
                 local_tensor.dtype,
             ),
         )
->>>>>>> 39fc6c80
         return DTensor(
             # Use the local tensor directly instead of constructing a new tensor
             # variable, e.g. with `view_as()`, since this is not differentiable
