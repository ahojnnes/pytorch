# Copyright (c) Meta Platforms, Inc. and affiliates
import logging
import operator
from abc import ABC, abstractmethod
from typing import Any, Dict, Iterable, List, Optional, Tuple, Union

import torch
import torch.distributed as dist
import torch.fx as fx
import torch.nn as nn
from torch._subclasses.fake_tensor import FakeTensor
from torch.distributed._composable.fsdp.fully_shard import FSDPModule
from torch.fx.node import map_aggregate
from torch.nn.parallel import DistributedDataParallel

from ._backward import stage_backward
from ._debug import map_debug_info
from ._IR import Pipe
from ._utils import flatten_args, modify_graph_op_device, validate_tensors_metadata


__all__ = [
    "PipelineStage",
    "TracerPipelineStage",
]

logger = logging.getLogger(__name__)


class _RootArgPlaceholder:
    """
    Placeholder for model-level inputs.
    """

    def __init__(self, tensor):
        self.meta = tensor.to("meta")


class _RecvInfo:
    """
    Represents a stage input.
    """

    def __init__(
        self,
        input_name: str,
        source: int,
        buffer: torch.Tensor,
    ):
        # Name of this input
        self.input_name = input_name
        # Stage index of the source of this input
        self.source = source
        # Buffer to receive the input into.
        self.buffer = buffer

    def __repr__(self):
        return f"_RecvInfo(input={self.input_name}, source={self.source}, shape={self.buffer.size()})"


# An input can be either a received activation or a model input
InputInfo = Union[_RecvInfo, _RootArgPlaceholder]


def _make_tensor_from_meta(
    example: Union[torch.Tensor, FakeTensor],
    device: torch.device,
) -> torch.Tensor:
    """
    Create a real tensor from a tensor.
    """
    return torch.empty(
        example.size(),
        dtype=example.dtype,
        layout=example.layout,
        device=device,
    )


class _PipelineStageBase(ABC):
    """
    Base class for pipeline stages.
    Implements common methods used by both the `TracerPipelineStage` used by the tracing frontend and `PipelineStage`.
    """

    def __init__(
        self,
        submodule: torch.nn.Module,
        stage_index: int,
        num_stages: int,
        device: torch.device,
        group: Optional[dist.ProcessGroup] = None,
    ):
        """
        Args:
            submodule (torch.nn.Module): The module to be executed in this stage.
            stage_index (int): The index of this stage.
            num_stages (int): The total number of stages in this pipeline.
            device (torch.device): The device to run this stage on.
            num_microbatches (int): The number of microbatches to be run with this stage.
            group (Optional[dist.ProcessGroup]): The process group to use for communication.
                If `None`, the default process group will be used.
                Default: `None`.
        """
        super().__init__()
        if stage_index >= num_stages:
            raise ValueError(
                f"Stage index {stage_index} is out of range of {num_stages}"
            )

        self.submod = submodule
        self.stage_index = stage_index
        self.num_stages = num_stages
        self.device = device
        self.group = group

        # `group_rank` is rank in process group `group`.
        self.group_rank = dist.get_rank(self.group)
        self.group_size = dist.get_world_size(self.group)
        if self.group_size > self.num_stages:
            raise RuntimeError(
                f"Pipeline group size {self.group_size} cannot be larger than number of stages {self.num_stages}"
            )

        # Run time states
        self._outputs_meta: Optional[Tuple[torch.Tensor, ...]] = None
        # map microbatch ID to list of forward tensor args
        self.fwd_cache: Dict[int, Tuple[Any, List[torch.Tensor]]] = {}
        # Caching chunk outputs for final output merge or reduction
        self.output_chunks: List[Any] = []

        # Create stage id to group rank mapping
        # In interleaved case, `group_rank` is stage index % group size.
        self.stage_index_to_group_rank: Dict[int, int] = {}
        pg_world_size = dist.get_world_size(group)
        for i in range(self.num_stages):
            # We only support wrapped-around interleaving
            peer_rank = i % pg_world_size
            self.stage_index_to_group_rank.setdefault(i, peer_rank)

        # Initialize has_backward to false; this will be set to true if loss
        # function is passed to pipeline schedule
        self.has_backward = False
        # Log prefix
        self.log_prefix = f"[Stage {self.stage_index}]"

        # Forward infra
        self.args_recv_info: Dict[int, Tuple[InputInfo, ...]] = {}
        self.set_requires_grad: Dict[int, bool] = {}
        self.act_send_info: Dict[int, List] = {}

        # Backward infra will created lazily
        self.grad_recv_info: Dict = {}
        self.grad_send_info: Optional[List] = None

        # Number of backward chunks seen. This is used to determine when to do
        # grad reduction in DDP or FSDP.
        self._seen_bwd_chunks = 0

        # To be populated later
        self.chunks: Optional[int] = None

    @property
    def has_backward(self) -> bool:
        """
        Returns true if this stage has a backward pass.
        """
        return self._has_backward

    @has_backward.setter
    def has_backward(self, has_backward: bool):
        self._has_backward = has_backward

    @property
    def is_first(self):
        """
        Returns true if this stage is the first stage in the pipeline.
        """
        return self.stage_index == 0

    @property
    def is_last(self):
        """
        Returns true if this stage is the last stage in the pipeline.
        """
        return self.stage_index == self.num_stages - 1

    def _check_chunk_id(self, chunk_id: int):
        if self.chunks is None:
            raise RuntimeError(
                "Attempted to access chunk_id before chunks have been configured."
            )
        if chunk_id >= self.chunks:
            raise RuntimeError(
                f"Chunk id {chunk_id} is out of range [0, {self.chunks})"
            )

    def _configure_outputs_meta(self, outputs_meta: Tuple[torch.Tensor, ...]):
        """
        Track the output shapes/dtype of this stage since they determine the send operation(s) which must match
        recv operations of the next stage.  The next stage _will_ be freezing its recv buffers based on its initial
        configuration, so it's important to also freeze/validate the output side to avoid any send/recv mismatches
        which could show up as hangs, silent corruption, or other errors.
        """
        assert (
            self._outputs_meta is None
        ), "Attempting to reconfigure output_meta, which is not supported"
        self._outputs_meta = tuple(outputs_meta)  # type: ignore[assignment]

    def get_outputs_meta(self) -> Tuple[torch.Tensor, ...]:
        """Get the output metadata (meta tensors) reprensenting the outputs of this stage"""
        assert (
            self._outputs_meta is not None
        ), "Attempted to get_outputs_meta() without configuring output meta"
        return self._outputs_meta

    def _create_grad_send_info(
        self,
        args_recv_info: Tuple,
    ) -> List[Optional[int]]:
        """
        Create a list of stage indices to send gradients to.
        """
        grad_send_info: List[Optional[int]] = []

        def map_recv_to_send(a):
            # Note: we send gradients back to previous stage as long as in
            # forward it is a received input, regardless of whether it requires
            # grad. It is up to the previous stage to disgard this gradient.
            if isinstance(a, _RecvInfo):
                grad_send_info.append(a.source)
                return a.source
            else:
                grad_send_info.append(None)
                return None

        map_aggregate(args_recv_info, map_recv_to_send)

        logger.debug(
            f"{self.log_prefix} Grad send info: {grad_send_info}"  # noqa: G004
        )
        return grad_send_info

    @abstractmethod
    def _prepare_forward_infra(self, num_microbatches: int):
        raise NotImplementedError

    def _prepare_backward_infra(self, num_microbatches: int):
        # TODO: this is needed for backward_maybe_with_nosync
        self.chunks = num_microbatches

        for mb_index in range(num_microbatches):
            # `grad_recv_info` is a mirror of `act_send_info`
            self.grad_recv_info[mb_index] = self._create_grad_recv_info(
                self.act_send_info
            )

    @abstractmethod
    def _create_grad_recv_info(
        self,
        act_send_info: Dict,
    ) -> Tuple[_RecvInfo, ...]:
        raise NotImplementedError

    def _get_recv_ops(
        self,
        recv_infos: Tuple[InputInfo, ...],
    ) -> List[dist.P2POp]:
        """
        Helper function shared by `get_fwd_recv_ops` and `get_bwd_recv_ops`.
        Returns a list of ops that correspond to the recv infos.
        """
        ops: List[dist.P2POp] = []
        for info in recv_infos:
            if not isinstance(info, _RecvInfo):
                continue

            peer_rank = self.stage_index_to_group_rank[info.source]
            peer_global_rank = (
                peer_rank
                if self.group is None
                else dist.get_global_rank(self.group, peer_rank)
            )  # TODO
            ops.append(
                dist.P2POp(dist.irecv, info.buffer, peer_global_rank, self.group)
            )

        return ops

    def get_fwd_recv_ops(self, fwd_chunk_id: int) -> List[dist.P2POp]:
        """
        Returns a list of ops that are needed to receive the input arguments
        for this stage.
        """
        recv_infos: Tuple[InputInfo, ...] = self.args_recv_info[fwd_chunk_id]

        # In case there is backward pass, set requires_grad for receive buffers
        # before first forward
        if self.has_backward and not self.set_requires_grad[fwd_chunk_id]:
            for a in recv_infos:
                if isinstance(a, _RecvInfo):
                    a.buffer.requires_grad_(True)

        return self._get_recv_ops(recv_infos)

    def get_bwd_recv_ops(self, bwd_chunk_id: int) -> List[dist.P2POp]:
        """
        Returns a list of ops that are needed to receive the gradients
        for this stage.
        """
        if not self.has_backward or self.is_last:
            return []

        recv_infos = self.grad_recv_info[bwd_chunk_id]
        return self._get_recv_ops(recv_infos)

    def get_fwd_send_ops(self, fwd_chunk_id: int) -> List[dist.P2POp]:
        """
        Get the activation send ops for current stage's forward.
        """
        output = self.output_chunks[fwd_chunk_id]
        # Unify output form to tuple for easy correspondance with
        # `act_send_info`
        output_tuple = output if type(output) is tuple else (output,)

        ops: List[dist.P2POp] = []

        for idx, out in enumerate(output_tuple):
            dst_stages = self.act_send_info[idx]
            for dst in dst_stages:
                if dst is None:
                    continue
                logger.debug(
                    f"{self.log_prefix} "  # noqa: G004
                    f"Sending tensor to Stage {dst}: {out.size()}"
                )
                peer_rank = self.stage_index_to_group_rank[dst]
                peer_global_rank = (
                    peer_rank
                    if self.group is None
                    else dist.get_global_rank(self.group, peer_rank)
                )  # TODO
                ops.append(dist.P2POp(dist.isend, out, peer_global_rank, self.group))

        return ops

    def get_bwd_send_ops(self, bwd_chunk_id: int) -> List[dist.P2POp]:
        """
        Get the gradient send ops for current stage's backward.
        """
        self._check_chunk_id(bwd_chunk_id)

        if not self.has_backward or self.is_first:
            return []

        # Create bwd send infra lazily
        if self.grad_send_info is None:
            # Send info for input grads during backward:
            # List of destinations corresponding to input grads
            # Can be None if an input has no grad
            # `grad_send_info` is a mirror of `args_recv_info`
            self.grad_send_info = self._create_grad_send_info(self.args_recv_info[0])

        ops: List[dist.P2POp] = []
        for grad, grad_recv_stage in zip(self.grads_input, self.grad_send_info):
            if isinstance(grad, torch.Tensor) and grad_recv_stage is not None:
                logger.debug(
                    f"{self.log_prefix} "  # noqa: G004
                    f"Sending gradient to Stage {grad_recv_stage}: {grad.size()}"
                )
                peer_rank = self.stage_index_to_group_rank[grad_recv_stage]
                peer_global_rank = (
                    peer_rank
                    if self.group is None
                    else dist.get_global_rank(self.group, peer_rank)
                )  # TODO
                ops.append(dist.P2POp(dist.isend, grad, peer_global_rank, self.group))
            else:
                if not (grad is None and grad_recv_stage is None):
                    raise RuntimeError(
                        f"[{self.stage_index}] for chunk {bwd_chunk_id - 1} has gradients {grad} "
                        f"and is expecting to send gradients to stage {grad_recv_stage}"
                    )
        return ops

    def clear_runtime_states(self) -> None:
        """
        Clear runtime states of the stage.
        """
        # map microbatch ID to list of forward tensor args
        self.fwd_cache.clear()
        # Caching chunk outputs for final output merge or reduction
        self.output_chunks.clear()
        # Reset bwd chunk counter
        self._seen_bwd_chunks = 0

        # Clear grad of input buffers in between schedule steps. This is because
        # `torch.autograd.backward()` will accumulate gradients into leaf
        # tensors by default. For gradients to pass back to previous stages, we
        # don't want such accumulation.
        for recv_tuple in self.args_recv_info.values():  # iterate over all chunks
            for a in recv_tuple:  # iterate over all input args
                if isinstance(a, _RecvInfo):
                    # Set to None is the newer and recommended way to clear grads, compared to `zero_()`.
                    # See https://github.com/pytorch/pytorch/pull/92731
                    a.buffer.grad = None

    def _map_tensor_from_recv_info(
        self,
        recv_infos: Tuple[InputInfo, ...],
    ):
        """
        Map tensors from recv infos to a list.
        """

        def get_recv_tensor(info):
            if isinstance(info, _RecvInfo):
                return info.buffer
            else:
                raise AssertionError(f"Expected _RecvInfo but got {type(info)}")

        tensors = map_aggregate(
            recv_infos,
            get_recv_tensor,
        )

        return tensors

    def _retrieve_recv_activations(self, fwd_chunk_id: int):
        """
        Retrieve the activations received for the current stage during forward.
        """
        recv_infos = self.args_recv_info[fwd_chunk_id]
        activations = self._map_tensor_from_recv_info(recv_infos)
        return activations

    def _retrieve_recv_grads(
        self,
        bwd_chunk_id: int,
    ):
        """
        Retrieve the gradients received for the current stage during backward.
        """
        recv_infos = self.grad_recv_info[bwd_chunk_id]
        grads = self._map_tensor_from_recv_info(recv_infos)
        return grads

    def forward_maybe_with_nosync(self, *args, **kwargs):
        # If submod is wrapped with DDP, we use the `no_sync` context manager to
        # avoid gradient all-reduce per microbatch
        if isinstance(self.submod, DistributedDataParallel):
            with self.submod.no_sync():  # type: ignore[operator]
                out_val = self.submod(*args, **kwargs)
        else:
            out_val = self.submod(*args, **kwargs)
        return out_val

    def backward_maybe_with_nosync(self, bwd_kwargs: Dict):
        """
        Whether using PP with FSDP or DDP, there are some runtime differences between the last backward step and the
        other steps.  Namely, we need to accumulate gradients on previous steps and reduce them on the last step, but
        there are additional state-variables and performance considerations depending on the data parallelism used.
        This helper should adapt any pipeline parallel schedule to work with common/supported data parallel libraries.
        """
        last_backward = self._seen_bwd_chunks == self.chunks - 1  # type: ignore[operator]

        # If submod is wrapped by DDP
        if isinstance(self.submod, DistributedDataParallel):
            if last_backward:
                # Last chunk, prepare for gradient reduction
                # HACK: reaching into DDP implementation details here. Is there a better way?
                self.submod.reducer.prepare_for_backward(  # type: ignore[union-attr, operator]
                    list(
                        torch.nn.parallel.distributed._find_tensors(  # type: ignore[attr-defined]
                            bwd_kwargs["stage_output"]
                        )
                    )
                )
                grads_input = stage_backward(**bwd_kwargs)
            else:
                with self.submod.no_sync():  # type: ignore[operator]
                    grads_input = stage_backward(**bwd_kwargs)
        # If submod is a FSDP module
        elif isinstance(self.submod, FSDPModule):
            self.submod.set_is_last_backward(last_backward)
            self.submod.set_requires_gradient_sync(last_backward)
            grads_input = stage_backward(**bwd_kwargs)
        else:
            # Non-DP submodule, regular backward
            grads_input = stage_backward(**bwd_kwargs)

        self._seen_bwd_chunks += 1
        return grads_input

    def forward_one_chunk(
        self,
        fwd_chunk_id: int,
        args: Tuple[Any, ...],
        kwargs: Optional[Dict[str, Any]] = None,
    ):
        """
        Perform forward pass on the stage with one microbatch.
        `args` and `kwargs` are the inputs from *external* to this stage. They
        applies only to the first stage in most cases.
        """

        if self.is_first:
            # First stage doesn't need to receive anything
            composite_args = args
            composite_kwargs = kwargs or {}
        else:
            # Receive activations for this chunk
            # Activations only come in args form
            composite_args = self._retrieve_recv_activations(fwd_chunk_id)
            composite_kwargs = {}

        self._validate_fwd_input(args, kwargs)

        # Compute forward
        try:
            output = self.forward_maybe_with_nosync(*composite_args, **composite_kwargs)

        except Exception as e:
            exc_msg = f"""
            {self.log_prefix} failed to run forward:
            args: {map_debug_info(composite_args)}
            kwargs: {map_debug_info(composite_kwargs)}
            """
            raise RuntimeError(exc_msg) from e

        if type(output) is list:
            # HACK: this is a hacky workaround for the fact that export creates
            # output in list format
            output = tuple(output)

        # Unify output form to tuple for easy correspondance with
        # `act_send_info`
        output_tuple = output if type(output) is tuple else (output,)
        # Prepare for final output merge or reduction
        self.output_chunks.append(output)

        # Save activations and inputs for backward
        flat_args = flatten_args(composite_args)
        flat_kwargs = flatten_args(composite_kwargs)
        flatten_input_tensors = flat_args + flat_kwargs
        self.fwd_cache[fwd_chunk_id] = (
            output_tuple,  # stage_output
            flatten_input_tensors,  # input_values
        )

        logger.debug(
            f"{self.log_prefix} Forwarded chunk {fwd_chunk_id}, outputs: {map_debug_info(output)}"  # noqa: G004
        )
        self._validate_fwd_outputs(output_tuple)
        return output

    def backward_one_chunk(
        self,
        bwd_chunk_id: int,
        loss=None,
    ):
        """
        Perform backward pass on the module.
        This should only be called once per microbatch.
        """
        self._check_chunk_id(bwd_chunk_id)

        (
            stage_output,
            input_values,
        ) = self.fwd_cache.pop(bwd_chunk_id)

        # Compute backward
        if self.is_last:
            # Last stage computes gradients from loss and has no gradients from
            # next stage
            bwd_kwargs = {
                "stage_output": loss,
                "output_grads": None,
                "input_values": input_values,
            }
        else:
            # Otherwise, receive gradients from next stage
            grads_output = self._retrieve_recv_grads(bwd_chunk_id)
            # If an input to the pipeline requires gradient,
            # `torch.autograd.backward` will accumulate the gradient into the
            # `.grad` field of such input
            bwd_kwargs = {
                "stage_output": stage_output,
                "output_grads": grads_output,
                "input_values": input_values,
            }

        self.grads_input = self.backward_maybe_with_nosync(bwd_kwargs)
        logger.debug(f"{self.log_prefix} Backwarded chunk {bwd_chunk_id}")  # noqa: G004

    def _validate_fwd_input(self, args, kwargs):
        """Raises a RuntimeError if shapes of input args/kwargs do not match the shapes configured for this stage."""

        if self.is_first:
            # TODO why is there a separate recv_info for each pipeline chunk?
            # kwen2501: to avoid passing a `fwd_chunk_id` to this function, we
            # check all chunks against args_recv_info[0]
            expected_args = self.args_recv_info[0]
        else:
            # We don't check inputs for non-0 stages assuming they don't accept
            # user inputs in canonical pipeline scenarios
            return

        if len(kwargs):
            # TODO- need a mapping of kwarg to position in self.args_recv_info
            # without it, we just validate shapes for args and ignore kwargs
            expected_args = expected_args[: len(expected_args) - len(kwargs)]

        # TODO- need a mapping of kwarg to position in self.args_recv_info
        # maybe it's impossible to tell whether the len mismatches because
        # (a) the user passed an extra arg or missed an arg
        # (b) the user did not pass a kwarg, which has a default value baked into expected_args
        expected_tensors_meta = [
            e.meta if isinstance(e, _RootArgPlaceholder) else e.buffer
            for e in expected_args
        ]
        validate_tensors_metadata(
            f"Stage {self.stage_index} forward inputs", expected_tensors_meta, args
        )

    def _validate_fwd_outputs(self, outputs: Tuple[torch.Tensor, ...]):
        """Raises a RuntimeError if this stage produces an output of unexpected shape/dtype.
        Most likely, this could be cause either by incorrect user specification of output shapes, or becuase
        shape inference was done on the original model but then at runtime the model is wrapped with something like
        mixed precision which changes output dtype.
        """
        expected_tensors_meta = self.get_outputs_meta()
        validate_tensors_metadata(
            f"Stage {self.stage_index} forward outputs", expected_tensors_meta, outputs
        )


class _PipelineStage(_PipelineStageBase):
    def __init__(
        self,
        stage_module: torch.nn.Module,
        stage_index: int,
        pipe_info: Pipe.PipeInfo,
        device: torch.device,
        num_chunks: int,
        group: Optional[dist.ProcessGroup] = None,
    ):
        """
        Create a pipeline stage given a stage_module to be wrapped by this stage
        and a `pipe_info` describing the stage relationship of the pipeline.
        """
        _PipelineStageBase.__init__(
            self,
            stage_module,
            stage_index,
            pipe_info.num_stages,
            device,
<<<<<<< HEAD
=======
            num_chunks,
>>>>>>> 85758fa5
            group,
        )
        self.pipe_info = pipe_info

        # Find stage nodes in graph
        submod_nodes = [
            node for node in pipe_info.graph.nodes if node.op == "call_module"
        ]
        if len(submod_nodes) != self.num_stages:
            raise AssertionError(
                f"Number of submodules in pipe graph {len(submod_nodes)} does not match number of stages {self.num_stages}"
            )

        # Find my stage node in graph
        self.node = submod_nodes[self.stage_index]
        self.name = self.node.name
        logger.info(
            f"[{self.group_rank}] "  # noqa: G004
            f"Creating PipelineStage {stage_index} for {self.name}"
        )

        # Create mapping from stage name to stage index
        self.submod_to_stage_index: Dict[str, int] = {}
        for i, node in enumerate(submod_nodes):
            self.submod_to_stage_index.setdefault(node.name, i)

        # Cast submodule to device
        self._move_submod_to_device()
        # Move ops argument to device
        self._move_ops_to_device()

    def _move_submod_to_device(self):
        # Move submodule to indicated device if possible
        # Note: we cannot move meta module to real devices because meta tensors
        # do not support to() method. One needs to do an in-place tensor swap in
        # that case.
        has_meta_param = any(
            isinstance(p, FakeTensor) or p.is_meta for p in self.submod.parameters()
        )
        if has_meta_param:
            logger.debug(f"{self.log_prefix} Found meta parameters!")  # noqa: G004
        else:
            self.submod.to(self.device)

    def _move_ops_to_device(self):
        # Today PT2 tracer does not treat `x.device` as a symbolic device;
        # instead, the device of tracing time got burned into the generated
        # code.  Here we provide a workaround for users to manually modify the
        # "device" kwarg of operations. Such operation may include:
        # `torch.ones`, `torch.zeros`, `torch.rand`, etc.
        if isinstance(self.submod, torch.fx.GraphModule):
            modify_graph_op_device(self.submod, self.device)

    def _prepare_forward_infra(self, num_microbatches: int):
        """
        Create send/recv infrastructures for activations (during forward)
        """
        # Flag per chunk to keep track of whether we have set `requires_grad`
        # for receive buffers. Format: {chunk : Boolean}
        for chunk in range(num_microbatches):
            self.args_recv_info[chunk] = self._create_act_recv_info()
            self.set_requires_grad[chunk] = False

        # Send info during forward for each activation
        self.act_send_info = self._create_act_send_info()

    def get_stage_index_of_submod(
        self,
        submod_name: str,
    ):
        """
        Given a submodule name, return the stage index of the submodule.
        """
        if submod_name not in self.submod_to_stage_index:
            raise AssertionError(f"Stage id of {submod_name} not found")

        return self.submod_to_stage_index[submod_name]

    def _create_act_recv_info(
        self,
    ):
        """
        Create a tuple of `_RecvInfo` for inputs to the stage.
        """

        def create_recv_tensor(placeholder, arg_node):
            """
            Create a receive buffer for a placeholder.
            """
            example_value = placeholder.meta["val"]
            if arg_node.op == "placeholder":
                # This is a root level placeholder, thus an input argument to the entire model.
                # We are likely at stage 0, hence no need to create a receive buffer.
                return _RootArgPlaceholder(example_value)

            # Figure out the source stage of this input
            while arg_node.target is operator.getitem:
                # If the input is a getitem, we need to go deeper
                arg_node = arg_node.args[0]

            assert (
                arg_node.op == "call_module"
            ), f"Expecting call_module, got {arg_node.op}"
            src_stage = self.get_stage_index_of_submod(arg_node.name)

            # Create a receive buffer for this placeholder
            logger.debug(
                f"{self.log_prefix} "  # noqa: G004
                f"Creating recv buffer for input '{placeholder.name}' "
                f": {example_value.shape}, {example_value.dtype}"
            )
            buffer = _make_tensor_from_meta(example_value, self.device)

            return _RecvInfo(
                arg_node.name,
                src_stage,
                buffer,
            )

        args_recv_info: List[InputInfo] = []
        # Filter out placeholder nodes from `self.submod` (a GraphModule)
        placeholders = filter(
            lambda node: node.op == "placeholder", self.submod.graph.nodes
        )
        # `placeholders` are nodes internal to submod.
        # `self.node.args` are dependency nodes in the outer graph.
        # The two are 1:1.
        for placeholder, arg_node in zip(placeholders, self.node.args):
            # Create a receive buffer for this placeholder
            recv_info = create_recv_tensor(placeholder, arg_node)
            args_recv_info.append(recv_info)

        logger.debug(
            f"{self.log_prefix} "  # noqa: G004
            f"Activation recv / args info: {args_recv_info}"
        )
        # `args` is a Tuple, hence we will return a Tuple[InputInfo]
        return tuple(args_recv_info)

    def find_dst_rank(
        self,
        user: fx.Node,
    ) -> Optional[int]:
        """
        Find the destination rank of a `user` node.
        If the `user` is not a submod, `None` may be returned.
        """
        if user.op == "call_module":
            # User is a stage (`call_module`)
            return self.get_stage_index_of_submod(user.name)
        else:
            # - If user.op == "output":
            #   No need to send back to rank 0
            # - If user.target is stage_backward:
            #   No need to send assuming submod output is stored locally or
            #   should be re-calucated in case of activation checkpointing
            return None

    def _create_act_send_info(self):
        """
        Create a dict of send info for activations.
        The dict is of the form:
        {
            output_index: [dst_rank_0, dst_rank_1, ...],
            ...
        }
        where the list of `dst_rank`s covers the case where an output value may
        be consumed by multiple stages.
        """
        # Output index: List of receiver ranks
        act_send_info: Dict[int, List] = {}
        out_idx = 0

        for user in self.node.users:
            if user.target is operator.getitem:
                # Recursively find the real destination
                gi_dsts = act_send_info.setdefault(out_idx, [])
                for gi_user in user.users:
                    dst_rank = self.find_dst_rank(gi_user)
                    if dst_rank is not None:
                        gi_dsts.append(dst_rank)
                # Next `getitem` will point to the next output index
                out_idx += 1
            else:
                # In case of single output value, `out_idx` will not increase
                dsts = act_send_info.setdefault(out_idx, [])
                dst_rank = self.find_dst_rank(user)
                if dst_rank is not None:
                    dsts.append(dst_rank)

        output_node = self._get_output_node()
        output_vals: Tuple[torch.Tensor] = tuple(
            v.meta["val"] for v in flatten_args(output_node.args)
        )
        self._configure_outputs_meta(output_vals)

        logger.debug(f"{self.log_prefix} " f"Send info: {act_send_info}")  # noqa: G004
        return act_send_info

    def _get_output_node(self):
        output_nodes = [node for node in self.submod.graph.nodes if node.op == "output"]
        assert len(output_nodes) == 1
        output_node = output_nodes[0]
        return output_node

    def _create_grad_recv_info(
        self,
        act_send_info: Dict,
    ) -> Tuple[_RecvInfo, ...]:
        """
        Create a tuple of `_RecvInfo` for gradients.
        """
        # Dict[output_index, _RecvInfo]
        grad_recv_info: Dict[int, _RecvInfo] = {}
        output_node = self._get_output_node()

        # The output node may take multiple args, meaning the submod having multiple output values.
        output_vals = flatten_args(output_node.args)

        for out_idx, dst_list in act_send_info.items():
            if not dst_list:
                # No actual receiver for activation so no grad coming back
                continue

            output = output_vals[out_idx]
            example_value = output.meta["val"]
            logger.debug(
                f"{self.log_prefix} Creating grad recv buffer for output {output.name} "  # noqa: G004
                f": {example_value.shape}, {example_value.dtype}"
            )

            # TODO: otherwise needs grad accumulation
            assert len(dst_list) == 1, "Backward of skip connections not supported yet"
            grad_src = dst_list[0]
            grad_recv_info[out_idx] = _RecvInfo(
                f"{grad_src}",  # noqa: G004
                grad_src,
                _make_tensor_from_meta(example_value, self.device),
            )

        # Convert to tuple for convenience in get_ops and retrieve tensor
        grad_recv_info_tuple = tuple(grad_recv_info.values())
        logger.debug(
            f"{self.log_prefix} Grad recv info: {grad_recv_info_tuple}"  # noqa: G004
        )
        return grad_recv_info_tuple


# TODO: Update this to be returned by helper method under Pipe (kwen)
class TracerPipelineStage(_PipelineStage):
    def __init__(
        self,
        pipe: Pipe,
        stage_index: int,
        device: torch.device,
        num_chunks: int,  # To be cleaned
        group: Optional[dist.ProcessGroup] = None,
    ):
        """
        Create a pipeline stage given a `Pipe` (representing the whole pipeline) and a stage index.
        """
        # Find my stage module
        stage_module = pipe.get_stage_module(stage_index)
        # Get my pipe info
        pipe_info = pipe.info()
        super().__init__(
            stage_module, stage_index, pipe_info, device, num_chunks, group
        )


# Manual PipelineStage functions and definition

METADATA_TENSOR_LEN = 100
PLACEHOLDER_VAL = -1


def _create_empty_tensors(
    tensor: Union[torch.Tensor, Iterable[torch.Tensor]], device: torch.device
) -> List[torch.Tensor]:
    """
    Creates a list of empty tensors with the same properties (like shape and dtype) as the input tensor(s),
    and places them on the specified device.
    Args:
        tensor (Union[torch.Tensor, List[torch.tensor]]): The input tensor(s).
        device (torch.device): The device where the new tensors will be placed.
    Returns:
        List[torch.Tensor]: A list of empty tensors with the same properties as the input tensor(s).
    """
    if isinstance(tensor, torch.Tensor):
        return [torch.empty_like(tensor, device=device)]
    elif isinstance(tensor, (list, tuple)):
        return [torch.empty_like(t, device=device) for t in tensor]
    raise TypeError(f"Unsupported type {type(tensor)} cannot create empty tensors")


def _create_metadata_tensor(
    tensors: Optional[List[torch.Tensor]] = None,
    device: Optional[torch.device] = torch.device("cpu"),
) -> torch.Tensor:
    """
    Create a metadata tensor that can be sent over the wire.
    This tensor contains the number of dimensions and the shape of each tensor being sent.

    The data is of format [num_dims, dim1, dim2, ...].
    If the tensor is None, a tensor of only placeholder values will be returned.

    Inputs:
        tensors: A list of tensors, the tensors will converted into its shape dimensions and
                 these dimensions will be concatenated.
        device: The device where the metadata tensor will be created.
    If the tensor is None, then this tensor will contain PLACEHOLDER_VALs.

    """
    metadata_tensor = torch.full(
        (METADATA_TENSOR_LEN,),
        PLACEHOLDER_VAL,
        dtype=torch.int32,
        device=device,
    )
    if tensors:
        # Create a list of tensors containing the number of dimensions and the shape of each tensor
        data = [
            # data is of format [num_dims, dim1, dim2, ...]
            torch.tensor(
                [len(tensor.shape)] + list(tensor.shape),
                dtype=torch.int32,
                device=device,
            )
            for tensor in tensors
        ]
        # Concatenate the data into a single tensor
        data_tensor = torch.cat(data)
        dt_shape = data_tensor.shape[0]
        if dt_shape > METADATA_TENSOR_LEN:
            raise ValueError(
                f"Metadata tensor size ({dt_shape}) exceeds maximum allowed length ({METADATA_TENSOR_LEN})."
            )
        metadata_tensor[:dt_shape] = data_tensor
    return metadata_tensor


def _extract_metadata_from_tensor(tensor: torch.Tensor) -> List[torch.Size]:
    """
    Extract the number of dimensions and the shape of each tensor from a metadata tensor.
    """
    metadata: List[torch.Size] = []
    i = 0
    while i < len(tensor) and tensor[i] != PLACEHOLDER_VAL:
        num_dims = int(tensor[i].item())
        shape = torch.Size(tensor[i + 1 : i + 1 + num_dims].tolist())
        metadata.append(shape)
        i += num_dims + 1
    return metadata


def _get_stage_shapes(
    stage_modules: List[nn.Module],
    stage_ids: List[int],
    num_stages: int,
    rank: int,
    world_size: int,
    device: torch.device,
    microbatch: Optional[Union[torch.Tensor, List[torch.Tensor]]] = None,
):
    """
    Performs a dry run through all the pipeline stages (a rank can have multiple pipeline stages in the case of
    virtual pipelining) and returns the shape of the inputs and outputs of the module.
    Only the first stage must pass in a microbatch.

    Each rank must call _get_stage_shapes or the program will hang.

    Args:
        stage_modules: The chunks assigned to this rank. Rhe length should be 1 for any
                non-interleaved schedules and >1 for any interleaved schedules.
        stage_ids: The id of the stages assigned to this rank.
        num_stages: Total number of stages.
        rank: Rank of the current process.
        world_size: Number of processes participating in the pipeline.
        device: Device where the tensors are allocated.

    Returns a dictionary containing the following keys:
        "inputs": Shape of the inputs to the module
        "outputs": Shape of the outputs of the module
    """

    stage_id_to_shapes: Dict[int, Dict[str, list[torch.Size]]] = {}
    for stage_id, model in zip(stage_ids, stage_modules):
        input_shape_metadata_tensor = _create_metadata_tensor(device=device)
        # TODO: Assumes prev_stage == rank - 1 and next_stage == rank + 1
        prev_rank = (rank - 1) % world_size
        next_rank = (rank + 1) % world_size
        shapes = {}

        # first stage doesn't receive anything and uses a microbatch
        if stage_id == 0:
            if microbatch is None:
                raise RuntimeError("Microbatch is required for first stage")
            example_fwd_inputs = microbatch
            if isinstance(example_fwd_inputs, torch.Tensor):
                example_fwd_inputs = [example_fwd_inputs]
        else:
            # other stages must receive shape information
            # TODO: send/recv should take a group, rather than use the default group
            dist.recv(input_shape_metadata_tensor, prev_rank)
            metadata = _extract_metadata_from_tensor(input_shape_metadata_tensor)
            example_fwd_inputs = [
                torch.empty(shape_list, device=device) for shape_list in metadata
            ]
        shapes["inputs"] = [fwd_input.shape for fwd_input in example_fwd_inputs]

        # perform forward
        # TODO: if forward fails raise a more descriptive error explaining which stage failed
        fwd_outputs = model(*example_fwd_inputs)
        fwd_outputs = _create_empty_tensors(fwd_outputs, device)
        shapes["outputs"] = [fwd_output.shape for fwd_output in fwd_outputs]

        # send shape dims
        if stage_id != num_stages - 1:
            output_shape_metadata_tensor = _create_metadata_tensor(
                fwd_outputs, device=device
            )
            dist.send(output_shape_metadata_tensor, next_rank)
        stage_id_to_shapes[stage_id] = shapes
    logger.info(stage_id_to_shapes)
    return stage_id_to_shapes


class PipelineStage(_PipelineStageBase):
    """
    A class representing a pipeline stage in a pipeline parallelism setup.
    This class is created manually by providing a example input (and optionally output)
    as opposed to the PipelineStage class that is outputed from pipeline().
    This class extends the `_PipelineStageBase` class and can similarly be used
    in `PipelineScheule`.

    Args:
        submodule (nn.Module): The PyTorch module wrapped by this stage.
        stage_index (int): The ID of this stage.
        num_stages (int): The total number of stages.
        device (torch.device): The device where this stage is located.
        num_microbatches (int): The number of microbatches to use.
        input_args (Union[torch.Tensor, Tuple[torch.tensor]], optional): The input arguments for the submodule.
        output_args (Union[torch.Tensor, Tuple[torch.tensor]], optional): The output arguments for the submodule.
        group (dist.ProcessGroup, optional): The process group for distributed training. If None, default group.
    """

    def __init__(
        self,
        submodule: nn.Module,
        stage_index: int,
        num_stages: int,
        device: torch.device,
        input_args: Union[torch.Tensor, Tuple[torch.Tensor, ...]],
        output_args: Optional[Union[torch.Tensor, Tuple[torch.Tensor, ...]]] = None,
        group: Optional[dist.ProcessGroup] = None,
    ):
        super().__init__(submodule, stage_index, num_stages, device, group)
        self.submod.to(self.device)
        # When we materialize the model partition on cuda, we call reset_parameters() if it is available
        self.inputs: List[torch.Tensor] = []
        self.outputs: List[torch.Tensor] = []

        self.inputs = _create_empty_tensors(input_args, device)

        if output_args is None:
            logger.info("output_args not provided, performing forward using input_args")
            self.outputs = self.submod(*self.inputs)
            # create buffers for the output so that the data is in the correct
            # shape in order to use in p2p op (send)
            self.outputs = _create_empty_tensors(self.outputs, device)
        else:
            self.outputs = _create_empty_tensors(output_args, device)

        self._configure_outputs_meta(tuple(self.outputs))

        # these are the buffers used in backwards send/recv, they are allocated later
        self.outputs_grad: List[torch.Tensor] = []

        def stage_global_rank(peer_rank):
            return (
                peer_rank
                if self.group is None
                else dist.get_global_rank(self.group, peer_rank)
            )

        self.prev_stage = stage_global_rank((self.group_rank - 1) % self.group_size)
        self.next_stage = stage_global_rank((self.group_rank + 1) % self.group_size)

        logger.debug(
            f"finished pipeline stage init, {self.stage_index=}, {self.is_first=}, "  # noqa: G004
            f"{self.is_last=}, {self.num_stages=}, "
            f"inputs: {[inp.shape for inp in self.inputs]}, "
            f"output: {[output.shape for output in self.outputs]}"
        )

    def _prepare_forward_infra(self, num_microbatches: int) -> None:
        # Receive info during forward
        # TODO: create args_recv_info lazily? (same needed for PipelineStage)
        for chunk_id in range(num_microbatches):
            self.set_requires_grad[chunk_id] = False
            if not self.is_first:
                # We assume that we always receive from stage - 1
                recv_infos = tuple(
                    [
                        _RecvInfo(
                            f"recv_for_{self.stage_index}_from_{self.stage_index - 1}",
                            self.stage_index - 1,
                            _make_tensor_from_meta(inp, self.device),
                        )
                        for inp in self.inputs
                    ]
                )

                self.args_recv_info[chunk_id] = recv_infos
            else:
                self.args_recv_info[chunk_id] = tuple(
                    [_RootArgPlaceholder(i) for i in self.inputs]
                )

        # Send info during forward for each activation
        # only need the rank that is being sent to
        self.act_send_info: Dict[int, List] = {}
        for idx in range(len(self.outputs)):
            # We assume we always send to stage + 1
            if not self.is_last:
                self.act_send_info[idx] = [self.stage_index + 1]
            else:
                self.act_send_info[idx] = []

    def _create_grad_recv_info(
        self,
        act_send_info: Dict,
    ) -> Tuple[_RecvInfo, ...]:
        grad_recv_info: Tuple[_RecvInfo, ...] = ()
        if not self.is_last:
            # Receiving gradients from multiple sources is not supported
            # hence we only take the first destination
            grad_recv_info = tuple(
                [
                    _RecvInfo(
                        f"recv_grad_for_{self.stage_index}_from_{dst_list[0]}",
                        dst_list[0],
                        _make_tensor_from_meta(self.outputs[idx], self.device),
                    )
                    for idx, dst_list in act_send_info.items()
                ]
            )
        return grad_recv_info

    def _init_p2p_neighbors(self):
        """
        Set up p2p communitors between previous and next stages
        by sending a dummy tensor.

        If this is used, must be called for all pipeline stages.
        """
        ops = []
        recv_tensor = torch.zeros(1, device="cuda")
        send_tensor = torch.ones(1, device="cuda")
        # forward
        if not self.is_first:
            ops.append(dist.P2POp(dist.irecv, recv_tensor, self.prev_stage, self.group))
        if not self.is_last:
            ops.append(dist.P2POp(dist.isend, send_tensor, self.next_stage, self.group))

        # backward
        if not self.is_first:
            ops.append(dist.P2POp(dist.isend, send_tensor, self.prev_stage, self.group))
        if not self.is_last:
            ops.append(dist.P2POp(dist.irecv, recv_tensor, self.next_stage, self.group))

        return True


def _validate_stage_shapes(pipeline_stages: List[PipelineStage]):
    """
    Check that the buffer shapes match between stages was expected by performing an all_gather between
    all stages.
    """
    if len(pipeline_stages) == 0:
        raise ValueError("No pipeline stages provided.")

    virtual_pipeline_size = len(pipeline_stages)
    all_inputs = []
    all_outputs = []
    world_size = pipeline_stages[0].group_size
    num_stages = pipeline_stages[0].num_stages

    # perform all gathers between all stages
    for virtual_id, stage in enumerate(pipeline_stages):
        world_size = stage.group_size
        stage_id: int = stage.stage_index
        rank = stage.group_rank
        # check that world_size and num_stages are consistent across all stages
        if stage.group_size != world_size:
            raise ValueError(
                f"Stage id {stage_id} has world size ({stage.group_size}) \
                which does not match world size ({world_size}) of other stages."
            )
        if stage.num_stages != num_stages:
            raise ValueError(
                f"Stage id {stage_id} has num stages ({stage.num_stages}) \
                which does not match num stages ({num_stages}) of other stages."
            )

        pg_rank = dist.get_rank(stage.group)
        if rank != pg_rank:
            raise ValueError(
                f"Rank {rank} is not equal to process group rank {pg_rank}"
            )

        if (num_stages := stage.num_stages) % world_size != 0:
            raise ValueError(
                f"Number of stages ({num_stages}) must be a multiple of the world_size ({world_size})"
            )

        # all gather each ranks inputs
        tensor_list = [
            _create_metadata_tensor(device=stage.device)
            for _ in range(stage.group_size)
        ]
        expected_inputs = stage.inputs
        stage_input = _create_metadata_tensor(expected_inputs, device=stage.device)
        dist.all_gather(tensor_list, stage_input)
        stage_input_shapes = [
            _extract_metadata_from_tensor(tensor) for tensor in tensor_list
        ]

        # all gather each ranks outputs
        tensor_list = [
            _create_metadata_tensor(device=stage.device)
            for _ in range(stage.group_size)
        ]
        expected_outputs = stage.outputs
        stage_output = _create_metadata_tensor(expected_outputs, device=stage.device)
        dist.all_gather(tensor_list, stage_output)
        stage_output_shapes = [
            _extract_metadata_from_tensor(tensor) for tensor in tensor_list
        ]

        logger.debug(
            f"Rank: {pg_rank}"  # noqa: G004
            f"Stage id: {stage_id}"
            f"Stage num stages: {stage.num_stages}"
            f"Stage rank: {rank}"
            f"Stage world size: {world_size}"
            f"Stage {virtual_id * world_size}-{(virtual_id + 1) * world_size - 1} input shapes: {stage_input_shapes}"  # noqa: G003
            f"Stage {virtual_id * world_size}-{(virtual_id + 1) * world_size - 1} output shapes: {stage_output_shapes}"  # noqa: G003
        )

        all_inputs.extend(stage_input_shapes)
        all_outputs.extend(stage_output_shapes)

        # log only rank 0's view, they will all be equivalent
        if pg_rank == 0:
            logger.info(
                f"all stage inputs: {all_inputs}"  # noqa: G004
                f"all stage outputs: {all_outputs}"
            )

    # Check if the output for stage 0 matches the input at stage 1, and so forth
    for i in range(virtual_pipeline_size * world_size - 1):
        if (out := all_outputs[i]) != (inp := all_inputs[i + 1]):
            raise ValueError(
                f"Stage_id {i} output shape {out} at does not match stage_id {i + 1} input shape {inp}."
            )<|MERGE_RESOLUTION|>--- conflicted
+++ resolved
@@ -656,10 +656,6 @@
             stage_index,
             pipe_info.num_stages,
             device,
-<<<<<<< HEAD
-=======
-            num_chunks,
->>>>>>> 85758fa5
             group,
         )
         self.pipe_info = pipe_info
